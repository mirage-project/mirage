--- conflicted
+++ resolved
@@ -51,11 +51,7 @@
   set(CMAKE_CUDA_FLAGS "-fopenmp -O0 -g -Xcompiler=-fPIC ${CMAKE_CUDA_FLAGS}")
   set(CMAKE_CXX_FLAGS "-fopenmp -O0 -g -Wall -fPIC ${CMAKE_CXX_FLAGS}")
 else()
-<<<<<<< HEAD
-  set(CMAKE_CUDA_FLAGS "-O2 -Xcompiler=-fPIC ${CMAKE_CUDA_FLAGS} --expt-relaxed-constexpr -arch=sm_80")
-=======
   set(CMAKE_CUDA_FLAGS "-fopenmp -O2 -Xcompiler=-fPIC ${CMAKE_CUDA_FLAGS}")
->>>>>>> 5d46d159
   set(CMAKE_CXX_FLAGS "-fopenmp -O2 -Wall -fPIC ${CMAKE_CXX_FLAGS}")
 endif()
 
