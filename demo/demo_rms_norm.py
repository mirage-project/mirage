import mirage as mi
import numpy as np
import torch

if __name__ == "__main__":
<<<<<<< HEAD
    graph = mi.new_kernel_graph()
    X = graph.new_input(dims=(16, 4096), dtype=mi.float16)
    W = graph.new_input(dims=(4096, 6144), dtype=mi.float16)
    D = graph.rms_norm(X, normalized_shape=(4096,))
    O = graph.matmul(D, W)
    graph.mark_output(O)
    optimized_graph = graph.superoptimize(config="mlp", is_formal_verified=False)
=======
    mi.set_gpu_device_id(7)
    mirage_dtype = mi.bfloat16
    torch_dtype = mi.convert_dtype_to_torch_type(mirage_dtype)
    for _ in range(10):
        graph = mi.new_kernel_graph()
        X = graph.new_input(dims=(1, 7168), dtype=mirage_dtype)
        #G = graph.new_input(dims=(1, 7168), dtype=mirage_dtype)
        W = graph.new_input(dims=(7168, 16384), dtype=mirage_dtype)
        D = graph.rms_norm(X, normalized_shape=(7168,))
        #D = graph.mul(D, G)
        O = graph.matmul(D, W)
        graph.mark_output(O)
        optimized_graph = graph.superoptimize(config="mlp")
>>>>>>> a9d17501

    input_tensors = [
        torch.randn(1, 1, 7168, dtype=torch_dtype, device='cuda:7'),
        #torch.randn(1, 7168, dtype=torch_dtype, device='cuda:7'),
        torch.randn(7168, 16384, dtype=torch_dtype, device='cuda:7'),
    ]

    outputs = optimized_graph(inputs=input_tensors)
    output = outputs[0]

    for _ in range(16):
        optimized_graph(inputs=input_tensors)

    torch.cuda.synchronize()
    starter, ender = torch.cuda.Event(enable_timing=True), torch.cuda.Event(enable_timing=True)
    starter.record()
    for _ in range(1000):
        optimized_graph(inputs=input_tensors)
    ender.record()
    torch.cuda.synchronize()
    curr_time = starter.elapsed_time(ender)
    mean_syn = curr_time / 1000

    print("Best muGraph run time (ms): ", mean_syn)<|MERGE_RESOLUTION|>--- conflicted
+++ resolved
@@ -3,15 +3,6 @@
 import torch
 
 if __name__ == "__main__":
-<<<<<<< HEAD
-    graph = mi.new_kernel_graph()
-    X = graph.new_input(dims=(16, 4096), dtype=mi.float16)
-    W = graph.new_input(dims=(4096, 6144), dtype=mi.float16)
-    D = graph.rms_norm(X, normalized_shape=(4096,))
-    O = graph.matmul(D, W)
-    graph.mark_output(O)
-    optimized_graph = graph.superoptimize(config="mlp", is_formal_verified=False)
-=======
     mi.set_gpu_device_id(7)
     mirage_dtype = mi.bfloat16
     torch_dtype = mi.convert_dtype_to_torch_type(mirage_dtype)
@@ -24,8 +15,7 @@
         #D = graph.mul(D, G)
         O = graph.matmul(D, W)
         graph.mark_output(O)
-        optimized_graph = graph.superoptimize(config="mlp")
->>>>>>> a9d17501
+        optimized_graph = graph.superoptimize(config="mlp", is_formal_verified=False)
 
     input_tensors = [
         torch.randn(1, 1, 7168, dtype=torch_dtype, device='cuda:7'),
