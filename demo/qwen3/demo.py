from models.modeling_qwen3 import Qwen3ForCausalLM
from transformers import AutoTokenizer, AutoConfig
from safetensors.torch import load_model
import torch
import torch.distributed as dist
import argparse
import os

def grid_for_rmsnorm_linear_layer(size):
    # 96 and 64 are enough to cover all Qwen3 model? Please update the method
    # if you meet any incompatibility.
    if size % 96 == 0:
        return 96
    elif size % 64 == 0:
        return 64

if __name__ == "__main__":
    parser = argparse.ArgumentParser()
    parser.add_argument("--use-mirage", action="store_true", help="Use Mirage kernels")
    parser.add_argument("--output-dir", help="Output files directory")
    parser.add_argument(
        "--profiling", action="store_true", help="Use Profiler to generate trace"
    )
<<<<<<< HEAD
    # lookahead or promptlookup
    parser.add_argument(
        "--spec-decode",
        default=None,
        choices=["promptlookup", "lookahead"],
        help="Enable speculative decoding with 'lookahead' or 'promptlookup' mode.",
    )
    parser.add_argument(
        "--ngram-size",
        default=3,
        type=int,
        help="Ngram size for lookahead spec decode",
    )
    parser.add_argument(
        "--spec-length",
        default=5,
        type=int,
        help="Spec length for lookahead spec decode",
    )

=======
    parser.add_argument(
        "--model", type=str, default='Qwen/Qwen3-8B', help="Model path on hugging face"
    )
>>>>>>> ff5f28ad
    args = parser.parse_args()
    try:
        from mpi4py import MPI
        comm = MPI.COMM_WORLD
        world_size = comm.Get_size()
        rank = comm.Get_rank()
        os.environ["RANK"] = str(rank)
        os.environ["WORLD_SIZE"] = str(world_size)
        os.environ["MASTER_ADDR"] = "localhost"
        os.environ["MASTER_PORT"] = "12355"
    except ImportError:
        world_size = 1
        rank = 0

    if world_size > 1:
        dist.init_process_group(backend="nccl", init_method="env://")
    global print
    if rank != 0:
        print = lambda *_, **__: None

    print("Input arguments:", args)
    print(f"world_size({world_size}) rank({rank})")
    model_name = args.model
    torch.set_default_dtype(torch.bfloat16)

    torch.cuda.set_device(rank)
    with torch.device("cuda"):
        model = Qwen3ForCausalLM.from_pretrained(model_name).to("cuda")
    # load_model(
    #    model, f"/opt/dlami/nvme/models/Qwen3-8B/model{rank}-mp{world_size}.safetensors"
    # )

    # get all model weight tensors
    tokens = torch.full((1, 32768), 0, dtype=torch.long, device="cuda")

    tokenizer = AutoTokenizer.from_pretrained(model_name)

    prompt = "Give me a short introduction to large language model."
    messages = [
        {
            "role": "system",
            "content": "You are Qwen, created by Alibaba Cloud. You are a helpful assistant.",
        },
        {"role": "user", "content": prompt},
    ]
    text = tokenizer.apply_chat_template(
        messages, tokenize=False, add_generation_prompt=True
    )
    model_inputs = tokenizer([text], return_tensors="pt").to(model.device)
    for i in range(model_inputs.input_ids.shape[-1]):
        tokens[0, i] = model_inputs.input_ids[0, i]
    prompt_len = model_inputs.input_ids.shape[-1]
    positions = torch.arange(32768).unsqueeze(0).to(model.device)
    position_embeddings = model.model.rotary_emb(positions)

    # get all model weight tensors
    input_tokens = torch.full((1, 1), 0, dtype=torch.long, device="cuda")
    prev_pos = 0

    starter, ender = torch.cuda.Event(enable_timing=True), torch.cuda.Event(
        enable_timing=True
    )
    step = torch.tensor([0], dtype=torch.int32, device="cuda")
    if args.use_mirage:
        import mirage as mi

        batch_size = 1
        hidden_size = model.config.hidden_size
        intermediate_size = model.config.intermediate_size
        # pad vocab_size to facilitate task graph creation
        lm_head_weight = torch.cat(
            (
                model.lm_head.weight,
                torch.full(
                    (153600 - model.config.vocab_size, hidden_size), 0, device="cuda"
                ),
            ),
            0,
        )
        assert lm_head_weight.stride()[0] == hidden_size
        vocab_size = 153600
        num_q_heads = model.config.num_attention_heads
        num_kv_heads = model.config.num_key_value_heads
        num_local_q_heads = num_q_heads // world_size
        num_local_kv_heads = num_kv_heads // world_size
        head_dim = model.config.head_dim
        fused_outdim_1 = (num_q_heads + 2 * num_kv_heads) * head_dim
        fused_outdim_2 = 2 * intermediate_size

        if args.profiling:
            profiler_tensor = torch.empty(
                3000 * 128, dtype=torch.uint64, device="cuda"
            ).contiguous()
        else:
            profiler_tensor = None
<<<<<<< HEAD
            
        spec_decode_config = mi.speculative.spec_decode_class(
            args.spec_decode,
            ngram_size=args.ngram_size,
            spec_length=args.spec_length,
        )
=======
        num_workers, num_schedulers = mi.get_configurations_from_gpu(rank)
>>>>>>> ff5f28ad
        mpk = mi.PersistentKernel(
            world_size=world_size,
            mpi_rank=rank,
            num_workers=num_workers,
            num_local_schedulers=num_schedulers,
            num_remote_schedulers=0,
            meta_tensors=[step, tokens],
            profiler_tensor=profiler_tensor,
            spec_decode_config=spec_decode_config,
        )
        if args.spec_decode == "promptlookup":
            all_tokens = mpk.attach_input(torch_tensor=tokens, name="all_tokens")
        x = mpk.attach_input(torch_tensor=input_tokens, name="input_token")
        cos_pos_embed = mpk.attach_input(
            torch_tensor=position_embeddings[0][0, :4096, :],
            name="cos_position_embedding",
        )
        sin_pos_embed = mpk.attach_input(
            torch_tensor=position_embeddings[1][0, :4096, :],
            name="sin_position_embedding",
        )
        if spec_decode_config:
            # Currently assume batch size is 1
            y_dims = (spec_decode_config.spec_length + 1, hidden_size)
        else:
            y_dims = (batch_size, hidden_size)
        y = mpk.new_tensor(
            dims=y_dims,
            dtype=mi.bfloat16,
            name="embed_out",
            io_category="cuda_tensor",
        )
        attn_in = mpk.new_tensor(
            dims=(batch_size, fused_outdim_1 // world_size),
            dtype=mi.bfloat16,
            name="attn_in",
            io_category="cuda_tensor",
        )
        attn_out = mpk.new_tensor(
            dims=(batch_size, num_local_q_heads * head_dim),
            dtype=mi.bfloat16,
            name="attn_out",
            io_category="cuda_tensor",
        )
        attn_proj_out = mpk.new_tensor(
            dims=(batch_size, hidden_size),
            dtype=mi.bfloat16,
            name="attn_proj_out",
            io_category="nvshmem_tensor" if world_size > 1 else "cuda_tensor",
        )
        allreduce_buf = mpk.new_tensor(
            dims=(world_size, batch_size, hidden_size),
            dtype=mi.bfloat16,
            name="all_reduce_buf",
            io_category="nvshmem_tensor" if world_size > 1 else "cuda_tensor",
        )
        attn_allreduce_out = mpk.new_tensor(
            dims=(batch_size, hidden_size),
            dtype=mi.bfloat16,
            name="attn_allreduce_out",
            io_category="nvshmem_tensor" if world_size > 1 else "cuda_tensor",
        )
        mlp_mid = mpk.new_tensor(
            dims=(batch_size, fused_outdim_2 // world_size),
            dtype=mi.bfloat16,
            name="mlp_mid",
            io_category="cuda_tensor",
        )
        mlp_out = mpk.new_tensor(
            dims=(batch_size, hidden_size),
            dtype=mi.bfloat16,
            name="mlp_out",
            io_category="nvshmem_tensor" if world_size > 1 else "cuda_tensor",
        )
        mlp_final = mpk.new_tensor(
            dims=(batch_size, hidden_size),
            dtype=mi.bfloat16,
            name="mlp_final",
            io_category="nvshmem_tensor" if world_size > 1 else "cuda_tensor",
        )
        if spec_decode_config.method == "promptlookup":
            argmax_batch_size = batch_size * (spec_decode_config.spec_length + 1)
        else:
            argmax_batch_size = batch_size
        argmax_in = mpk.new_tensor(
            dims=(argmax_batch_size, vocab_size),
            dtype=mi.bfloat16,
            name="argmax_in",
            io_category="cuda_tensor",
        )
        argmax_part_value = mpk.new_tensor(
            dims=(argmax_batch_size, 96 // argmax_batch_size),
            dtype=mi.bfloat16,
            name="argmax_part_value",
            io_category="cuda_tensor",
        )
        argmax_part_index = mpk.new_tensor(
            dims=(argmax_batch_size, 96 // argmax_batch_size),
            dtype=mi.int64,
            name="argmax_part_index",
            io_category="cuda_tensor",
        )
        argmax_out = mpk.new_tensor(
            dims=(1, argmax_batch_size),
            dtype=mi.int64,
            name="argmax_out",
            io_category="cuda_tensor",
        )

        # add spec tokens layer
        if spec_decode_config:
            spec_tokens = mpk.draft_forward_layer_dispatcher(
                spec_decode_config = spec_decode_config, 
                tokens = all_tokens,
                grid_dim=(96, 1, 1),
                block_dim=(128, 1, 1),
            )
            x = spec_tokens
        # Add Embed
        w = mpk.attach_input(
            torch_tensor=model.model.embed_tokens.weight, name="embed_tokens"
        )
        
        embed_grid_dim = (1, 1, 1)
        if spec_decode_config:
            embed_grid_dim = (96 // spec_decode_config.spec_length, spec_decode_config.spec_length + 1, 1)

        mpk.embed_layer(
            input=x, 
            weight=w, 
            output=y, 
            grid_dim=embed_grid_dim, 
            block_dim=(128, 1, 1)
        )
        x = y
        for i, layer in enumerate(model.model.layers):
            # add rmsnorm + linear
            w_norm = mpk.attach_input(
                torch_tensor=layer.input_layernorm.weight,
                name=f"layer_{i}_input_layernorm",
            )
            w_q = mpk.attach_input(
                torch_tensor=layer.self_attn.q_proj.weight, name=f"layer_{i}_q_proj"
            )
            w_k = mpk.attach_input(
                torch_tensor=layer.self_attn.k_proj.weight, name=f"layer_{i}_k_proj"
            )
            w_v = mpk.attach_input(
                torch_tensor=layer.self_attn.v_proj.weight, name=f"layer_{i}_v_proj"
            )
            w_qkv = mpk.fuse_tensors(
                inputs=[w_q, w_k, w_v],
                fused_dim=0,
                num_groups=model.config.num_key_value_heads // world_size,
                name=f"layer_{i}_qkv_proj",
            )
            mpk.rmsnorm_linear_layer(
                input=x,
                weight_norm=w_norm,
                weight_linear=w_qkv,
                output=attn_in,
                grid_dim=(grid_for_rmsnorm_linear_layer(w_qkv.dim(0)), 1, 1),
                block_dim=(128, 1, 1),
            )
            # add attention
            w_q_norm = mpk.attach_input(
                torch_tensor=layer.self_attn.q_norm.weight, name=f"layer_{i}_q_norm"
            )
            w_k_norm = mpk.attach_input(
                torch_tensor=layer.self_attn.k_norm.weight, name=f"layer_{i}_k_norm"
            )
            k_cache = mpk.attach_input(
                torch_tensor=model.model.kv_cache[0][i], name=f"layer_{i}_k_cache"
            )
            v_cache = mpk.attach_input(
                torch_tensor=model.model.kv_cache[1][i], name=f"layer_{i}_v_cache"
            )
            mpk.attention_layer(
                input=attn_in,
                q_norm=w_q_norm,
                k_norm=w_k_norm,
                k_cache=k_cache,
                v_cache=v_cache,
                cos_pos_embed=cos_pos_embed,
                sin_pos_embed=sin_pos_embed,
                output=attn_out,
                grid_dim=(batch_size, num_local_kv_heads, 1),
                block_dim=(128, 1, 1),
            )
            # add linear w/ residual
            w = mpk.attach_input(
                torch_tensor=layer.self_attn.o_proj.weight, name=f"layer_{i}_o_proj"
            )
            mpk.linear_with_residual_layer(
                input=attn_out,
                weight=w,
                residual=x,
                output=attn_proj_out,
                grid_dim=(hidden_size // 64, 1, 1),
                block_dim=(128, 1, 1),
            )
            # reset residual input as x
            x = attn_proj_out
            # add allreduce if needed
            if world_size > 1:
                mpk.allreduce_layer(
                    input=attn_proj_out,
                    buffer=allreduce_buf,
                    output=attn_allreduce_out,
                    grid_dim=(hidden_size // 64, 1, 1),
                    block_dim=(128, 1, 1),
                )
                x = attn_allreduce_out
            # add rmsnorm_linear layer
            w_norm = mpk.attach_input(
                torch_tensor=layer.post_attention_layernorm.weight,
                name=f"layer_{i}_post_attn_layernorm",
            )
            w_gate_proj = mpk.attach_input(
                torch_tensor=layer.mlp.gate_proj.weight, name=f"layer_{i}_gate_proj"
            )
            w_up_proj = mpk.attach_input(
                torch_tensor=layer.mlp.up_proj.weight, name=f"layer_{i}_up_proj"
            )
            w_gatedup = mpk.fuse_tensors(
                inputs=[w_gate_proj, w_up_proj],
                fused_dim=0,
                num_groups=1,
                name=f"layer_{i}_gatedup_proj",
            )
            mpk.rmsnorm_linear_layer(
                input=x,
                weight_norm=w_norm,
                weight_linear=w_gatedup,
                output=mlp_mid,
                grid_dim=(grid_for_rmsnorm_linear_layer(w_gatedup.dim(0)), 1, 1),
                block_dim=(128, 1, 1),
            )
            # add silu_mul_linear layer
            w = mpk.attach_input(
                torch_tensor=layer.mlp.down_proj.weight, name=f"layer_{i}_down_proj"
            )
            mpk.silu_mul_linear_with_residual_layer(
                input=mlp_mid,
                weight=w,
                residual=x,
                output=mlp_out,
                grid_dim=(hidden_size // 64, 1, 1),
                block_dim=(128, 1, 1),
            )
            # reset residual input as x
            x = mlp_out
            if world_size > 1:
                mpk.allreduce_layer(
                    input=mlp_out,
                    buffer=allreduce_buf,
                    output=mlp_final,
                    grid_dim=(hidden_size // 64, 1, 1),
                    block_dim=(128, 1, 1),
                )
                x = mlp_final

        # add rmsnorm_linear layer
        w_norm = mpk.attach_input(
            torch_tensor=model.model.norm.weight, name="model_norm_weight"
        )
        w_proj = mpk.attach_input(torch_tensor=lm_head_weight, name="lm_head")
        mpk.rmsnorm_linear_layer(
            input=x,
            weight_norm=w_norm,
            weight_linear=w_proj,
            output=argmax_in,
            grid_dim=(grid_for_rmsnorm_linear_layer(w_proj.dim(0)), 1, 1),
            block_dim=(128, 1, 1),
        )
        # add argmax layer
        if spec_decode_config.method == "promptlookup":
            argmax_partial_grid_dim = (96 // spec_decode_config.spec_length, spec_decode_config.spec_length + 1, 1)
            argmax_reduce_grid_dim = (1, spec_decode_config.spec_length + 1, 1)
        else:
            argmax_partial_grid_dim = (96, 1, 1)
            argmax_reduce_grid_dim = (1, 1, 1)
        mpk.argmax_partial_layer(
            input=argmax_in,
            output=(argmax_part_value, argmax_part_index),
            grid_dim=argmax_partial_grid_dim,
            block_dim=(128, 1, 1),
        )
        mpk.argmax_reduce_layer(
            input=(argmax_part_value, argmax_part_index),
            output=argmax_out,
            grid_dim=argmax_reduce_grid_dim,
            block_dim=(128, 1, 1),
        )
        if args.spec_decode:
            # TODO:(Jianan Ji) Align the output of argmax_reduce with the spec tokens
            verify_out = mpk.verify_layer_dispatcher(
                spec_decode = args.spec_decode,
                spec_tokens = spec_tokens,
                target_output = argmax_out,
                grid_dim = (1, 1, 1),
                block_dim = (128, 1, 1),
            )

        results = mpk.kn_graph.generate_task_graph(num_gpus=world_size)
        with open("task_graph.json", "w") as f:
            f.write(results["json_file"])
        with open("test.cu", "w") as f:
            f.write(results["cuda_code"])

        mpk.compile(output_dir=args.output_dir)

    # g = torch.cuda.CUDAGraph()
    stream = torch.cuda.Stream()
    warmup = 0
    output_len = 512
    if not args.use_mirage:
        for cur_pos in range(prompt_len, prompt_len + output_len):
            step.fill_(cur_pos - 1)
            input_ids = tokens[:, prev_pos:cur_pos]
            cos_embeddings = position_embeddings[0][:, prev_pos:cur_pos]
            sin_embeddings = position_embeddings[1][:, prev_pos:cur_pos]
            logits = model.forward(
                input_ids=input_ids,
                position_embeddings=(cos_embeddings, sin_embeddings),
                step=step,
                stream=stream,
            )
            next_token = logits.argmax(dim=-1)
            next_token = next_token[0, -1]
            tokens[0, cur_pos] = next_token
            prev_pos = cur_pos
            if next_token == model.config.eos_token_id:
                break
            if cur_pos == prompt_len + warmup:
                torch.cuda.synchronize()
                starter.record()

        ender.record()
        torch.cuda.synchronize()
        run_time = starter.elapsed_time(ender)

        generated_ids = tokens[:, :prev_pos]

        response = tokenizer.batch_decode(generated_ids, skip_special_tokens=True)[0]
        print(response)
        print(
            "Prompt length {}, generate length {}, per-token latency {} ms".format(
                prompt_len, cur_pos - prompt_len, run_time / (cur_pos - prompt_len)
            )
        )
    else:
        # prefill phase
        step.fill_(prompt_len - 1)
        input_ids = tokens[:, 0:prompt_len]
        cos_embeddings = position_embeddings[0][:, 0:prompt_len]
        sin_embeddings = position_embeddings[1][:, 0:prompt_len]
        logits = model.forward(
            input_ids=input_ids,
            position_embeddings=(cos_embeddings, sin_embeddings),
            step=step,
            stream=stream,
        )
        next_token = logits.argmax(dim=-1)
        next_token = next_token[0, -1]
        tokens[0, prompt_len] = next_token
        torch.cuda.synchronize()
        starter.record()

        step.fill_(prompt_len)
        mpk(output_dir="output")

        ender.record()
        torch.cuda.synchronize()
        run_time = starter.elapsed_time(ender)

        generated_ids = tokens[:, : step[0]]

        response = tokenizer.batch_decode(generated_ids, skip_special_tokens=True)[0]
        print(response)

        print(
            "Prompt length {}, generate length {}, per-token latency {} ms".format(
                prompt_len, step[0], run_time / (step[0] - warmup)
            )
        )
    if world_size > 1:
        dist.destroy_process_group()<|MERGE_RESOLUTION|>--- conflicted
+++ resolved
@@ -21,7 +21,6 @@
     parser.add_argument(
         "--profiling", action="store_true", help="Use Profiler to generate trace"
     )
-<<<<<<< HEAD
     # lookahead or promptlookup
     parser.add_argument(
         "--spec-decode",
@@ -42,11 +41,9 @@
         help="Spec length for lookahead spec decode",
     )
 
-=======
     parser.add_argument(
         "--model", type=str, default='Qwen/Qwen3-8B', help="Model path on hugging face"
     )
->>>>>>> ff5f28ad
     args = parser.parse_args()
     try:
         from mpi4py import MPI
@@ -142,16 +139,13 @@
             ).contiguous()
         else:
             profiler_tensor = None
-<<<<<<< HEAD
             
         spec_decode_config = mi.speculative.spec_decode_class(
             args.spec_decode,
             ngram_size=args.ngram_size,
             spec_length=args.spec_length,
         )
-=======
         num_workers, num_schedulers = mi.get_configurations_from_gpu(rank)
->>>>>>> ff5f28ad
         mpk = mi.PersistentKernel(
             world_size=world_size,
             mpi_rank=rank,
