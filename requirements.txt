cmake>=3.24
cython>=0.28
<<<<<<< HEAD
z3-solver
torch>=2.0
=======
z3-solver==4.14
# torch>=2.0
>>>>>>> 330e04e7
numpy
graphviz
tqdm<|MERGE_RESOLUTION|>--- conflicted
+++ resolved
@@ -1,12 +1,7 @@
 cmake>=3.24
 cython>=0.28
-<<<<<<< HEAD
-z3-solver
+z3-solver==4.15
 torch>=2.0
-=======
-z3-solver==4.14
-# torch>=2.0
->>>>>>> 330e04e7
 numpy
 graphviz
 tqdm