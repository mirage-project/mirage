--- conflicted
+++ resolved
@@ -9,9 +9,6 @@
 using kernel::single_batch_decoding_kernel;
 using bfloat16 = type::bfloat16_t;
 
-<<<<<<< HEAD
-template <typename T, int BATCH_SIZE, int OUTPUT_SIZE, int SEQUENCE_SIZE>
-=======
 #define DISPATCH_SEQ_LEN(SEQ_LEN, FUNC, T, ...)                                \
   if ((SEQ_LEN) <= 8) {                                                        \
     FUNC<T, 8>(__VA_ARGS__);                                                   \
@@ -101,8 +98,7 @@
   }
 }
 
-template <typename T>
->>>>>>> 6fb84d65
+template <typename T, int BATCH_SIZE, int OUTPUT_SIZE, int SEQUENCE_SIZE>
 __global__ void norm_linear_kernel_wrapper(void const *input_ptr,
                                            void const *weight_ptr,
                                            void *output_ptr) {
