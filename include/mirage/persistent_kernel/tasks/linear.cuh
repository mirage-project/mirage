--- conflicted
+++ resolved
@@ -36,14 +36,8 @@
           int K_PIPE_MAX = 3>
 __device__ __forceinline__ void linear_kernel(void const *input_ptr,
                                               void const *weight_ptr,
-<<<<<<< HEAD
-                                              void const *bias_ptr,
-                                              void *output_ptr,
-                                              bool bias) {
-=======
                                               void const *residual_ptr,
                                               void *output_ptr) {
->>>>>>> b602920e
   constexpr int CHUNK_SIZE = 16 / sizeof(T);
   constexpr int OUTPUT_ATOM_SIZE = OUTPUT_SIZE <= 128 ? OUTPUT_SIZE : 128;
   constexpr int NUM_OUTPUT_ATOMS = OUTPUT_SIZE / OUTPUT_ATOM_SIZE;
