
/* Copyright 2025 CMU
 *
 * Licensed under the Apache License, Version 2.0 (the "License");
 * you may not use this file except in compliance with the License.
 * You may obtain a copy of the License at
 *
 *     http://www.apache.org/licenses/LICENSE-2.0
 *
 * Unless required by applicable law or agreed to in writing, software
 * distributed under the License is distributed on an "AS IS" BASIS,
 * WITHOUT WARRANTIES OR CONDITIONS OF ANY KIND, either express or implied.
 * See the License for the specific language governing permissions and
 * limitations under the License.
 */

#pragma once
#include "common.h"
#include "copy_sm80.cuh"
#include "dispatcher.cuh"
#include "dmem_layout.cuh"
#include "element_binary.cuh"
#include "element_unary.cuh"
#include "mma.cuh"
#include "reduction.cuh"
#include "smem_layout.cuh"
#include "utils.cuh"
namespace kernel {

using bfloat16 = type::bfloat16_t;

// kernel for [16, 64] and any BATCH_SIZE < 16 [x, 64]
// OUTPUT_SIZE = 16, 32, 64, REDUCTION_SIZE = multiple of 64
template <typename T,
          int BATCH_SIZE,
          int OUTPUT_SIZE,
          int REDUCTION_SIZE,
          int O_STRIDE>
__device__ __forceinline__ void
    norm_linear_task_impl(void const *input_ptr,
                          void const *norm_weight_ptr,
                          void const *weight_ptr,
                          float eps,
                          void *output_ptr) {
  // Here we assume the type of T is bfloat16, so the sizeof(T) is 2
  constexpr int CHUNK_SIZE = 16 / sizeof(T);
  constexpr int TILE_SIZE = 64;
  constexpr int OUTPUT_ATOM_SIZE = OUTPUT_SIZE <= 64 ? OUTPUT_SIZE : 64;
  constexpr int NUM_OUTPUT_ATOMS = OUTPUT_SIZE / OUTPUT_ATOM_SIZE;
  constexpr int FORLOOP_RANGE = REDUCTION_SIZE / TILE_SIZE;

  constexpr int NUM_CHUNKS_A = BATCH_SIZE * TILE_SIZE / CHUNK_SIZE;
<<<<<<< HEAD
  constexpr int NUM_CHUNKS_B = OUTPUT_ATOM_SIZE * TILE_SIZE / CHUNK_SIZE;

  constexpr int CHUNKS_PER_ROW_A = TILE_SIZE / CHUNK_SIZE;
  constexpr int CHUNKS_PER_ROW_B = TILE_SIZE / CHUNK_SIZE;
=======
  constexpr int NUM_CHUNKS_B = TILE_SIZE * OUTPUT_ATOM_SIZE / CHUNK_SIZE;

  constexpr int CHUNKS_PER_ROW_A = TILE_SIZE / CHUNK_SIZE;
  constexpr int CHUNKS_PER_COL_B = TILE_SIZE / CHUNK_SIZE;
>>>>>>> 5b4305dd

  constexpr int log2_CHUNK_SIZE = log2_constexpr(CHUNK_SIZE);
  constexpr int log2_CHUNKS_PER_ROW_A = log2_constexpr(CHUNKS_PER_ROW_A);
  constexpr int log2_CHUNKS_PER_COL_B = log2_constexpr(CHUNKS_PER_COL_B);

  // using SM80_16x8x16_F16F16F16F16_TNX2 = 16X16X16
  constexpr int NUM_WARPS_N = OUTPUT_ATOM_SIZE / 16; // 1, 2, 4
  constexpr int NUM_WARPS_K = 4 / NUM_WARPS_N;       // 4, 2, 1

  constexpr int NUM_ITERS_M = 1;
  constexpr int NUM_ITERS_N = 1;
  constexpr int NUM_ITERS_K = 4 / NUM_WARPS_K; // 1, 2, 4

  constexpr int log2_NUM_WARPS_N = log2_constexpr(NUM_WARPS_N);

  int warp_idx = warp_id();
  int warp_row = warp_idx >> log2_NUM_WARPS_N;
  int warp_col = warp_idx & (NUM_WARPS_N - 1);
  int lane_idx = lane_id();

  T const *__restrict__ d_input = static_cast<T const *>(input_ptr);
<<<<<<< HEAD
  T const *__restrict__ d_norm_weight = static_cast<T const *>(norm_weight_ptr);
  T const *__restrict__ d_weight = static_cast<T const *>(weight_ptr);
=======
>>>>>>> 5b4305dd
  T const *__restrict__ d_norm_weight = static_cast<T const *>(norm_weight_ptr);
  T const *__restrict__ d_weight = static_cast<T const *>(weight_ptr);
  T *__restrict__ d_output = static_cast<T *>(output_ptr);

  using InputDmem = dmem_row_const<T, BATCH_SIZE, TILE_SIZE, REDUCTION_SIZE>;
<<<<<<< HEAD
  using WeightDmem = dmem_row_const<T, OUTPUT_SIZE, TILE_SIZE, REDUCTION_SIZE>;
  using OutputDmem = dmem_row<T, BATCH_SIZE, OUTPUT_SIZE, O_STRIDE>;
=======
  using WeightDmem =
      dmem_col_const<T, TILE_SIZE, OUTPUT_ATOM_SIZE, REDUCTION_SIZE>;
  using OutputDmem = dmem_row<T, BATCH_SIZE, OUTPUT_ATOM_SIZE, OUTPUT_SIZE>;
>>>>>>> 5b4305dd

  InputDmem input_dmem(d_input);
  InputDmem norm_weight_dmem(d_norm_weight);
  WeightDmem weight_dmem(d_weight);
  OutputDmem output_dmem(d_output);

  extern __shared__ char smem[];

  // zero buffer
  T *zero_buf = (T *)(smem); // 128 bytes
  *((__uint128_t *)smem) = 0ul;

  // copy input
  T *shared_input =
      (T *)((char *)zero_buf + 128); // sizeof(T) * BATCH_SIZE * TILE_SIZE
  T *shared_input_buffer =
      (T *)((char *)shared_input +
            sizeof(T) * BATCH_SIZE *
                TILE_SIZE); // sizeof(T) * BATCH_SIZE * TILE_SIZE

  // copy norm weight
  T *shared_norm_weight =
      (T *)((char *)shared_input_buffer +
            sizeof(T) * BATCH_SIZE *
                TILE_SIZE); // sizeof(T) * BATCH_SIZE * TILE_SIZE
  T *shared_norm_weight_buffer =
      (T *)((char *)shared_norm_weight +
            sizeof(T) * BATCH_SIZE *
                TILE_SIZE); // sizeof(T) * BATCH_SIZE * TILE_SIZE

  // copy weight
  T *shared_weight =
      (T *)((char *)shared_norm_weight_buffer +
            sizeof(T) * BATCH_SIZE *
<<<<<<< HEAD
                TILE_SIZE); // sizeof(T) * OUTPUT_ATOM_SIZE *  TILE_SIZE
  T *shared_weight_buffer =
      (T *)((char *)shared_weight +
            sizeof(T) * OUTPUT_ATOM_SIZE *
                TILE_SIZE); // sizeof(T) * OUTPUT_ATOM_SIZE *  TILE_SIZE

  // intermediate
  T *mul_output = (T *)((char *)shared_weight_buffer +
                        sizeof(T) * OUTPUT_ATOM_SIZE *
                            TILE_SIZE); // sizeof(T) * BATCH_SIZE * TILE_SIZE
=======
                TILE_SIZE); // sizeof(T) * TILE_SIZE * OUTPUT_ATOM_SIZE
  T *shared_weight_buffer =
      (T *)((char *)shared_weight +
            sizeof(T) * TILE_SIZE *
                OUTPUT_ATOM_SIZE); // sizeof(T) * TILE_SIZE * OUTPUT_ATOM_SIZE

  // intermediate
  T *mul_output =
      (T *)((char *)shared_weight_buffer +
            sizeof(T) * TILE_SIZE *
                OUTPUT_ATOM_SIZE); // sizeof(T) * BATCH_SIZE * TILE_SIZE
>>>>>>> 5b4305dd

  T *element_unary_output =
      (T *)((char *)mul_output +
            sizeof(T) * BATCH_SIZE *
                TILE_SIZE); // sizeof(T) * BATCH_SIZE * TILE_SIZE
  for (int i = threadIdx.x; i < BATCH_SIZE * TILE_SIZE; i += NUM_THREADS) {
    element_unary_output[i] = T(0.0f);
  }

  T *mm_intermediate = (T *)((char *)element_unary_output +
                             sizeof(T) * BATCH_SIZE *
                                 TILE_SIZE); // sizeof(T) * BATCH_SIZE *
                                             // OUTPUT_ATOM_SIZE * NUM_WARPS_K

  T *mm_output =
      (T *)((char *)mm_intermediate +
            sizeof(T) * BATCH_SIZE * OUTPUT_ATOM_SIZE *
                NUM_WARPS_K); // sizeof(T) * BATCH_SIZE * OUTPUT_ATOM_SIZE

  T *reduction_output =
      (T *)((char *)mm_output +
            sizeof(T) * BATCH_SIZE *
                OUTPUT_ATOM_SIZE); // sizeof(T) * BATCH_SIZE * 1

  // out
  T *shared_output = mm_intermediate; // reuse mm_intermediate

  // define the swizzle mode

  using ZeroBufferSmem = smem_row<T, 0, 0, 0, 1, 8, 8>;
  using InputSmem = smem_row<T, 0, 0, 0, BATCH_SIZE, TILE_SIZE, TILE_SIZE>;
  using WeightSmem =
<<<<<<< HEAD
      smem_row<T, 3, 3, 3, OUTPUT_ATOM_SIZE, TILE_SIZE, TILE_SIZE>;
=======
      smem_col<T, 3, 3, 3, TILE_SIZE, OUTPUT_ATOM_SIZE, TILE_SIZE>;
>>>>>>> 5b4305dd
  using OutputSmem =
      smem_row<T, 0, 0, 0, BATCH_SIZE, OUTPUT_ATOM_SIZE, OUTPUT_ATOM_SIZE>;
  using MatMulIntermediateSmem = smem_row<T,
                                          0,
                                          0,
                                          0,
                                          BATCH_SIZE * NUM_WARPS_K,
                                          OUTPUT_ATOM_SIZE,
                                          OUTPUT_ATOM_SIZE>;
  using ReductionOutputSmem = smem_row<T, 0, 0, 0, BATCH_SIZE, 1, 1>;

  // zero buffer
  ZeroBufferSmem zero_buffer(zero_buf);

  InputSmem input_smem(shared_input);
  InputSmem input_smem_buffer(shared_input_buffer);

  InputSmem norm_weight_smem(shared_norm_weight);
  InputSmem norm_weight_smem_buffer(shared_norm_weight_buffer);

  WeightSmem input_weight_smem(shared_weight);
  WeightSmem input_weight_smem_buffer(shared_weight_buffer);

  InputSmem mul_output_smem(mul_output);

  InputSmem element_unary_smem(element_unary_output);

  MatMulIntermediateSmem mm_intermediate_smem(mm_intermediate);

  OutputSmem mm_output_smem(mm_output);
  OutputSmem output_smem(shared_output);

  ReductionOutputSmem reduction_output_smem(reduction_output);

  for (int output_atom_idx = 0; output_atom_idx < NUM_OUTPUT_ATOMS;
       output_atom_idx++,
           d_weight += OUTPUT_ATOM_SIZE * REDUCTION_SIZE,
           d_output += OUTPUT_ATOM_SIZE) {
    weight_dmem.set_ptr(d_weight);
    output_dmem.set_ptr(d_output);

<<<<<<< HEAD
    // load input
=======
// load input
>>>>>>> 5b4305dd
#pragma unroll
    for (int i = threadIdx.x; i < NUM_CHUNKS_A; i += NUM_THREADS) {
      // offset
      int row = i >> log2_CHUNKS_PER_ROW_A;
      int col = (i & (CHUNKS_PER_ROW_A - 1)) << log2_CHUNK_SIZE;
      load_smem(input_smem_buffer(row, col), input_dmem(row, col));
    }

// load norm weight
#pragma unroll
    for (int i = threadIdx.x; i < NUM_CHUNKS_A; i += NUM_THREADS) {
      // offset
      int row = i >> log2_CHUNKS_PER_ROW_A;
      int col = (i & (CHUNKS_PER_ROW_A - 1)) << log2_CHUNK_SIZE;
      load_smem(norm_weight_smem_buffer(row, col), norm_weight_dmem(row, col));
    }

// load weight
#pragma unroll
    for (int i = threadIdx.x; i < NUM_CHUNKS_B; i += NUM_THREADS) {
<<<<<<< HEAD
      int row = i >> log2_CHUNKS_PER_ROW_B;
      int col = (i & (CHUNKS_PER_ROW_B - 1)) << log2_CHUNK_SIZE;
=======
      int row = (i & (CHUNKS_PER_COL_B - 1)) << log2_CHUNK_SIZE;
      int col = i >> log2_CHUNKS_PER_COL_B;
>>>>>>> 5b4305dd
      load_smem(input_weight_smem_buffer(row, col), weight_dmem(row, col));
    }
    cp_async_fence();

    //  accumulator
    float s_frag[NUM_ITERS_M][NUM_ITERS_N][8];
    for (uint32_t m = 0; m < NUM_ITERS_M; m++) {
<<<<<<< HEAD
#pragma unroll
      for (uint32_t n = 0; n < NUM_ITERS_N; n++) {
#pragma unroll
=======
      for (uint32_t n = 0; n < NUM_ITERS_N; n++) {
#pragma unroll
>>>>>>> 5b4305dd
        for (uint32_t i = 0; i < 8; i++) {
          s_frag[m][n][i] = 0.0f;
        }
      }
    }

    for (int for_idx = 0; for_idx < FORLOOP_RANGE; for_idx++) {
      // copy
      if (for_idx + 1 != FORLOOP_RANGE) {
        InputDmem input_dmem_buffer(d_input + TILE_SIZE * (for_idx + 1));
<<<<<<< HEAD
        InputDmem norm_weight_dmem_buffer(d_norm_weight +
=======
        InputDmem norm_weight_dmem_nuffer(d_norm_weight +
>>>>>>> 5b4305dd
                                          TILE_SIZE * (for_idx + 1));
        WeightDmem weight_dmem_buffer(d_weight + TILE_SIZE * (for_idx + 1));

#pragma unroll
        for (int i = threadIdx.x; i < NUM_CHUNKS_A; i += NUM_THREADS) {
          int row = i >> log2_CHUNKS_PER_ROW_A;
          int col = (i & (CHUNKS_PER_ROW_A - 1)) << log2_CHUNK_SIZE;
          load_smem(input_smem(row, col), input_dmem_buffer(row, col));
        }
<<<<<<< HEAD
// load norm weight
#pragma unroll
        for (int i = threadIdx.x; i < NUM_CHUNKS_A; i += NUM_THREADS) {
          int row = i >> log2_CHUNKS_PER_ROW_A;
          int col = (i & (CHUNKS_PER_ROW_A - 1)) << log2_CHUNK_SIZE;
          load_smem(norm_weight_smem(row, col),
                    norm_weight_dmem_buffer(row, col));
        }
// load weight
#pragma unroll
        for (int i = threadIdx.x; i < NUM_CHUNKS_B; i += NUM_THREADS) {
          int row = i >> log2_CHUNKS_PER_ROW_B;
          int col = (i & (CHUNKS_PER_ROW_B - 1)) << log2_CHUNK_SIZE;
          load_smem(input_weight_smem(row, col), weight_dmem_buffer(row, col));
        }
        cp_async_fence();
        cp_async_wait<1>();
      }
      // SWAP the double buffer
      if ((for_idx & 1) == 0) {
        input_smem.set_ptr(shared_input_buffer);
        input_smem_buffer.set_ptr(shared_input);
        norm_weight_smem.set_ptr(shared_norm_weight_buffer);
        norm_weight_smem_buffer.set_ptr(shared_norm_weight);
        input_weight_smem.set_ptr(shared_weight_buffer);
        input_weight_smem_buffer.set_ptr(shared_weight);
      } else {
        input_smem.set_ptr(shared_input);
        input_smem_buffer.set_ptr(shared_input_buffer);
        norm_weight_smem.set_ptr(shared_norm_weight);
        norm_weight_smem_buffer.set_ptr(shared_norm_weight_buffer);
        input_weight_smem.set_ptr(shared_weight);
        input_weight_smem_buffer.set_ptr(shared_weight_buffer);
      }
      __syncthreads();

      mul<decltype(mul_output_smem),
          decltype(input_smem),
          decltype(norm_weight_smem)>(
          mul_output_smem, input_smem, norm_weight_smem);
      __syncthreads();

      uint32_t a_frag[4], b_frag[4];
      for (uint32_t m = 0; m < NUM_ITERS_M; m++) {
        int m_row = (lane_idx & 0xF);
        bool is_valid = (m_row < BATCH_SIZE);
        for (uint32_t n = 0; n < NUM_ITERS_N; n++) {
          int n_col = (n << 6) + (warp_col << 4) + (lane_idx & 0xF);
#pragma unroll
          for (uint32_t k = 0; k < NUM_ITERS_K; k++) {
            int n_row = (warp_row << (4 + log2_NUM_WARPS_N)) + (k << 4) +
                        ((lane_idx >> 4) << 3);
            int m_col = (warp_row << (4 + log2_NUM_WARPS_N)) + (k << 4) +
                        ((lane_idx >> 4) << 3);
            T *src_ptr =
                is_valid ? mul_output_smem(m_row, m_col) : zero_buffer(0, 0);
            ldsm(src_ptr, a_frag);
            t_ldsm_t(input_weight_smem(n_col, n_row), b_frag);
            mma_m16n16k16_bf16bf16bf32(
                s_frag[m][n], a_frag, b_frag, s_frag[m][n]);
          }
        }
      }

      if (output_atom_idx == 0) {
        float const scalars[] = {0.0f, 1.0f / float(REDUCTION_SIZE)};
        perform_element_unary_chain_kernel<true,
                                           decltype(element_unary_smem),
                                           decltype(input_smem),
                                           ElementUnaryOpType::SQUARE,
                                           ElementUnaryOpType::MULSCALAR>(
            element_unary_smem, input_smem, scalars);
        __syncthreads();
      }
    }

    // reg write back to smem
    for (uint32_t m = 0; m < NUM_ITERS_M; m++) {
#pragma unroll
=======

#pragma unroll
        for (int i = threadIdx.x; i < NUM_CHUNKS_A; i += NUM_THREADS) {
          int row = i >> log2_CHUNKS_PER_ROW_A;
          int col = (i & (CHUNKS_PER_ROW_A - 1)) << log2_CHUNK_SIZE;
          load_smem(norm_weight_smem(row, col),
                    norm_weight_dmem_nuffer(row, col));
        }

// load weight
#pragma unroll
        for (int i = threadIdx.x; i < NUM_CHUNKS_B; i += NUM_THREADS) {
          int row = (i & (CHUNKS_PER_COL_B - 1)) << log2_CHUNK_SIZE;
          int col = i >> log2_CHUNKS_PER_COL_B;
          load_smem(input_weight_smem(row, col), weight_dmem_buffer(row, col));
        }
        cp_async_fence();
        cp_async_wait<1>();
      }
      // SWAP the double buffer
      if ((for_idx & 1) == 0) {
        input_smem.set_ptr(shared_input_buffer);
        input_smem_buffer.set_ptr(shared_input);
        norm_weight_smem.set_ptr(shared_norm_weight_buffer);
        norm_weight_smem_buffer.set_ptr(shared_norm_weight);
        input_weight_smem.set_ptr(shared_weight_buffer);
        input_weight_smem_buffer.set_ptr(shared_weight);
      } else {
        input_smem.set_ptr(shared_input);
        input_smem_buffer.set_ptr(shared_input_buffer);
        norm_weight_smem.set_ptr(shared_norm_weight);
        norm_weight_smem_buffer.set_ptr(shared_norm_weight_buffer);
        input_weight_smem.set_ptr(shared_weight);
        input_weight_smem_buffer.set_ptr(shared_weight_buffer);
      }
      __syncthreads();

      // do mul with norm_weight
      mul<decltype(mul_output_smem),
          decltype(input_smem),
          decltype(norm_weight_smem)>(
          mul_output_smem, input_smem, norm_weight_smem);
      __syncthreads();

      uint32_t a_frag[4], b_frag[4];
      for (uint32_t m = 0; m < NUM_ITERS_M; m++) {
        int m_row = (lane_idx & 0xF);
        bool is_valid = (m_row < BATCH_SIZE);
        for (uint32_t n = 0; n < NUM_ITERS_N; n++) {
          int n_col =
              (warp_col << 4) + ((lane_idx >> 4) << 3) + (lane_idx & 0x7);
#pragma unroll
          for (uint32_t k = 0; k < NUM_ITERS_K; k++) {
            int m_col = (warp_row << (4 + log2_NUM_WARPS_N)) + (k << 4) +
                        ((lane_idx >> 4) << 3);
            int n_row = (warp_row << (4 + log2_NUM_WARPS_N)) + (k << 4) +
                        (((lane_idx & 0xF) >> 3) << 3);
            T *src_ptr =
                is_valid ? mul_output_smem(m_row, m_col) : zero_buffer(0, 0);
            ldsm(src_ptr, a_frag);
            ldsm(input_weight_smem(n_row, n_col), b_frag);
            mma_m16n16k16_bf16bf16bf32(
                s_frag[m][n], a_frag, b_frag, s_frag[m][n]);
          }
        }
      }

      float const scalars[] = {0.0f, 1.0f / float(REDUCTION_SIZE)};
      perform_element_unary_chain_kernel<true,
                                         decltype(element_unary_smem),
                                         decltype(input_smem),
                                         ElementUnaryOpType::SQUARE,
                                         ElementUnaryOpType::MULSCALAR>(
          element_unary_smem, input_smem, scalars);
      __syncthreads();
    }

    // reg write back to smem
    for (uint32_t m = 0; m < NUM_ITERS_M; m++) {
>>>>>>> 5b4305dd
      for (uint32_t n = 0; n < NUM_ITERS_N; n++) {
#pragma unroll
        for (uint32_t i = 0; i < 4; i++) {
          int row_in_warp = (lane_idx >> 2) + ((i & 0x1) << 3);
          if (row_in_warp < BATCH_SIZE) {
            // continue;
<<<<<<< HEAD
            int col = (n << 6) + (warp_col << 4) + ((lane_idx & 0x3) << 1) +
                      ((i >> 1) << 3);
=======
            int col =
                (warp_col << 4) + ((lane_idx & 0x3) << 1) + ((i >> 1) << 3);
>>>>>>> 5b4305dd
            mm_intermediate_smem.at(warp_row + row_in_warp, col) =
                bfloat16(s_frag[m][n][(i << 1)]);
            mm_intermediate_smem.at(warp_row + row_in_warp, col + 1) =
                bfloat16(s_frag[m][n][(i << 1) | 0x1]);
          }
        }
      }
    }
    __syncthreads();

    reduction_sum_row<decltype(mm_output_smem), decltype(mm_intermediate_smem)>(
        mm_output_smem, mm_intermediate_smem);
    __syncthreads();

    if (output_atom_idx == 0) {
      float const scalars[] = {eps, 0.0f};
      reduction_sum_col<T,
                        decltype(reduction_output_smem),
                        decltype(element_unary_smem),
                        ElementUnaryOpType::ADDSCALAR,
                        ElementUnaryOpType::SQRT>(
          reduction_output_smem, element_unary_smem, scalars);
      __syncthreads();
    }

    div_col(output_smem, mm_output_smem, reduction_output_smem);
    __syncthreads();

#pragma unroll
    for (int i = threadIdx.x; i < OUTPUT_ATOM_SIZE; i += NUM_THREADS) {
      // offset
      int row = 0;
      output_dmem.at(row, i) = output_smem.at(row, i);
    }
<<<<<<< HEAD
    __syncthreads();
=======
    if (output_atom_idx + 1 < NUM_OUTPUT_ATOMS) {
      __syncthreads();
    }
>>>>>>> 5b4305dd
  }
}

template <typename T>
__device__ __forceinline__ void norm_linear_task(int output_size,
                                                 void const *input_ptr,
                                                 void const *norm_weight_ptr,
                                                 void const *weight_ptr,
                                                 float eps,
                                                 void *output_ptr) {

  DISPATCH_OUTPUT_SIZE_FOR_RED_SIZE_4K(output_size,
                                       norm_linear_task_impl,
                                       T,
                                       input_ptr,
                                       norm_weight_ptr,
                                       weight_ptr,
                                       eps,
                                       output_ptr);
}

} // namespace kernel<|MERGE_RESOLUTION|>--- conflicted
+++ resolved
@@ -50,17 +50,10 @@
   constexpr int FORLOOP_RANGE = REDUCTION_SIZE / TILE_SIZE;
 
   constexpr int NUM_CHUNKS_A = BATCH_SIZE * TILE_SIZE / CHUNK_SIZE;
-<<<<<<< HEAD
-  constexpr int NUM_CHUNKS_B = OUTPUT_ATOM_SIZE * TILE_SIZE / CHUNK_SIZE;
-
-  constexpr int CHUNKS_PER_ROW_A = TILE_SIZE / CHUNK_SIZE;
-  constexpr int CHUNKS_PER_ROW_B = TILE_SIZE / CHUNK_SIZE;
-=======
   constexpr int NUM_CHUNKS_B = TILE_SIZE * OUTPUT_ATOM_SIZE / CHUNK_SIZE;
 
   constexpr int CHUNKS_PER_ROW_A = TILE_SIZE / CHUNK_SIZE;
   constexpr int CHUNKS_PER_COL_B = TILE_SIZE / CHUNK_SIZE;
->>>>>>> 5b4305dd
 
   constexpr int log2_CHUNK_SIZE = log2_constexpr(CHUNK_SIZE);
   constexpr int log2_CHUNKS_PER_ROW_A = log2_constexpr(CHUNKS_PER_ROW_A);
@@ -82,24 +75,14 @@
   int lane_idx = lane_id();
 
   T const *__restrict__ d_input = static_cast<T const *>(input_ptr);
-<<<<<<< HEAD
-  T const *__restrict__ d_norm_weight = static_cast<T const *>(norm_weight_ptr);
-  T const *__restrict__ d_weight = static_cast<T const *>(weight_ptr);
-=======
->>>>>>> 5b4305dd
   T const *__restrict__ d_norm_weight = static_cast<T const *>(norm_weight_ptr);
   T const *__restrict__ d_weight = static_cast<T const *>(weight_ptr);
   T *__restrict__ d_output = static_cast<T *>(output_ptr);
 
   using InputDmem = dmem_row_const<T, BATCH_SIZE, TILE_SIZE, REDUCTION_SIZE>;
-<<<<<<< HEAD
-  using WeightDmem = dmem_row_const<T, OUTPUT_SIZE, TILE_SIZE, REDUCTION_SIZE>;
-  using OutputDmem = dmem_row<T, BATCH_SIZE, OUTPUT_SIZE, O_STRIDE>;
-=======
   using WeightDmem =
       dmem_col_const<T, TILE_SIZE, OUTPUT_ATOM_SIZE, REDUCTION_SIZE>;
-  using OutputDmem = dmem_row<T, BATCH_SIZE, OUTPUT_ATOM_SIZE, OUTPUT_SIZE>;
->>>>>>> 5b4305dd
+  using OutputDmem = dmem_row<T, BATCH_SIZE, OUTPUT_ATOM_SIZE, O_STRIDE>;
 
   InputDmem input_dmem(d_input);
   InputDmem norm_weight_dmem(d_norm_weight);
@@ -134,18 +117,6 @@
   T *shared_weight =
       (T *)((char *)shared_norm_weight_buffer +
             sizeof(T) * BATCH_SIZE *
-<<<<<<< HEAD
-                TILE_SIZE); // sizeof(T) * OUTPUT_ATOM_SIZE *  TILE_SIZE
-  T *shared_weight_buffer =
-      (T *)((char *)shared_weight +
-            sizeof(T) * OUTPUT_ATOM_SIZE *
-                TILE_SIZE); // sizeof(T) * OUTPUT_ATOM_SIZE *  TILE_SIZE
-
-  // intermediate
-  T *mul_output = (T *)((char *)shared_weight_buffer +
-                        sizeof(T) * OUTPUT_ATOM_SIZE *
-                            TILE_SIZE); // sizeof(T) * BATCH_SIZE * TILE_SIZE
-=======
                 TILE_SIZE); // sizeof(T) * TILE_SIZE * OUTPUT_ATOM_SIZE
   T *shared_weight_buffer =
       (T *)((char *)shared_weight +
@@ -157,7 +128,6 @@
       (T *)((char *)shared_weight_buffer +
             sizeof(T) * TILE_SIZE *
                 OUTPUT_ATOM_SIZE); // sizeof(T) * BATCH_SIZE * TILE_SIZE
->>>>>>> 5b4305dd
 
   T *element_unary_output =
       (T *)((char *)mul_output +
@@ -190,11 +160,7 @@
   using ZeroBufferSmem = smem_row<T, 0, 0, 0, 1, 8, 8>;
   using InputSmem = smem_row<T, 0, 0, 0, BATCH_SIZE, TILE_SIZE, TILE_SIZE>;
   using WeightSmem =
-<<<<<<< HEAD
-      smem_row<T, 3, 3, 3, OUTPUT_ATOM_SIZE, TILE_SIZE, TILE_SIZE>;
-=======
       smem_col<T, 3, 3, 3, TILE_SIZE, OUTPUT_ATOM_SIZE, TILE_SIZE>;
->>>>>>> 5b4305dd
   using OutputSmem =
       smem_row<T, 0, 0, 0, BATCH_SIZE, OUTPUT_ATOM_SIZE, OUTPUT_ATOM_SIZE>;
   using MatMulIntermediateSmem = smem_row<T,
@@ -236,11 +202,7 @@
     weight_dmem.set_ptr(d_weight);
     output_dmem.set_ptr(d_output);
 
-<<<<<<< HEAD
-    // load input
-=======
 // load input
->>>>>>> 5b4305dd
 #pragma unroll
     for (int i = threadIdx.x; i < NUM_CHUNKS_A; i += NUM_THREADS) {
       // offset
@@ -261,13 +223,8 @@
 // load weight
 #pragma unroll
     for (int i = threadIdx.x; i < NUM_CHUNKS_B; i += NUM_THREADS) {
-<<<<<<< HEAD
-      int row = i >> log2_CHUNKS_PER_ROW_B;
-      int col = (i & (CHUNKS_PER_ROW_B - 1)) << log2_CHUNK_SIZE;
-=======
       int row = (i & (CHUNKS_PER_COL_B - 1)) << log2_CHUNK_SIZE;
       int col = i >> log2_CHUNKS_PER_COL_B;
->>>>>>> 5b4305dd
       load_smem(input_weight_smem_buffer(row, col), weight_dmem(row, col));
     }
     cp_async_fence();
@@ -275,14 +232,8 @@
     //  accumulator
     float s_frag[NUM_ITERS_M][NUM_ITERS_N][8];
     for (uint32_t m = 0; m < NUM_ITERS_M; m++) {
-<<<<<<< HEAD
-#pragma unroll
       for (uint32_t n = 0; n < NUM_ITERS_N; n++) {
 #pragma unroll
-=======
-      for (uint32_t n = 0; n < NUM_ITERS_N; n++) {
-#pragma unroll
->>>>>>> 5b4305dd
         for (uint32_t i = 0; i < 8; i++) {
           s_frag[m][n][i] = 0.0f;
         }
@@ -293,11 +244,7 @@
       // copy
       if (for_idx + 1 != FORLOOP_RANGE) {
         InputDmem input_dmem_buffer(d_input + TILE_SIZE * (for_idx + 1));
-<<<<<<< HEAD
-        InputDmem norm_weight_dmem_buffer(d_norm_weight +
-=======
         InputDmem norm_weight_dmem_nuffer(d_norm_weight +
->>>>>>> 5b4305dd
                                           TILE_SIZE * (for_idx + 1));
         WeightDmem weight_dmem_buffer(d_weight + TILE_SIZE * (for_idx + 1));
 
@@ -307,20 +254,19 @@
           int col = (i & (CHUNKS_PER_ROW_A - 1)) << log2_CHUNK_SIZE;
           load_smem(input_smem(row, col), input_dmem_buffer(row, col));
         }
-<<<<<<< HEAD
-// load norm weight
+
 #pragma unroll
         for (int i = threadIdx.x; i < NUM_CHUNKS_A; i += NUM_THREADS) {
           int row = i >> log2_CHUNKS_PER_ROW_A;
           int col = (i & (CHUNKS_PER_ROW_A - 1)) << log2_CHUNK_SIZE;
           load_smem(norm_weight_smem(row, col),
-                    norm_weight_dmem_buffer(row, col));
-        }
-// load weight
+                    norm_weight_dmem_nuffer(row, col));
+        }
+
 #pragma unroll
         for (int i = threadIdx.x; i < NUM_CHUNKS_B; i += NUM_THREADS) {
-          int row = i >> log2_CHUNKS_PER_ROW_B;
-          int col = (i & (CHUNKS_PER_ROW_B - 1)) << log2_CHUNK_SIZE;
+          int row = (i & (CHUNKS_PER_COL_B - 1)) << log2_CHUNK_SIZE;
+          int col = i >> log2_CHUNKS_PER_COL_B;
           load_smem(input_weight_smem(row, col), weight_dmem_buffer(row, col));
         }
         cp_async_fence();
@@ -344,87 +290,6 @@
       }
       __syncthreads();
 
-      mul<decltype(mul_output_smem),
-          decltype(input_smem),
-          decltype(norm_weight_smem)>(
-          mul_output_smem, input_smem, norm_weight_smem);
-      __syncthreads();
-
-      uint32_t a_frag[4], b_frag[4];
-      for (uint32_t m = 0; m < NUM_ITERS_M; m++) {
-        int m_row = (lane_idx & 0xF);
-        bool is_valid = (m_row < BATCH_SIZE);
-        for (uint32_t n = 0; n < NUM_ITERS_N; n++) {
-          int n_col = (n << 6) + (warp_col << 4) + (lane_idx & 0xF);
-#pragma unroll
-          for (uint32_t k = 0; k < NUM_ITERS_K; k++) {
-            int n_row = (warp_row << (4 + log2_NUM_WARPS_N)) + (k << 4) +
-                        ((lane_idx >> 4) << 3);
-            int m_col = (warp_row << (4 + log2_NUM_WARPS_N)) + (k << 4) +
-                        ((lane_idx >> 4) << 3);
-            T *src_ptr =
-                is_valid ? mul_output_smem(m_row, m_col) : zero_buffer(0, 0);
-            ldsm(src_ptr, a_frag);
-            t_ldsm_t(input_weight_smem(n_col, n_row), b_frag);
-            mma_m16n16k16_bf16bf16bf32(
-                s_frag[m][n], a_frag, b_frag, s_frag[m][n]);
-          }
-        }
-      }
-
-      if (output_atom_idx == 0) {
-        float const scalars[] = {0.0f, 1.0f / float(REDUCTION_SIZE)};
-        perform_element_unary_chain_kernel<true,
-                                           decltype(element_unary_smem),
-                                           decltype(input_smem),
-                                           ElementUnaryOpType::SQUARE,
-                                           ElementUnaryOpType::MULSCALAR>(
-            element_unary_smem, input_smem, scalars);
-        __syncthreads();
-      }
-    }
-
-    // reg write back to smem
-    for (uint32_t m = 0; m < NUM_ITERS_M; m++) {
-#pragma unroll
-=======
-
-#pragma unroll
-        for (int i = threadIdx.x; i < NUM_CHUNKS_A; i += NUM_THREADS) {
-          int row = i >> log2_CHUNKS_PER_ROW_A;
-          int col = (i & (CHUNKS_PER_ROW_A - 1)) << log2_CHUNK_SIZE;
-          load_smem(norm_weight_smem(row, col),
-                    norm_weight_dmem_nuffer(row, col));
-        }
-
-// load weight
-#pragma unroll
-        for (int i = threadIdx.x; i < NUM_CHUNKS_B; i += NUM_THREADS) {
-          int row = (i & (CHUNKS_PER_COL_B - 1)) << log2_CHUNK_SIZE;
-          int col = i >> log2_CHUNKS_PER_COL_B;
-          load_smem(input_weight_smem(row, col), weight_dmem_buffer(row, col));
-        }
-        cp_async_fence();
-        cp_async_wait<1>();
-      }
-      // SWAP the double buffer
-      if ((for_idx & 1) == 0) {
-        input_smem.set_ptr(shared_input_buffer);
-        input_smem_buffer.set_ptr(shared_input);
-        norm_weight_smem.set_ptr(shared_norm_weight_buffer);
-        norm_weight_smem_buffer.set_ptr(shared_norm_weight);
-        input_weight_smem.set_ptr(shared_weight_buffer);
-        input_weight_smem_buffer.set_ptr(shared_weight);
-      } else {
-        input_smem.set_ptr(shared_input);
-        input_smem_buffer.set_ptr(shared_input_buffer);
-        norm_weight_smem.set_ptr(shared_norm_weight);
-        norm_weight_smem_buffer.set_ptr(shared_norm_weight_buffer);
-        input_weight_smem.set_ptr(shared_weight);
-        input_weight_smem_buffer.set_ptr(shared_weight_buffer);
-      }
-      __syncthreads();
-
       // do mul with norm_weight
       mul<decltype(mul_output_smem),
           decltype(input_smem),
@@ -467,20 +332,14 @@
 
     // reg write back to smem
     for (uint32_t m = 0; m < NUM_ITERS_M; m++) {
->>>>>>> 5b4305dd
       for (uint32_t n = 0; n < NUM_ITERS_N; n++) {
 #pragma unroll
         for (uint32_t i = 0; i < 4; i++) {
           int row_in_warp = (lane_idx >> 2) + ((i & 0x1) << 3);
           if (row_in_warp < BATCH_SIZE) {
             // continue;
-<<<<<<< HEAD
-            int col = (n << 6) + (warp_col << 4) + ((lane_idx & 0x3) << 1) +
-                      ((i >> 1) << 3);
-=======
             int col =
                 (warp_col << 4) + ((lane_idx & 0x3) << 1) + ((i >> 1) << 3);
->>>>>>> 5b4305dd
             mm_intermediate_smem.at(warp_row + row_in_warp, col) =
                 bfloat16(s_frag[m][n][(i << 1)]);
             mm_intermediate_smem.at(warp_row + row_in_warp, col + 1) =
@@ -515,13 +374,9 @@
       int row = 0;
       output_dmem.at(row, i) = output_smem.at(row, i);
     }
-<<<<<<< HEAD
-    __syncthreads();
-=======
     if (output_atom_idx + 1 < NUM_OUTPUT_ATOMS) {
       __syncthreads();
     }
->>>>>>> 5b4305dd
   }
 }
 
