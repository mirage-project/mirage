--- conflicted
+++ resolved
@@ -276,13 +276,8 @@
                     weight_dmem(src_row, col));
         }
         cp_async_fence();
-<<<<<<< HEAD
-        cp_async_wait<1>();
-      } else {
-=======
         cp_async_wait<K_PIPE_MAX - 1>();
       } else if (for_idx + K_PIPE_MAX - 1 == FORLOOP_RANGE) {
->>>>>>> b602920e
         cp_async_wait<0>();
       }
 
