
/* Copyright 2025 CMU
 *
 * Licensed under the Apache License, Version 2.0 (the "License");
 * you may not use this file except in compliance with the License.
 * You may obtain a copy of the License at
 *
 *     http://www.apache.org/licenses/LICENSE-2.0
 *
 * Unless required by applicable law or agreed to in writing, software
 * distributed under the License is distributed on an "AS IS" BASIS,
 * WITHOUT WARRANTIES OR CONDITIONS OF ANY KIND, either express or implied.
 * See the License for the specific language governing permissions and
 * limitations under the License.
 */

#pragma once
#include "common.h"
#include "copy_sm80.cuh"
#include "dispatcher.cuh"
#include "dmem_layout.cuh"
#include "element_binary.cuh"
#include "element_unary.cuh"
#include "mma.cuh"
#include "reduction.cuh"
#include "smem_layout.cuh"
#include "utils.cuh"
namespace kernel {

using bfloat16 = type::bfloat16_t;

// kernel for [16, 64] and any BATCH_SIZE < 16 [x, 64]
// OUTPUT_SIZE = 16, 32, 64, REDUCTION_SIZE = multiple of 64
template <typename T, int BATCH_SIZE, int OUTPUT_SIZE, int REDUCTION_SIZE>
__device__ __forceinline__ void norm_linear_task_impl(void const *input_ptr,
                                                      void const *weight_ptr,
                                                      void *output_ptr) {
  // Here we assume the type of T is bfloat16, so the sizeof(T) is 2
  constexpr int CHUNK_SIZE = 16 / sizeof(T);
  constexpr int TILE_SIZE = 64;
  constexpr int FORLOOP_RANGE = REDUCTION_SIZE / TILE_SIZE;

  constexpr int NUM_CHUNKS_A = BATCH_SIZE * TILE_SIZE / CHUNK_SIZE;
  constexpr int NUM_CHUNKS_B = TILE_SIZE * OUTPUT_SIZE / CHUNK_SIZE;

  constexpr int CHUNKS_PER_ROW_A = TILE_SIZE / CHUNK_SIZE;
  constexpr int CHUNKS_PER_ROW_B = OUTPUT_SIZE / CHUNK_SIZE;

  constexpr int log2_CHUNK_SIZE = 3;
  constexpr int log2_CHUNKS_PER_ROW_A = 3;
  constexpr int log2_CHUNKS_PER_ROW_B = CHUNKS_PER_ROW_B == 2   ? 1
                                        : CHUNKS_PER_ROW_B == 4 ? 2
                                                                : 3;

  // using SM80_16x8x16_F16F16F16F16_TNX2 = 16X16X16
  constexpr int NUM_WARP_N = OUTPUT_SIZE / 16; // 1, 2, 4
  constexpr int NUM_WARP_K = 4 / NUM_WARP_N;   // 4, 2, 1

  constexpr int NUM_ITERS_M = 1;
  constexpr int NUM_ITERS_N = 1;
  constexpr int NUM_ITERS_K = 4 / NUM_WARP_K; // 1, 2, 4

  constexpr int log2_NUM_WARP_N = NUM_WARP_N == 1   ? 0
                                  : NUM_WARP_N == 2 ? 1
                                                    : 2; // 0, 1, 2

  int warp_idx = warp_id();
  int warp_row = warp_idx >> log2_NUM_WARP_N;
  int warp_col = warp_idx & (NUM_WARP_N - 1);
  int idx_in_warp = threadIdx.x & 0x1F;

  T const *__restrict__ d_input = static_cast<T const *>(input_ptr);
  T const *__restrict__ d_weight = static_cast<T const *>(weight_ptr);
  T *__restrict__ d_output = static_cast<T *>(output_ptr);

  using InputDmem = dmem_row_const<T, BATCH_SIZE, TILE_SIZE, REDUCTION_SIZE>;
  using WeightDmem = dmem_row_const<T, TILE_SIZE, OUTPUT_SIZE, OUTPUT_SIZE>;
  using OutputDmem = dmem_row<T, BATCH_SIZE, OUTPUT_SIZE, OUTPUT_SIZE>;

  InputDmem input_dmem(d_input);
  WeightDmem weight_dmem(d_weight);
  OutputDmem output_dmem(d_output);

  extern __shared__ char smem[];

  // zero buffer
  T *zero_buf = (T *)(smem + 0); // 128 bytes
  *((__uint128_t *)smem) = 0ul;

  // copy input
  T *shared_input = (T *)(smem + 128); // sizeof(T) * BATCH_SIZE * TILE_SIZE
  T *shared_input_buffer =
      (T *)(smem + 128 +
            sizeof(T) * BATCH_SIZE *
                TILE_SIZE); // sizeof(T) * BATCH_SIZE * TILE_SIZE

  // copy weight
  T *shared_weight =
      (T *)(smem + 128 + sizeof(T) * BATCH_SIZE * TILE_SIZE +
            sizeof(T) * BATCH_SIZE *
                TILE_SIZE); // sizeof(T) * TILE_SIZE * OUTPUT_SIZE
  T *shared_weight_buffer =
      (T *)(smem + 128 + sizeof(T) * BATCH_SIZE * TILE_SIZE +
            sizeof(T) * BATCH_SIZE * TILE_SIZE +
            sizeof(T) * TILE_SIZE *
                OUTPUT_SIZE); // sizeof(T) * TILE_SIZE * OUTPUT_SIZE

  // intermediate
  T *element_unary_output =
      (T *)(smem + 128 + sizeof(T) * BATCH_SIZE * TILE_SIZE +
            sizeof(T) * BATCH_SIZE * TILE_SIZE +
            sizeof(T) * TILE_SIZE * OUTPUT_SIZE +
            sizeof(T) * TILE_SIZE *
                OUTPUT_SIZE); // sizeof(T) * BATCH_SIZE * TILE_SIZE
  for (int i = threadIdx.x; i < BATCH_SIZE * TILE_SIZE; i += NUM_THREADS) {
    element_unary_output[i] = T(0.0f);
  }

  T *mm_intermediate =
      (T *)(smem + 128 + sizeof(T) * BATCH_SIZE * TILE_SIZE +
            sizeof(T) * BATCH_SIZE * TILE_SIZE +
            sizeof(T) * TILE_SIZE * OUTPUT_SIZE +
            sizeof(T) * TILE_SIZE * OUTPUT_SIZE +
            sizeof(T) * BATCH_SIZE *
                TILE_SIZE); // sizeof(T) * BATCH_SIZE * OUTPUT_SIZE * NUM_WARP_K

  T *mm_output = (T *)(smem + 128 + sizeof(T) * BATCH_SIZE * TILE_SIZE +
                       sizeof(T) * BATCH_SIZE * TILE_SIZE +
                       sizeof(T) * TILE_SIZE * OUTPUT_SIZE +
                       sizeof(T) * TILE_SIZE * OUTPUT_SIZE +
                       sizeof(T) * BATCH_SIZE * TILE_SIZE +
                       sizeof(T) * BATCH_SIZE * OUTPUT_SIZE *
                           NUM_WARP_K); // sizeof(T) * BATCH_SIZE * OUTPUT_SIZE

  T *reduction_output =
      (T *)(smem + 128 + sizeof(T) * BATCH_SIZE * TILE_SIZE +
            sizeof(T) * BATCH_SIZE * TILE_SIZE +
            sizeof(T) * TILE_SIZE * OUTPUT_SIZE +
            sizeof(T) * TILE_SIZE * OUTPUT_SIZE +
            sizeof(T) * BATCH_SIZE * TILE_SIZE +
            sizeof(T) * BATCH_SIZE * OUTPUT_SIZE * NUM_WARP_K +
            sizeof(T) * BATCH_SIZE * OUTPUT_SIZE); // sizeof(T) * BATCH_SIZE * 1

  // out
  T *shared_output = mm_intermediate; // reuse mm_intermediate

  // define the swizzle mode

  using ZeroBufferSmem = smem_row<T, 0, 0, 0, 1, 8, 8>;
  using InputSmem = smem_row<T, 0, 0, 0, BATCH_SIZE, TILE_SIZE, TILE_SIZE>;
  using WeightSmem = smem_row<T, 3, 3, 3, TILE_SIZE, OUTPUT_SIZE, OUTPUT_SIZE>;
  using OutputSmem = smem_row<T, 0, 0, 0, BATCH_SIZE, OUTPUT_SIZE, OUTPUT_SIZE>;
  using MatMulIntermediateSmem =
      smem_row<T, 0, 0, 0, BATCH_SIZE * NUM_WARP_K, OUTPUT_SIZE, OUTPUT_SIZE>;
  using ReductionOutputSmem = smem_row<T, 0, 0, 0, BATCH_SIZE, 1, 1>;

  // zero buffer
  ZeroBufferSmem zero_buffer(zero_buf);

  InputSmem input_smem(shared_input);
  InputSmem input_smem_buffer(shared_input_buffer);

  WeightSmem input_weight_smem(shared_weight);
  WeightSmem input_weight_smem_buffer(shared_weight_buffer);

  InputSmem element_unary_smem(element_unary_output);

  MatMulIntermediateSmem mm_intermediate_smem(mm_intermediate);

  OutputSmem mm_output_smem(mm_output);
  OutputSmem output_smem(shared_output);

  ReductionOutputSmem reduction_output_smem(reduction_output);

// load input
#pragma unroll
  for (int i = threadIdx.x; i < NUM_CHUNKS_A; i += NUM_THREADS) {
    // offset
    int row = i >> log2_CHUNKS_PER_ROW_A;
    int col = (i & (CHUNKS_PER_ROW_A - 1)) << log2_CHUNK_SIZE;
    load_smem(input_smem_buffer(row, col), input_dmem(row, col));
  }

// load weight
#pragma unroll
  for (int i = threadIdx.x; i < NUM_CHUNKS_B; i += NUM_THREADS) {
    int row = i >> log2_CHUNKS_PER_ROW_B;
    int col = (i & (CHUNKS_PER_ROW_B - 1)) << log2_CHUNK_SIZE;
    load_smem(input_weight_smem_buffer(row, col), weight_dmem(row, col));
  }
  cp_async_fence();

  //  accumulator
  float s_frag[NUM_ITERS_M][NUM_ITERS_N][8];
#pragma unroll
  for (int i = 0; i < 8; ++i) {
    s_frag[0][0][i] = 0.0f;
  }

  for (int for_idx = 0; for_idx < FORLOOP_RANGE; for_idx++) {
    // copy
    if (for_idx + 1 != FORLOOP_RANGE) {
      InputDmem input_dmem_buffer(d_input + TILE_SIZE * (for_idx + 1));
      WeightDmem weight_dmem_buffer(d_weight +
                                    TILE_SIZE * OUTPUT_SIZE * (for_idx + 1));

#pragma unroll
      for (int i = threadIdx.x; i < NUM_CHUNKS_A; i += NUM_THREADS) {
        int row = i >> log2_CHUNKS_PER_ROW_A;
        int col = (i & (CHUNKS_PER_ROW_A - 1)) << log2_CHUNK_SIZE;
        load_smem(input_smem(row, col), input_dmem_buffer(row, col));
      }
// load weight
#pragma unroll
      for (int i = threadIdx.x; i < NUM_CHUNKS_B; i += NUM_THREADS) {
        int row = i >> log2_CHUNKS_PER_ROW_B;
        int col = (i & (CHUNKS_PER_ROW_B - 1)) << log2_CHUNK_SIZE;
        load_smem(input_weight_smem(row, col), weight_dmem_buffer(row, col));
      }
      cp_async_fence();
      cp_async_wait<1>();
    }
    // SWAP the double buffer
    if ((for_idx & 1) == 0) {
      input_smem.set_ptr(shared_input_buffer);
      input_smem_buffer.set_ptr(shared_input);
      input_weight_smem.set_ptr(shared_weight_buffer);
      input_weight_smem_buffer.set_ptr(shared_weight);
    } else {
      input_smem.set_ptr(shared_input);
      input_smem_buffer.set_ptr(shared_input_buffer);
      input_weight_smem.set_ptr(shared_weight);
      input_weight_smem_buffer.set_ptr(shared_weight_buffer);
    }
    __syncthreads();

    uint32_t a_frag[4], b_frag[4];
    for (uint32_t m = 0; m < NUM_ITERS_M; m++) {
      int m_row = (idx_in_warp & 0xF);
      bool is_valid = (m_row < BATCH_SIZE);
      for (uint32_t n = 0; n < NUM_ITERS_N; n++) {
        int n_col = (warp_col << 4) + ((idx_in_warp >> 4) << 3);
#pragma unroll
        for (uint32_t k = 0; k < NUM_ITERS_K; k++) {
          int n_row = (warp_row << (4 + log2_NUM_WARP_N)) + (k << 4) +
                      (idx_in_warp & 0xF);
          int m_col = (warp_row << (4 + log2_NUM_WARP_N)) + (k << 4) +
                      ((idx_in_warp >> 4) << 3);
          T *src_ptr = is_valid ? input_smem(m_row, m_col) : zero_buffer(0, 0);
          ldsm(src_ptr, a_frag);
          ldsm_t(input_weight_smem(n_row, n_col), b_frag);
          mma_m16n16k16_bf16bf16bf32(
              s_frag[m][n], a_frag, b_frag, s_frag[m][n]);
        }
      }
    }

    float const scalars[] = {0.0f, 1.0f / float(REDUCTION_SIZE)};
    perform_element_unary_chain_kernel<true,
                                       decltype(element_unary_smem),
                                       decltype(input_smem),
                                       ElementUnaryOpType::SQUARE,
                                       ElementUnaryOpType::MULSCALAR>(
        element_unary_smem, input_smem, scalars);
    __syncthreads();
  }

  // reg write back to smem
  for (uint32_t m = 0; m < NUM_ITERS_M; m++) {
    for (uint32_t n = 0; n < NUM_ITERS_N; n++) {
#pragma unroll
      for (uint32_t i = 0; i < 4; i++) {
        int row_in_warp = (idx_in_warp >> 2) + ((i & 0x1) << 3);
        if (row_in_warp < BATCH_SIZE) {
          // continue;
          int col =
              (warp_col << 4) + ((idx_in_warp & 0x3) << 1) + ((i >> 1) << 3);
          mm_intermediate_smem.at(warp_row + row_in_warp, col) =
              bfloat16(s_frag[m][n][(i << 1)]);
          mm_intermediate_smem.at(warp_row + row_in_warp, col + 1) =
              bfloat16(s_frag[m][n][(i << 1) | 0x1]);
        }
      }
    }
  }
  __syncthreads();

  reduction_sum_row<decltype(mm_output_smem), decltype(mm_intermediate_smem)>(
      mm_output_smem, mm_intermediate_smem);
  __syncthreads();

  float const scalars[] = {0.0f};
  reduction_sum_col<T,
                    decltype(reduction_output_smem),
                    decltype(element_unary_smem),
                    ElementUnaryOpType::SQRT>(
      reduction_output_smem, element_unary_smem, scalars);
  __syncthreads();

  div_col(output_smem, mm_output_smem, reduction_output_smem);
  __syncthreads();
#pragma unroll
  for (int i = threadIdx.x; i < OUTPUT_SIZE; i += NUM_THREADS) {
    // offset
    int row = 0;
    output_dmem.at(row, i) = output_smem.at(row, i);
  }
}

<<<<<<< HEAD
template <typename T>
__device__ __forceinline__ void norm_linear_task(int output_size,
                                                 void const *input_ptr,
                                                 void const *weight_ptr,
                                                 void *output_ptr) {
  DISPATCH_OUTPUT_SIZE(
      output_size, norm_linear_task_impl, T, input_ptr, weight_ptr, output_ptr);
=======
template<typename T>
__device__ __forceinline__ void norm_linear_task(
    int output_size,
    void const *input_ptr,
    void const *weight_ptr,
    void *output_ptr) {
  DISPATCH_OUTPUT_SIZE(64, norm_linear_task_impl, T, input_ptr, weight_ptr, output_ptr);
>>>>>>> 34eed5ce
}

} // namespace kernel<|MERGE_RESOLUTION|>--- conflicted
+++ resolved
@@ -307,15 +307,7 @@
   }
 }
 
-<<<<<<< HEAD
-template <typename T>
-__device__ __forceinline__ void norm_linear_task(int output_size,
-                                                 void const *input_ptr,
-                                                 void const *weight_ptr,
-                                                 void *output_ptr) {
-  DISPATCH_OUTPUT_SIZE(
-      output_size, norm_linear_task_impl, T, input_ptr, weight_ptr, output_ptr);
-=======
+
 template<typename T>
 __device__ __forceinline__ void norm_linear_task(
     int output_size,
@@ -323,7 +315,6 @@
     void const *weight_ptr,
     void *output_ptr) {
   DISPATCH_OUTPUT_SIZE(64, norm_linear_task_impl, T, input_ptr, weight_ptr, output_ptr);
->>>>>>> 34eed5ce
 }
 
 } // namespace kernel