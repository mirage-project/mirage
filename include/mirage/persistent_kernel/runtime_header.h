--- conflicted
+++ resolved
@@ -117,16 +117,11 @@
   TaskId **worker_queues;
   EventId **sched_queues;
   TaskId *first_tasks;
-<<<<<<< HEAD
-  int *step;         // Metadata for LLM serving
-  long long *tokens; // Metadata for LLM serving
-  int new_token_num;
-=======
   int *step;              // Metadata for LLM serving
   long long *tokens;      // Metadata for LLM serving
   long long eos_token_id; // Metadata for LLM serving
   int max_seq_length;     // Metadata for LLM serving
->>>>>>> bc138f87
+  int new_token_num;
   void *profiler_buffer;
   bool verbose;
   bool profiling;
