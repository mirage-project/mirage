--- conflicted
+++ resolved
@@ -372,61 +372,6 @@
         PROFILER_EVENT_START(task_desc.task_type, task_counter);
       }
       // Successfully fetched a new task
-<<<<<<< HEAD
-      switch (task_desc.task_type) {
-        case TASK_TERMINATE: {
-          return;
-          break;
-        }
-        case TASK_RMS_NORM_LINEAR: {
-          kernel::norm_linear_task<bfloat16>(
-              task_desc.outputs[0].dim[task_desc.outputs[0].num_dims - 1],
-              task_desc.inputs[0].base_ptr,
-              task_desc.inputs[1].base_ptr,
-              task_desc.outputs[0].base_ptr);
-          break;
-        }
-        case TASK_EMBEDDING: {
-          kernel::embedding_kernel<bfloat16>(task_desc.inputs[0].base_ptr,
-                                             task_desc.inputs[1].base_ptr,
-                                             task_desc.outputs[0].base_ptr);
-          break;
-        }
-        case TASK_ATTENTION_1: {
-          kernel::single_batch_decoding_kernel<bfloat16, 4>(
-              task_desc.inputs[0].base_ptr,
-              task_desc.inputs[1].base_ptr,
-              task_desc.inputs[2].base_ptr,
-              task_desc.outputs[0].base_ptr,
-              config.step[0] /*seq_len*/,
-              false,
-              false,
-              task_desc.inputs[3].base_ptr,
-              task_desc.inputs[4].base_ptr,
-              task_desc.inputs[5].base_ptr,
-              task_desc.inputs[6].base_ptr,
-              0.0f /*q_eps*/,
-              0.0f /*k_eps*/);
-          break;
-        }
-        case TASK_ATTENTION_2: {
-          TB_SLEEP_US(1);
-          break;
-        }
-        case TASK_SILU_MUL_LINEAR: {
-          kernel::silu_mul_linear_task<bfloat16>(
-              task_desc.outputs[0].dim[task_desc.outputs[0].num_dims - 1],
-              task_desc.inputs[0].base_ptr,
-              task_desc.inputs[1].base_ptr,
-              task_desc.inputs[2].base_ptr,
-              task_desc.outputs[0].base_ptr);
-          break;
-        }
-        case TASK_NVSHMEM_COPY: {
-          size_t size_in_bytes = 2;
-          for (int i = 0; i < task_desc.inputs[0].num_dims; i++) {
-            size_in_bytes *= task_desc.inputs[0].dim[i];
-=======
       if (task_desc.task_type == TASK_TERMINATE) {
         // Terminate
         return;
@@ -441,7 +386,6 @@
                 task_desc.inputs[1].base_ptr,
                 task_desc.outputs[0].base_ptr);
             break;
->>>>>>> 0103acfe
           }
           case TASK_EMBEDDING: {
             kernel::embedding_kernel<bfloat16>(task_desc.inputs[0].base_ptr,
@@ -471,7 +415,8 @@
             break;
           }
           case TASK_SILU_MUL_LINEAR: {
-            kernel::silu_mul_linear_kernel<bfloat16, 1, 32, 4096>(
+            kernel::silu_mul_linear_task<bfloat16>(
+                task_desc.outputs[0].dim[task_desc.outputs[0].num_dims - 1],
                 task_desc.inputs[0].base_ptr,
                 task_desc.inputs[1].base_ptr,
                 task_desc.inputs[2].base_ptr,
