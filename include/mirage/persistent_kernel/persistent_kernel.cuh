/* Copyright 2025 CMU
 *
 * Licensed under the Apache License, Version 2.0 (the "License");
 * you may not use this file except in compliance with the License.
 * You may obtain a copy of the License at
 *
 *     http://www.apache.org/licenses/LICENSE-2.0
 *
 * Unless required by applicable law or agreed to in writing, software
 * distributed under the License is distributed on an "AS IS" BASIS,
 * WITHOUT WARRANTIES OR CONDITIONS OF ANY KIND, either express or implied.
 * See the License for the specific language governing permissions and
 * limitations under the License.
 */

#include "../persistent_kernel/tasks/kernel.h"
#include "profiler.h"
#include <mpi.h>
#include <nvshmem.h>
#include <nvshmemx.h>
#include <thread>
#include <unistd.h>
#include <vector>

typedef unsigned long long int TaskId;
unsigned long long int const TASK_INVALID_ID = 0x7fffffffffffffff;
typedef unsigned long long int EventId;
// Event IDs are 64-bit values encoding both the owner of the event and its
// index EVENT: nvshmem_tag: 16, owner_node: 16, event_idx: 32
unsigned long long int const EVENT_NVSHMEM_TAG = 0x1e00000000000000;
unsigned long long int const EVENT_INVALID_ID = 0x7ffffffffffffffe;
int const MAX_TENSOR_DIMS = 4;
int const MAX_INPUTS_PER_TASK = 4;
int const MAX_OUTPUTS_PER_TASK = 4;
int const MAX_NUM_WORKERS = 128;

using bfloat16 = type::bfloat16_t;

enum TaskType {
  TASK_TERMINATE = 0,
  TASK_END_OF_ITERATION = 1,
  // compute task starts from 100
  TASK_EMBEDDING = 101,
  TASK_RMS_NORM_LINEAR = 102,
  TASK_ATTENTION_1 = 103,
  TASK_ATTENTION_2 = 104,
  TASK_SILU_MUL_LINEAR = 105,
  TASK_ALLREDUCE = 106,
  TASK_REDUCE = 107,
  TASK_MATMUL = 108,
  TASK_ARGMAX = 109,
  TASK_NVSHMEM_COPY = 199,
  TASK_SCHD_TASKS = 200,
  TASK_SCHD_EVENTS = 201,
  TASK_GET_EVENT = 202,
  TASK_GET_NEXT_TASK = 203,
};

enum EventType {
  EVENT_LAUNCH_TASKS = 900,
  EVENT_LAUNCH_MASSIVE_TASKS = 901,
  EVENT_END_OF_TASK_GRAPH = 902,
  EVENT_TERMINATION = 903,
  EVENT_INVALID = 999,
};

struct TensorDesc {
  int num_dims;
  void *base_ptr;
  int data_type;
  int dim[MAX_TENSOR_DIMS];
  int stride[MAX_TENSOR_DIMS];
};

struct EventDesc {
  EventDesc(void)
      : event_type(EVENT_INVALID), num_triggers(0),
        first_task_id(TASK_INVALID_ID), last_task_id(TASK_INVALID_ID) {}
  EventDesc(EventType type, int nt, TaskId f, TaskId l)
      : event_type(type), num_triggers(nt), first_task_id(f), last_task_id(l) {}
  EventType event_type;
  int num_triggers;
  TaskId first_task_id, last_task_id;
};

struct TaskDesc {
  TaskDesc(TaskType t)
      : task_type(t), num_inputs(0), num_outputs(0),
        trigger_event(EVENT_INVALID_ID) {}
  TaskDesc() {}
  TaskType task_type;
  int num_inputs, num_outputs;
  EventId trigger_event;
  TensorDesc inputs[MAX_INPUTS_PER_TASK];
  TensorDesc outputs[MAX_OUTPUTS_PER_TASK];
};

struct RuntimeConfig {
  int num_workers, num_local_schedulers, num_remote_schedulers, num_graphs;
  int num_gpus, my_gpu_id;
  unsigned long long int per_worker_queue_len, per_sched_queue_len;
  unsigned long long int *worker_queue_last_ready_task_id;
  unsigned long long int *sched_queue_last_ready_event_id;
  unsigned long long int *sched_queue_next_free_event_id;
  int *all_event_counters;
  TaskDesc *all_tasks;
  EventDesc *all_events;
  TaskId **worker_queues;
  EventId **sched_queues;
  TaskId *first_tasks;
  int *step; // Metadata for LLM serving
  void *profiler_buffer;
  bool verbose;
  bool profiling;
};

__global__ void init_kernel(RuntimeConfig config) {
  assert(gridDim.x == 1);
  assert(gridDim.y == 1);
  assert(gridDim.z == 1);
  // Only a single thread that initializes everything
  if (threadIdx.x == 0) {
    // Send first_task[0] to worker[0]
    config.worker_queue_last_ready_task_id[0] = 1;
    config.worker_queues[0][0] = config.first_tasks[0];
  }
}

__device__ __forceinline__ bool prepare_next_batch(RuntimeConfig config) {
  int step = config.step[0];
  // printf("step = %d\n", step);
  config.step[0] = step + 1;
  return step + 1 <= 50;
  // return false;
}

__device__ __forceinline__ bool is_termination_event(size_t event_loc,
                                                     EventDesc e) {
  return (event_loc == 0);
}

__device__ __forceinline__ bool is_nvshmem_event(EventId event_id) {
  return (event_id & EVENT_NVSHMEM_TAG) > 0;
}

__device__ __forceinline__ size_t get_event_gpu_id(EventId event_id) {
  return ((event_id >> 32) & 0xffff);
}

__device__ __forceinline__ size_t get_event_position_index(EventId event_id) {
  return (event_id & 0xffffffff);
}

__device__ __forceinline__ int get_rand_sched_id(size_t event_index,
                                                 int worker_id,
                                                 int num_workers,
                                                 int num_schedulers) {
  // const size_t seed = 0xac4c1b51;
  // size_t x = event_index * seed;
  // x ^= x >> 17;
  // x *= worker_id;
  //  x *= 0xed5ad4bb;
  // x ^= x >> 11;
  size_t x = worker_id;
  return x / ((num_workers + num_schedulers - 1) / num_schedulers);
}

__device__ __forceinline__ int custom_atomic_add_s32(int *addr, int val) {
  int old_val;
  asm volatile("atom.add.release.gpu.s32 %0,[%1],%2;"
               : "=r"(old_val)
               : "l"(addr), "r"(val)
               : "memory");
  return old_val;
}

__device__ __forceinline__ unsigned long long int
    custom_atomic_add_u64(unsigned long long int *addr,
                          unsigned long long int val) {
  unsigned long long int old_val;
  asm volatile("atom.add.release.gpu.u64 %0,[%1],%2;"
               : "=l"(old_val)
               : "l"(addr), "l"(val)
               : "memory");
  return old_val;
}

__device__ __forceinline__ unsigned long long int
    custom_atomic_cas_u64(unsigned long long int *addr,
                          unsigned long long int cmp,
                          unsigned long long int val) {
  unsigned long long int old_val;
  asm volatile("atom.cas.release.gpu.b64 %0,[%1],%2,%3;"
               : "=l"(old_val)
               : "l"(addr), "l"(cmp), "l"(val)
               : "memory");
  return old_val;
}

__device__ __forceinline__ void
    get_first_last_ids(unsigned long long int num_elements,
                       unsigned long long int num_workers,
                       unsigned long long int my_id,
                       unsigned long long int *my_first_element,
                       unsigned long long int *my_last_element) {
  unsigned long long int num_elements_per_worker = num_elements / num_workers;
  unsigned long long int reminder = num_elements % num_workers;
  if (my_id < reminder) {
    *my_first_element = (num_elements_per_worker + 1) * my_id;
    *my_last_element = *my_first_element + num_elements_per_worker + 1;
  } else {
    *my_first_element = num_elements_per_worker * my_id + reminder;
    *my_last_element = *my_first_element + num_elements_per_worker;
  }
}

__device__ void terminate_schedulers(RuntimeConfig config) {
  // Event ID 0 is the termination event
  int num_schedulers =
      config.num_local_schedulers + config.num_remote_schedulers;
  for (int i = 0; i < num_schedulers; i++) {
    // size_t last_event_id =
    //     atomicAdd(&config.sched_queue_next_free_event_id[i], 1);
    size_t last_event_id =
        custom_atomic_add_u64(&config.sched_queue_next_free_event_id[i], 1);
    config.sched_queues[i][last_event_id % config.per_sched_queue_len] = 0;
    // Add threadfence to make sure sched_queue updates are visible to scheduler
    // CTAs before incrementing its last_ready_event_id
    __threadfence();
    size_t old;
    do {
      // old = atomicCAS(&config.sched_queue_last_ready_event_id[i],
      //                 last_event_id,
      //                 last_event_id + 1);
      old = custom_atomic_cas_u64(&config.sched_queue_last_ready_event_id[i],
                                  last_event_id,
                                  last_event_id + 1);
    } while (old != last_event_id);
  }
}

__global__ void persistent_kernel(RuntimeConfig config) {
  __shared__ TaskId cur_task_loc;
  __shared__ TaskDesc task_desc;
  assert(gridDim.y == 1);
  assert(gridDim.z == 1);
  // Each worker SM serves a single worker
  // Each scheduelr SM serves four schedulers
  int num_schedulers =
      config.num_local_schedulers + config.num_remote_schedulers;
  assert(num_schedulers % 4 == 0);
  assert(gridDim.x == config.num_workers + num_schedulers / 4);
  assert(config.num_workers <= MAX_NUM_WORKERS);
  // We will reinterpret TaskDesc as an array of integers to
  // collectively load it from device to shared memory
  assert(sizeof(TaskDesc) % sizeof(int) == 0);
  PROFILER_CLOSURE_PARAMS_DECL;
  if (config.profiling) {
    PROFILER_INIT(static_cast<uint64_t *>(config.profiler_buffer),
                  0,
                  1,
                  (threadIdx.x % 128 == 0));
  }
  if (blockIdx.x < config.num_workers) {
    int worker_id = blockIdx.x;
    TaskId *worker_queues[2];
    int worker_queue_ids[2];
    TaskId *local_worker_queue = config.worker_queues[worker_id];
    worker_queues[0] = local_worker_queue;
    worker_queue_ids[0] = worker_id;
    int num_worker_queues = 1;
    if (config.num_gpus > 1) {
      TaskId *remote_worker_queue =
          config.worker_queues[worker_id + config.num_workers];
      worker_queues[num_worker_queues] = remote_worker_queue;
      worker_queue_ids[num_worker_queues] = worker_id + config.num_workers;
      num_worker_queues++;
    }
    size_t cur_task_pos[2], last_task_pos[2];
    for (int i = 0; i < 2; i++) {
      cur_task_pos[i] = 0;
      last_task_pos[i] = 0;
    }
    int queue_idx = 0;
    size_t task_counter = 0;
    while (true) {
      // fetch next task from a task queue
      if (threadIdx.x == 0) {
        while (cur_task_pos[queue_idx] == last_task_pos[queue_idx]) {
          //__threadfence();
          // last_task_id = config.worker_queue_last_ready_task_id[worker_id];
          // last_task_id =
          //    atomicAdd(&config.worker_queue_last_ready_task_id[worker_id],
          //    0);
          asm volatile("ld.acquire.gpu.u64 %0, [%1];"
                       : "=l"(last_task_pos[queue_idx])
                       : "l"(&config.worker_queue_last_ready_task_id
                              [worker_queue_ids[queue_idx]]));
          if (cur_task_pos[queue_idx] < last_task_pos[queue_idx]) {
            break;
          } else {
            queue_idx =
                (queue_idx == num_worker_queues - 1) ? 0 : queue_idx + 1;
          }
        }
        assert(cur_task_pos[queue_idx] + config.per_worker_queue_len >
               last_task_pos[queue_idx]);
        __threadfence();
        cur_task_loc = worker_queues[queue_idx][cur_task_pos[queue_idx] %
                                                config.per_worker_queue_len];
        if (config.verbose) {
          printf("[%d][FTCH] worker_id(%d) queue_idx(%d) cur_task_pos(%llu, "
                 "%llu) last_task_pos(%llu, %llu) "
                 "task_id(%llu) task_type(%d) event_id(%llx) \n",
                 config.my_gpu_id,
                 worker_id,
                 queue_idx,
                 cur_task_pos[0],
                 cur_task_pos[1],
                 last_task_pos[0],
                 last_task_pos[1],
                 cur_task_loc,
                 config.all_tasks[cur_task_loc].task_type,
                 config.all_tasks[cur_task_loc].trigger_event);
        }
      }
      __syncthreads();
      // TaskDesc task_desc = config.all_tasks[cur_task_loc];
      int *smem_as_int = reinterpret_cast<int *>(&task_desc);
      int const *dmem_as_int =
          reinterpret_cast<int *>(config.all_tasks + cur_task_loc);
      for (int i = threadIdx.x; i * sizeof(int) < sizeof(TaskDesc);
           i += blockDim.x) {
        smem_as_int[i] = dmem_as_int[i];
      }
      __syncthreads();

      if (config.profiling && task_desc.task_type != TASK_TERMINATE) {
        PROFILER_EVENT_START(task_desc.task_type, task_counter);
      }
      // Successfully fetched a new task
      switch (task_desc.task_type) {
        case TASK_TERMINATE: {
          return;
          break;
        }
        case TASK_RMS_NORM_LINEAR: {
          //TB_SLEEP_US(15);
          kernel::norm_linear_kernel<bfloat16>(
              task_desc.inputs[0].base_ptr,
              task_desc.inputs[1].base_ptr,
              task_desc.outputs[0].base_ptr);
          break;
        }
        case TASK_EMBEDDING: {
          if (config.profiling) {
            PROFILER_EVENT_START(TASK_EMBEDDING,
                                 cur_task_pos[0] + cur_task_pos[1]);
            kernel::embedding_kernel<bfloat16>(task_desc.inputs[0].base_ptr,
                                               task_desc.inputs[1].base_ptr,
                                               task_desc.outputs[0].base_ptr);
            PROFILER_EVENT_END(TASK_EMBEDDING,
                               cur_task_pos[0] + cur_task_pos[1]);
          }

          if (threadIdx.x == 0) {
            // printf("[EXEC] worker_id(%d) task_type(EMB)\n", worker_id);
          }

          break;
        }
        case TASK_ATTENTION_1: {
<<<<<<< HEAD
          if (config.profiling) {
            PROFILER_EVENT_START(TASK_ATTENTION_1,
                                 cur_task_pos[0] + cur_task_pos[1]);
            // TODO add a seq_len param
            kernel::single_batch_decoding_kernel<bfloat16, 64>(
                task_desc.inputs[0].base_ptr,
                task_desc.inputs[1].base_ptr,
                task_desc.inputs[2].base_ptr,
                task_desc.outputs[0].base_ptr);
            PROFILER_EVENT_END(TASK_ATTENTION_1,
                               cur_task_pos[0] + cur_task_pos[1]);
          }
=======
          kernel::single_batch_decoding_kernel<bfloat16, 64>(
              task_desc.inputs[0].base_ptr,
              task_desc.inputs[1].base_ptr,
              task_desc.inputs[2].base_ptr,
              task_desc.outputs[0].base_ptr);
>>>>>>> cc32ecc7
          break;
        }
        case TASK_ATTENTION_2: {
          TB_SLEEP_US(1);
          break;
        }
        case TASK_SILU_MUL_LINEAR: {
          //TB_SLEEP_US(20);
          kernel::silu_mul_linear_kernel<bfloat16>(
              task_desc.inputs[0].base_ptr,
              task_desc.inputs[1].base_ptr,
              task_desc.inputs[2].base_ptr,
              task_desc.outputs[0].base_ptr);
          break;
        }
        case TASK_NVSHMEM_COPY: {
          size_t size_in_bytes = 2;
          for (int i = 0; i < task_desc.inputs[0].num_dims; i++) {
            size_in_bytes *= task_desc.inputs[0].dim[i];
          }
          nvshmemx_putmem_block(task_desc.outputs[0].base_ptr,
                                task_desc.inputs[0].base_ptr,
                                size_in_bytes,
                                get_event_gpu_id(task_desc.trigger_event));
          nvshmem_fence();
          break;
        }
        case TASK_REDUCE: {
          TB_SLEEP_US(10);
          break;
        }
        case TASK_MATMUL: {
          TB_SLEEP_US(20);
          break;
        }
        case TASK_ARGMAX: {
          TB_SLEEP_US(1);
          break;
        }
        default: {
          assert(false && "Unimplemented task");
        }
      }
      __syncthreads();
      // Trigger event
      if (threadIdx.x == 0) {
        EventId event_id = task_desc.trigger_event;
        size_t event_index = get_event_position_index(event_id);
        if (!is_nvshmem_event(event_id)) {
          size_t gpu_id = get_event_gpu_id(event_id);
          assert(gpu_id == config.my_gpu_id);
          // Case 1: Trigger a local non-nvshmem event
          // int count = atomicSub(&config.all_event_counters[event_index], 1);
          int count = custom_atomic_add_s32(
              &config.all_event_counters[event_index], -1);
          if (config.verbose) {
            printf("[%d][DONE] worker_id(%d) task_id(%llu) event_id(%llx) "
                   "event_type(local) count(%d)\n",
                   config.my_gpu_id,
                   worker_id,
                   cur_task_loc,
                   event_id,
                   count);
          }
          if (count == 1) {
            // The event has been triggered enough times
            // Refresh the event counter
            EventDesc event_desc = config.all_events[event_index];
            custom_atomic_add_s32(&config.all_event_counters[event_index],
                                  event_desc.num_triggers);
            // Add the event to the schedule_queue
            // Note that events launching massive tasks are scheduled
            // to the global sched_queue
            int sched_id =
                event_desc.event_type == EVENT_LAUNCH_MASSIVE_TASKS
                    ? config.num_local_schedulers + config.num_remote_schedulers
                    : get_rand_sched_id(event_index,
                                        worker_id,
                                        config.num_workers,
                                        config.num_local_schedulers);
            size_t last_event_pos = custom_atomic_add_u64(
                &config.sched_queue_next_free_event_id[sched_id], 1);
            config.sched_queues[sched_id]
                               [last_event_pos % config.per_sched_queue_len] =
                event_index;
            // Make sure that the updated event_index is visible to the
            // scheduler CTA before updating its last_ready_event_id
            __threadfence();
            size_t old;
            do {
              // old =
              // atomicCAS(&config.sched_queue_last_ready_event_id[sched_id],
              //                 last_event_id,
              //                 last_event_id + 1);
              old = custom_atomic_cas_u64(
                  &config.sched_queue_last_ready_event_id[sched_id],
                  last_event_pos,
                  last_event_pos + 1);
            } while (old != last_event_pos);
          }
        } else {
          // Case 2: trigger a nvshmem event
          size_t gpu_id = get_event_gpu_id(event_id);
          assert(gpu_id < config.num_gpus);
          assert(gpu_id != config.my_gpu_id);
          int count = nvshmem_int_atomic_fetch_add(
              &config.all_event_counters[event_index], -1, gpu_id);
          if (config.verbose) {
            printf("[%d][DONE] worker_id(%d) task_id(%llu) event_id(%llx) "
                   "event_type(remote) count(%d)\n",
                   config.my_gpu_id,
                   worker_id,
                   cur_task_loc,
                   event_id,
                   count);
          }
          if (count == 1) {
            // The event has been triggered enough times
            // Refresh the event counter
            // Note that we load a local event since all task graphs
            // are replicated across gpus and therefore they have the same
            // event metadata (i.e., config.all_events[i] should be the same
            // across GPUs)
            EventDesc event_desc = config.all_events[event_index];
            nvshmem_int_atomic_add(&config.all_event_counters[event_index],
                                   event_desc.num_triggers,
                                   gpu_id);
            // Add the event to the schedule queue
            int sched_id = config.num_local_schedulers +
                           get_rand_sched_id(event_index,
                                             worker_id,
                                             config.num_workers,
                                             config.num_remote_schedulers);
            size_t last_event_pos = nvshmem_ulonglong_atomic_fetch_add(
                &config.sched_queue_next_free_event_id[sched_id], 1, gpu_id);
            nvshmem_ulonglong_p(
                &config.sched_queues[sched_id][last_event_pos %
                                               config.per_sched_queue_len],
                event_index,
                gpu_id);
            // use nvshmem_quiet to force completion of remote transfer
            // before updating the last_ready_event_id
            nvshmem_fence();
            size_t old;
            do {
              old = nvshmem_ulonglong_atomic_compare_swap(
                  &config.sched_queue_last_ready_event_id[sched_id],
                  last_event_pos,
                  last_event_pos + 1,
                  gpu_id);
            } while (old != last_event_pos);
          }
        }
      }
      if (config.profiling && task_desc.task_type != TASK_TERMINATE) {
        PROFILER_EVENT_END(task_desc.task_type, task_counter++);
      }
      cur_task_pos[queue_idx] += 1;
    }
  } else {
    // CANNOT use syncthreads on the scheduler side
    int warp_id = threadIdx.x / 32;
    int warp_thread_id = threadIdx.x % 32;
    // assert that we have at least four warps per thread block
    assert(blockDim.x >= 128);
    if (warp_id < 4 && warp_thread_id == 0) {
      int sched_id = (blockIdx.x - config.num_workers) * 4 + warp_id;
    //if (threadIdx.x == 0) {
    //  int sched_id = (blockIdx.x - config.num_workers);
      int num_sched_queues = 1;
      EventId *sched_queues[2];
      int sched_queue_ids[2];
      sched_queues[0] = config.sched_queues[sched_id];
      sched_queue_ids[0] = sched_id;
      unsigned long long int my_first_worker, my_last_worker;
      if (sched_id < config.num_local_schedulers) {
        // local schedulers also (collectively) process events from
        // the global queue
        sched_queues[num_sched_queues] = config.sched_queues[num_schedulers];
        sched_queue_ids[num_sched_queues] = num_schedulers;
        num_sched_queues++;
        get_first_last_ids(config.num_workers,
                           config.num_local_schedulers,
                           sched_id,
                           &my_first_worker,
                           &my_last_worker);
      } else {
        get_first_last_ids(config.num_workers,
                           config.num_remote_schedulers,
                           sched_id - config.num_local_schedulers,
                           &my_first_worker,
                           &my_last_worker);
        // Remote schedulers send tasks to remove worker queue
        // whose ids start from config.num_workers
        my_first_worker += config.num_workers;
        my_last_worker += config.num_workers;
      }
      if (config.profiling) {
        printf("[SCHD] sched_id(%d) first_worker(%llu) last_worker(%llu)\n",
               sched_id,
               my_first_worker,
               my_last_worker);
      }
      size_t cur_event_pos[2], last_event_pos[2];
      for (int i = 0; i < 2; i++) {
        cur_event_pos[i] = 0;
        last_event_pos[i] = 0;
      }
      size_t worker_queue_next_free_task_pos[2 * MAX_NUM_WORKERS];
      for (int i = 0; i < 2 * MAX_NUM_WORKERS; i++) {
        worker_queue_next_free_task_pos[i] = 0;
      }
      worker_queue_next_free_task_pos[0] = 1;
      int next_worker = my_first_worker;
      int queue_idx = 0;
      size_t event_counter = 0;
      while (true) {
        //if (config.profiling) {
        //  PROFILER_EVENT_START(TASK_GET_EVENT, event_counter);
        //}
        while (cur_event_pos[queue_idx] == last_event_pos[queue_idx]) {
          //__threadfence();
          // last_event_id = config.sched_queue_last_ready_event_id[sched_id];
          // last_event_id =
          //    atomicAdd(&config.sched_queue_last_ready_event_id[sched_id], 0);
          asm volatile("ld.acquire.gpu.u64 %0, [%1];"
                       : "=l"(last_event_pos[queue_idx])
                       : "l"(&config.sched_queue_last_ready_event_id
                              [sched_queue_ids[queue_idx]]));
          if (cur_event_pos[queue_idx] < last_event_pos[queue_idx]) {
            break;
          } else {
            queue_idx = (queue_idx == num_sched_queues - 1) ? 0 : queue_idx + 1;
          }
        }
        // Make sure the schedule queue is not overflow
        assert(cur_event_pos[queue_idx] + config.per_sched_queue_len >
               last_event_pos[queue_idx]);
        __threadfence();
        // Launch new tasks
        EventId event_id = sched_queues[queue_idx][cur_event_pos[queue_idx] %
                                                   config.per_sched_queue_len];
        EventDesc e = config.all_events[event_id];
        //if (config.profiling) {
        //  PROFILER_EVENT_END(TASK_GET_EVENT, event_counter++);
        //}
        if (is_termination_event(event_id, e)) {
          // terminate all workers
          if (sched_id < config.num_local_schedulers) {
            for (int i = my_first_worker; i < my_last_worker; i++) {
              size_t last_task_id = worker_queue_next_free_task_pos[i]++;
              config.worker_queues[i][last_task_id %
                                      config.per_worker_queue_len] = 0;
              __threadfence();
              custom_atomic_add_u64(&config.worker_queue_last_ready_task_id[i],
                                    1);
            }
          }
          return;
        }
        // This is the ending task of the current task graph
        if (e.first_task_id == e.last_task_id) {
          // Check if we want to continue
          if (!prepare_next_batch(config)) {
            terminate_schedulers(config);
          } else {
            // Launch first_task[0] for the next iteration
            e.first_task_id = config.first_tasks[0];
            e.last_task_id = config.first_tasks[0] + 1;
          }
        }
        TaskId my_first_task = e.first_task_id, my_last_task = e.last_task_id;
        if (e.event_type == EVENT_LAUNCH_MASSIVE_TASKS) {
          // Split event across local schedulers
          assert(sched_id < config.num_local_schedulers);
          get_first_last_ids(e.last_task_id - e.first_task_id,
                             config.num_local_schedulers,
                             sched_id,
                             &my_first_task,
                             &my_last_task);
          my_first_task += e.first_task_id;
          my_last_task += e.first_task_id;
        }
        for (TaskId i = my_first_task; i < my_last_task; i++) {
          //if (config.profiling) {
          //  PROFILER_EVENT_START(TASK_SCHD_TASKS, event_counter);
          //}
          // size_t last_task_id = atomicAdd(
          //     &(config.worker_queue_next_free_task_id[next_worker]), 1);
          // size_t last_task_id = custom_atomic_add_u64(
          //    &(config.worker_queue_next_free_task_id[next_worker]), 1);
          size_t last_task_id = worker_queue_next_free_task_pos[next_worker]++;
          config.worker_queues[next_worker]
                              [last_task_id % config.per_worker_queue_len] = i;
          // Make sure writes to worker_queues is visible to worker CTAs
          // before we increase its last_ready_task_id
          __threadfence();
          custom_atomic_add_u64(
              &config.worker_queue_last_ready_task_id[next_worker], 1);
          if (config.verbose) {
            printf("[%d][SCHD] schd_id(%d) task_id(%llu) worker_id(%d) "
                   "worker_last_ready_pos(%llu)\n",
                   config.my_gpu_id,
                   sched_id,
                   i,
                   next_worker,
                   last_task_id + 1);
          }
          next_worker = (next_worker == my_last_worker - 1) ? my_first_worker
                                                            : next_worker + 1;
          //if (config.profiling) {
          //  PROFILER_EVENT_END(TASK_SCHD_TASKS, event_counter++);
          //}
        }
        cur_event_pos[queue_idx] += 1;
      }
    }
  }
}

template <typename DT>
DT *gpu_malloc(size_t size) {
  void *dst_ptr = nvshmem_malloc(size);
  return static_cast<DT *>(dst_ptr);
}

void gpu_free(void *ptr) {
  nvshmem_free(ptr);
}

// The following function will be generated by the transpiler
// The following function will be generated by the transpiler
static void
    _init_persistent_kernel(std::vector<TaskDesc> &all_tasks,
                            std::vector<EventDesc> &all_events,
                            std::vector<TaskId> &first_tasks,
                            std::vector<void const *> const &torch_tensors,
                            int num_gpus,
                            int my_gpu_id);

static RuntimeConfig global_runtime_config;

extern "C" void init_persistent_kernel(std::vector<void const *> torch_tensors,
                                       std::vector<void *> meta_tensors,
                                       void *profiler_buffer,
                                       int my_rank,
                                       int num_workers,
                                       int num_local_schedulers,
                                       int num_remote_schedulers) {
  assert(meta_tensors.size() == 1);
  global_runtime_config.step = static_cast<int *>(meta_tensors[0]);
  global_runtime_config.num_workers = num_workers;
  global_runtime_config.num_local_schedulers = num_local_schedulers;
  global_runtime_config.num_remote_schedulers = num_remote_schedulers;
  global_runtime_config.profiler_buffer = profiler_buffer;
  int num_schedulers = num_local_schedulers + num_remote_schedulers;

  // Initialize nvshmem
  cudaSetDevice(my_rank);
  MPI_Comm mpi_comm = MPI_COMM_WORLD;
  nvshmemx_init_attr_t attr = NVSHMEMX_INIT_ATTR_INITIALIZER;
  attr.mpi_comm = &mpi_comm;
  nvshmemx_init_attr(NVSHMEMX_INIT_WITH_MPI_COMM, &attr);
  nvshmem_barrier_all();
  int mype = nvshmem_my_pe();
  int npes = nvshmem_n_pes();
  int mype_node = nvshmem_team_my_pe(NVSHMEMX_TEAM_NODE);
  printf("mype(%d) npes(%d) mype_node(%d)\n", mype, npes, mype_node);
  printf(
      "process_id(%zu) thread_id(%zu)\n", getpid(), std::this_thread::get_id());
  printf("torch_tensors.size(%zu)\n", torch_tensors.size());
  global_runtime_config.per_worker_queue_len = 1024;
  global_runtime_config.per_sched_queue_len = 1024;
  global_runtime_config.num_gpus = npes;
  global_runtime_config.my_gpu_id = mype;
  global_runtime_config.num_graphs = 1;
  global_runtime_config.verbose = false;
  global_runtime_config.profiling = profiler_buffer != nullptr;

  std::vector<TaskDesc> all_tasks;
  std::vector<EventDesc> all_events;
  std::vector<TaskId> first_tasks;
  for (int i = 0; i < 100; i++) {
    torch_tensors.push_back((void *)0);
  }
  _init_persistent_kernel(
      all_tasks, all_events, first_tasks, torch_tensors, npes, mype);
  for (size_t i = 0; i < all_tasks.size(); i++) {
    printf("task[%zu]: task_type(%d) trigger_event(%llx)\n",
           i,
           all_tasks[i].task_type,
           all_tasks[i].trigger_event);
  }

  // Initialize worker queue last task id
  // Each worker now maintains a local and a remote worker queue
  global_runtime_config.worker_queue_last_ready_task_id =
      gpu_malloc<unsigned long long int>((num_workers * 2) *
                                         sizeof(unsigned long long int));
  std::vector<unsigned long long int> host_worker_queue_last_task_id;
  for (int i = 0; i < 2 * num_workers; i++) {
    host_worker_queue_last_task_id.push_back(0);
  }
  cudaMemcpy(global_runtime_config.worker_queue_last_ready_task_id,
             host_worker_queue_last_task_id.data(),
             (num_workers * 2) * sizeof(unsigned long long int),
             cudaMemcpyHostToDevice);
  // Initialize scheduler queue last event id
  // We maintain one extra scheduler queue for the global scheduler
  global_runtime_config.sched_queue_last_ready_event_id =
      gpu_malloc<unsigned long long int>((num_schedulers + 1) *
                                         sizeof(unsigned long long int));
  global_runtime_config.sched_queue_next_free_event_id =
      gpu_malloc<unsigned long long int>((num_schedulers + 1) *
                                         sizeof(unsigned long long int));

  std::vector<unsigned long long int> host_sched_queue_last_event_id;
  for (int i = 0; i < (num_schedulers + 1); i++) {
    host_sched_queue_last_event_id.push_back(0);
  }
  cudaMemcpy(global_runtime_config.sched_queue_last_ready_event_id,
             host_sched_queue_last_event_id.data(),
             (num_schedulers + 1) * sizeof(unsigned long long int),
             cudaMemcpyHostToDevice);
  cudaMemcpy(global_runtime_config.sched_queue_next_free_event_id,
             host_sched_queue_last_event_id.data(),
             (num_schedulers + 1) * sizeof(unsigned long long int),
             cudaMemcpyHostToDevice);
  // Initialize all event counters
  global_runtime_config.all_event_counters =
      gpu_malloc<int>(all_events.size() * sizeof(int));
  std::vector<int> host_all_event_counters;
  for (size_t i = 0; i < all_events.size(); i++) {
    host_all_event_counters.push_back(all_events.at(i).num_triggers);
  }
  cudaMemcpy(global_runtime_config.all_event_counters,
             host_all_event_counters.data(),
             all_events.size() * sizeof(int),
             cudaMemcpyHostToDevice);
  // Initialize all tasks
  global_runtime_config.all_tasks =
      gpu_malloc<TaskDesc>(all_tasks.size() * sizeof(TaskDesc));
  cudaMemcpy(global_runtime_config.all_tasks,
             all_tasks.data(),
             all_tasks.size() * sizeof(TaskDesc),
             cudaMemcpyHostToDevice);
  // Initialize all events
  global_runtime_config.all_events =
      gpu_malloc<EventDesc>(all_events.size() * sizeof(EventDesc));
  cudaMemcpy(global_runtime_config.all_events,
             all_events.data(),
             all_events.size() * sizeof(EventDesc),
             cudaMemcpyHostToDevice);
  // Initialize worker queues
  {
    std::vector<TaskId *> host_worker_queues;
    for (int i = 0; i < (num_workers * 2); i++) {
      TaskId *worker_queue = gpu_malloc<TaskId>(
          global_runtime_config.per_worker_queue_len * sizeof(TaskId));
      host_worker_queues.push_back(worker_queue);
    }
    global_runtime_config.worker_queues =
        gpu_malloc<TaskId *>((num_workers * 2) * sizeof(TaskId *));
    cudaMemcpy(global_runtime_config.worker_queues,
               host_worker_queues.data(),
               (num_workers * 2) * sizeof(TaskId *),
               cudaMemcpyHostToDevice);
  }
  // Initialize scheduler queues
  {
    std::vector<EventId *> host_sched_queues;
    for (int i = 0; i < (num_schedulers + 1); i++) {
      EventId *sched_queue = gpu_malloc<EventId>(
          global_runtime_config.per_sched_queue_len * sizeof(EventId));
      host_sched_queues.push_back(sched_queue);
    }
    global_runtime_config.sched_queues =
        gpu_malloc<EventId *>((num_schedulers + 1) * sizeof(EventId *));
    cudaMemcpy(global_runtime_config.sched_queues,
               host_sched_queues.data(),
               (num_schedulers + 1) * sizeof(EventId *),
               cudaMemcpyHostToDevice);
  }
  // Initialize first tasks
  {
    global_runtime_config.first_tasks =
        gpu_malloc<TaskId>(first_tasks.size() * sizeof(TaskId));
    cudaMemcpy(global_runtime_config.first_tasks,
               first_tasks.data(),
               first_tasks.size() * sizeof(TaskId),
               cudaMemcpyHostToDevice);
  }

  // launch init kernel
  init_kernel<<<dim3(1, 1, 1), dim3(128, 1, 1)>>>(global_runtime_config);
  cudaDeviceSynchronize();
  // Add a global barrier for all init_kernel to complete
  nvshmem_barrier_all();
}

// Entry point for C/C++
extern "C" void launch_persistent_kernel() {
  void *args[] = {&global_runtime_config};
  // Launcher persistent kernel
  cudaFuncSetAttribute(
      persistent_kernel, cudaFuncAttributeMaxDynamicSharedMemorySize, 98304);
  nvshmemx_collective_launch((void const *)persistent_kernel,
                             dim3(108, 1, 1),
                             dim3(128, 1, 1),
                             args,
                             98304 /*sharedmem*/,
                             0 /*stream*/);
  cudaError_t err = cudaDeviceSynchronize();
  if (err != cudaSuccess) {
    printf("CUDA kernel launch error: %s\n", cudaGetErrorString(err));
  }
  printf("Finished Launch Persistent Kernel\n");
}

extern "C" void finalize_persistent_kernel() {
  gpu_free(global_runtime_config.worker_queue_last_ready_task_id);
  gpu_free(global_runtime_config.sched_queue_last_ready_event_id);
  gpu_free(global_runtime_config.sched_queue_next_free_event_id);
  gpu_free(global_runtime_config.all_event_counters);
  gpu_free(global_runtime_config.all_tasks);
  gpu_free(global_runtime_config.all_events);
  int num_workers = global_runtime_config.num_workers;
  std::vector<TaskId *> host_worker_queues(num_workers * 2);
  cudaMemcpy(host_worker_queues.data(),
             global_runtime_config.worker_queues,
             (num_workers * 2) * sizeof(TaskId *),
             cudaMemcpyDeviceToHost);
  for (int i = 0; i < 2 * num_workers; i++) {
    gpu_free(host_worker_queues[i]);
  }
  gpu_free(global_runtime_config.worker_queues);
  int num_schedulers = global_runtime_config.num_local_schedulers +
                       global_runtime_config.num_remote_schedulers;
  std::vector<EventId *> host_sched_queues(num_schedulers + 1);
  cudaMemcpy(host_sched_queues.data(),
             global_runtime_config.sched_queues,
             (num_schedulers + 1) * sizeof(EventId *),
             cudaMemcpyDeviceToHost);
  for (int i = 0; i < num_schedulers + 1; i++) {
    gpu_free(host_sched_queues[i]);
  }
  gpu_free(global_runtime_config.sched_queues);
  gpu_free(global_runtime_config.first_tasks);
  nvshmem_barrier_all();
  nvshmem_finalize();
}<|MERGE_RESOLUTION|>--- conflicted
+++ resolved
@@ -370,26 +370,11 @@
           break;
         }
         case TASK_ATTENTION_1: {
-<<<<<<< HEAD
-          if (config.profiling) {
-            PROFILER_EVENT_START(TASK_ATTENTION_1,
-                                 cur_task_pos[0] + cur_task_pos[1]);
-            // TODO add a seq_len param
-            kernel::single_batch_decoding_kernel<bfloat16, 64>(
-                task_desc.inputs[0].base_ptr,
-                task_desc.inputs[1].base_ptr,
-                task_desc.inputs[2].base_ptr,
-                task_desc.outputs[0].base_ptr);
-            PROFILER_EVENT_END(TASK_ATTENTION_1,
-                               cur_task_pos[0] + cur_task_pos[1]);
-          }
-=======
           kernel::single_batch_decoding_kernel<bfloat16, 64>(
               task_desc.inputs[0].base_ptr,
               task_desc.inputs[1].base_ptr,
               task_desc.inputs[2].base_ptr,
               task_desc.outputs[0].base_ptr);
->>>>>>> cc32ecc7
           break;
         }
         case TASK_ATTENTION_2: {
