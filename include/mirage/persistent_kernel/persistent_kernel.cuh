/* Copyright 2025 CMU
 *
 * Licensed under the Apache License, Version 2.0 (the "License");
 * you may not use this file except in compliance with the License.
 * You may obtain a copy of the License at
 *
 *     http://www.apache.org/licenses/LICENSE-2.0
 *
 * Unless required by applicable law or agreed to in writing, software
 * distributed under the License is distributed on an "AS IS" BASIS,
 * WITHOUT WARRANTIES OR CONDITIONS OF ANY KIND, either express or implied.
 * See the License for the specific language governing permissions and
 * limitations under the License.
 */

#include "../persistent_kernel/tasks/kernel.h"
#include "profiler.h"
#include <mpi.h>
#include <nvshmem.h>
#include <nvshmemx.h>
#include <thread>
#include <unistd.h>
#include <vector>

typedef unsigned long long int TaskId;
unsigned long long int const TASK_INVALID_ID = 0x7fffffffffffffff;
typedef unsigned long long int EventId;
// Event IDs are 64-bit values encoding both the owner of the event and its
// index EVENT: nvshmem_tag: 16, owner_node: 16, event_idx: 32
unsigned long long int const EVENT_NVSHMEM_TAG = 0x1e00000000000000;
unsigned long long int const EVENT_INVALID_ID = 0x7ffffffffffffffe;
int const MAX_TENSOR_DIMS = 4;
int const MAX_INPUTS_PER_TASK = 4;
int const MAX_OUTPUTS_PER_TASK = 4;
int const MAX_NUM_WORKERS = 128;

using bfloat16 = type::bfloat16_t;

enum TaskType {
  TASK_TERMINATE = 0,
  TASK_END_OF_ITERATION = 1,
  // compute task starts from 100
  TASK_EMBEDDING = 101,
  TASK_RMS_NORM_LINEAR = 102,
  TASK_ATTENTION_1 = 103,
  TASK_ATTENTION_2 = 104,
  TASK_SILU_MUL_LINEAR = 105,
  TASK_ALLREDUCE = 106,
  TASK_REDUCE = 107,
  TASK_MATMUL = 108,
  TASK_ARGMAX = 109,
  TASK_NVSHMEM_COPY = 199,
  TASK_SCHD_TASKS = 200,
  TASK_SCHD_EVENTS = 201,
  TASK_GET_EVENT = 202,
  TASK_GET_NEXT_TASK = 203,
};

enum EventType {
  EVENT_LAUNCH_TASKS = 900,
  EVENT_LAUNCH_MASSIVE_TASKS = 901,
  EVENT_END_OF_TASK_GRAPH = 902,
  EVENT_TERMINATION = 903,
  EVENT_INVALID = 999,
};

struct TensorDesc {
  int num_dims;
  void *base_ptr;
  int data_type;
  int dim[MAX_TENSOR_DIMS];
  int stride[MAX_TENSOR_DIMS];
};

struct EventDesc {
  EventDesc(void)
      : event_type(EVENT_INVALID), num_triggers(0),
        first_task_id(TASK_INVALID_ID), last_task_id(TASK_INVALID_ID) {}
  EventDesc(EventType type, int nt, TaskId f, TaskId l)
      : event_type(type), num_triggers(nt), first_task_id(f), last_task_id(l) {}
  EventType event_type;
  int num_triggers;
  TaskId first_task_id, last_task_id;
};

struct TaskDesc {
  TaskDesc(TaskType t)
      : task_type(t), num_inputs(0), num_outputs(0),
        trigger_event(EVENT_INVALID_ID) {}
  TaskDesc() {}
  TaskType task_type;
  int num_inputs, num_outputs;
  EventId trigger_event;
  TensorDesc inputs[MAX_INPUTS_PER_TASK];
  TensorDesc outputs[MAX_OUTPUTS_PER_TASK];
};

struct RuntimeConfig {
  int num_workers, num_local_schedulers, num_remote_schedulers, num_graphs;
  int num_gpus, my_gpu_id;
  unsigned long long int per_worker_queue_len, per_sched_queue_len;
  unsigned long long int *worker_queue_last_ready_task_id;
  unsigned long long int *sched_queue_last_ready_event_id;
  unsigned long long int *sched_queue_next_free_event_id;
  int *all_event_counters;
  TaskDesc *all_tasks;
  EventDesc *all_events;
  TaskId **worker_queues;
  EventId **sched_queues;
  TaskId *first_tasks;
  int *step; // Metadata for LLM serving
  void *profiler_buffer;
  bool verbose;
  bool profiling;
};

__global__ void init_kernel(RuntimeConfig config) {
  assert(gridDim.x == 1);
  assert(gridDim.y == 1);
  assert(gridDim.z == 1);
  // Only a single thread that initializes everything
  if (threadIdx.x == 0) {
    // Send first_task[0] to worker[0]
    config.worker_queue_last_ready_task_id[0] = 1;
    config.worker_queues[0][0] = config.first_tasks[0];
  }
}

__device__ __forceinline__ bool prepare_next_batch(RuntimeConfig config) {
  int step = config.step[0];
  // printf("step = %d\n", step);
  config.step[0] = step + 1;
  return step + 1 <= 50;
  // return false;
}

__device__ __forceinline__ bool is_termination_event(size_t event_loc,
                                                     EventDesc e) {
  return (event_loc == 0);
}

__device__ __forceinline__ bool is_nvshmem_event(EventId event_id) {
  return (event_id & EVENT_NVSHMEM_TAG) > 0;
}

__device__ __forceinline__ size_t get_event_gpu_id(EventId event_id) {
  return ((event_id >> 32) & 0xffff);
}

__device__ __forceinline__ size_t get_event_position_index(EventId event_id) {
  return (event_id & 0xffffffff);
}

__device__ __forceinline__ int get_rand_sched_id(size_t event_index,
                                                 int worker_id,
                                                 int num_workers,
                                                 int num_schedulers) {
  // const size_t seed = 0xac4c1b51;
  // size_t x = event_index * seed;
  // x ^= x >> 17;
  // x *= worker_id;
  //  x *= 0xed5ad4bb;
  // x ^= x >> 11;
  size_t x = worker_id;
  return x / ((num_workers + num_schedulers - 1) / num_schedulers);
}

__device__ __forceinline__ int custom_atomic_add_s32(int *addr, int val) {
  int old_val;
  asm volatile("atom.add.release.gpu.s32 %0,[%1],%2;"
               : "=r"(old_val)
               : "l"(addr), "r"(val)
               : "memory");
  return old_val;
}

__device__ __forceinline__ unsigned long long int
    custom_atomic_add_u64(unsigned long long int *addr,
                          unsigned long long int val) {
  unsigned long long int old_val;
  asm volatile("atom.add.release.gpu.u64 %0,[%1],%2;"
               : "=l"(old_val)
               : "l"(addr), "l"(val)
               : "memory");
  return old_val;
}

__device__ __forceinline__ unsigned long long int
    custom_atomic_cas_u64(unsigned long long int *addr,
                          unsigned long long int cmp,
                          unsigned long long int val) {
  unsigned long long int old_val;
  asm volatile("atom.cas.release.gpu.b64 %0,[%1],%2,%3;"
               : "=l"(old_val)
               : "l"(addr), "l"(cmp), "l"(val)
               : "memory");
  return old_val;
}

__device__ __forceinline__ void
    get_first_last_ids(unsigned long long int num_elements,
                       unsigned long long int num_workers,
                       unsigned long long int my_id,
                       unsigned long long int *my_first_element,
                       unsigned long long int *my_last_element) {
  unsigned long long int num_elements_per_worker = num_elements / num_workers;
  unsigned long long int reminder = num_elements % num_workers;
  if (my_id < reminder) {
    *my_first_element = (num_elements_per_worker + 1) * my_id;
    *my_last_element = *my_first_element + num_elements_per_worker + 1;
  } else {
    *my_first_element = num_elements_per_worker * my_id + reminder;
    *my_last_element = *my_first_element + num_elements_per_worker;
  }
}

__device__ void terminate_schedulers(RuntimeConfig config) {
  // Event ID 0 is the termination event
  int num_schedulers =
      config.num_local_schedulers + config.num_remote_schedulers;
  for (int i = 0; i < num_schedulers; i++) {
    // size_t last_event_id =
    //     atomicAdd(&config.sched_queue_next_free_event_id[i], 1);
    size_t last_event_id =
        custom_atomic_add_u64(&config.sched_queue_next_free_event_id[i], 1);
    config.sched_queues[i][last_event_id % config.per_sched_queue_len] = 0;
    // Add threadfence to make sure sched_queue updates are visible to scheduler
    // CTAs before incrementing its last_ready_event_id
    __threadfence();
    size_t old;
    do {
      // old = atomicCAS(&config.sched_queue_last_ready_event_id[i],
      //                 last_event_id,
      //                 last_event_id + 1);
      old = custom_atomic_cas_u64(&config.sched_queue_last_ready_event_id[i],
                                  last_event_id,
                                  last_event_id + 1);
    } while (old != last_event_id);
  }
}

__global__ void persistent_kernel(RuntimeConfig config) {
  __shared__ TaskId cur_task_loc;
  __shared__ TaskDesc task_desc;
  assert(gridDim.y == 1);
  assert(gridDim.z == 1);
  // Each worker SM serves a single worker
  // Each scheduelr SM serves four schedulers
  int num_schedulers =
      config.num_local_schedulers + config.num_remote_schedulers;
  // assert(num_schedulers % 4 == 0);
  assert(gridDim.x == config.num_workers + num_schedulers);
  assert(config.num_workers <= MAX_NUM_WORKERS);
  // We will reinterpret TaskDesc as an array of integers to
  // collectively load it from device to shared memory
  assert(sizeof(TaskDesc) % sizeof(int) == 0);
  PROFILER_CLOSURE_PARAMS_DECL;
  if (config.profiling) {
    PROFILER_INIT(static_cast<uint64_t *>(config.profiler_buffer),
                  0,
                  1,
                  (threadIdx.x % 128 == 0));
  }
  if (blockIdx.x < config.num_workers) {
    int worker_id = blockIdx.x;
    TaskId *worker_queues[2];
    int worker_queue_ids[2];
    TaskId *local_worker_queue = config.worker_queues[worker_id];
    worker_queues[0] = local_worker_queue;
    worker_queue_ids[0] = worker_id;
    int num_worker_queues = 1;
    if (config.num_gpus > 1) {
      TaskId *remote_worker_queue =
          config.worker_queues[worker_id + config.num_workers];
      worker_queues[num_worker_queues] = remote_worker_queue;
      worker_queue_ids[num_worker_queues] = worker_id + config.num_workers;
      num_worker_queues++;
    }
    size_t cur_task_pos[2], last_task_pos[2];
    for (int i = 0; i < 2; i++) {
      cur_task_pos[i] = 0;
      last_task_pos[i] = 0;
    }
    int queue_idx = 0;
    size_t task_counter = 0;
    while (true) {
      // fetch next task from a task queue
      if (config.profiling) {
        PROFILER_EVENT_START(TASK_GET_NEXT_TASK, task_counter);
      }
      if (threadIdx.x == 0) {
        while (cur_task_pos[queue_idx] == last_task_pos[queue_idx]) {
          //__threadfence();
          // last_task_id = config.worker_queue_last_ready_task_id[worker_id];
          // last_task_id =
          //    atomicAdd(&config.worker_queue_last_ready_task_id[worker_id],
          //    0);
          asm volatile("ld.acquire.gpu.u64 %0, [%1];"
                       : "=l"(last_task_pos[queue_idx])
                       : "l"(&config.worker_queue_last_ready_task_id
                              [worker_queue_ids[queue_idx]]));
          if (cur_task_pos[queue_idx] < last_task_pos[queue_idx]) {
            break;
          } else {
            queue_idx =
                (queue_idx == num_worker_queues - 1) ? 0 : queue_idx + 1;
          }
        }
        assert(cur_task_pos[queue_idx] + config.per_worker_queue_len >
               last_task_pos[queue_idx]);
        __threadfence();
        cur_task_loc = worker_queues[queue_idx][cur_task_pos[queue_idx] %
                                                config.per_worker_queue_len];
        if (config.verbose) {
          printf("[%d][FTCH] worker_id(%d) queue_idx(%d) cur_task_pos(%llu, "
                 "%llu) last_task_pos(%llu, %llu) "
                 "task_id(%llu) task_type(%d) event_id(%llx) \n",
                 config.my_gpu_id,
                 worker_id,
                 queue_idx,
                 cur_task_pos[0],
                 cur_task_pos[1],
                 last_task_pos[0],
                 last_task_pos[1],
                 cur_task_loc,
                 config.all_tasks[cur_task_loc].task_type,
                 config.all_tasks[cur_task_loc].trigger_event);
        }
      }
      __syncthreads();
      if (config.profiling) {
        PROFILER_EVENT_END(TASK_GET_NEXT_TASK, task_counter++);
      }
      // TaskDesc task_desc = config.all_tasks[cur_task_loc];
      int *smem_as_int = reinterpret_cast<int *>(&task_desc);
      int const *dmem_as_int =
          reinterpret_cast<int *>(config.all_tasks + cur_task_loc);
      for (int i = threadIdx.x; i * sizeof(int) < sizeof(TaskDesc);
           i += blockDim.x) {
        smem_as_int[i] = dmem_as_int[i];
      }
      __syncthreads();

      if (config.profiling && task_desc.task_type != TASK_TERMINATE) {
        PROFILER_EVENT_START(task_desc.task_type, task_counter);
      }
      // Successfully fetched a new task
      switch (task_desc.task_type) {
        case TASK_TERMINATE: {
          return;
          break;
        }
        case TASK_RMS_NORM_LINEAR: {
<<<<<<< HEAD
          kernel::norm_linear_kernel<bfloat16, 1, 32, 3584>(
              task_desc.inputs[0].base_ptr,
              task_desc.inputs[1].base_ptr,
              task_desc.outputs[0].base_ptr);
          break;
        }
        case TASK_EMBEDDING: {
          kernel::embedding_kernel<bfloat16>(task_desc.inputs[0].base_ptr,
                                             task_desc.inputs[1].base_ptr,
                                             task_desc.outputs[0].base_ptr);
=======
          if (config.profiling) {
            PROFILER_EVENT_START(TASK_RMS_NORM_LINEAR,
                                 cur_task_pos[0] + cur_task_pos[1]);
            kernel::norm_linear_kernel<bfloat16>(task_desc.inputs[0].base_ptr,
                                                 task_desc.inputs[1].base_ptr,
                                                 task_desc.outputs[0].base_ptr);
            PROFILER_EVENT_END(TASK_RMS_NORM_LINEAR,
                               cur_task_pos[0] + cur_task_pos[1]);
          }

          if (threadIdx.x == 0) {
            // printf("[EXEC] worker_id(%d) task_type(RMS)\n", worker_id);
          }

          break;
        }
        case TASK_EMBEDDING: {
          if (config.profiling) {
            PROFILER_EVENT_START(TASK_EMBEDDING,
                                 cur_task_pos[0] + cur_task_pos[1]);
            kernel::embedding_kernel<bfloat16>(task_desc.inputs[0].base_ptr,
                                               task_desc.inputs[1].base_ptr,
                                               task_desc.outputs[0].base_ptr);
            PROFILER_EVENT_END(TASK_EMBEDDING,
                               cur_task_pos[0] + cur_task_pos[1]);
          }

          if (threadIdx.x == 0) {
            // printf("[EXEC] worker_id(%d) task_type(EMB)\n", worker_id);
          }

>>>>>>> 6fb84d65
          break;
        }
        case TASK_ATTENTION_1: {
          if (config.profiling) {
            PROFILER_EVENT_START(TASK_ATTENTION_1,
                                 cur_task_pos[0] + cur_task_pos[1]);
            //TODO add a seq_len param                                       
            kernel::single_batch_decoding_kernel<bfloat16, 64>(
                task_desc.inputs[0].base_ptr,
                task_desc.inputs[1].base_ptr,
                task_desc.inputs[2].base_ptr,
                task_desc.outputs[0].base_ptr);
            PROFILER_EVENT_END(TASK_ATTENTION_1,
                               cur_task_pos[0] + cur_task_pos[1]);
          }
          break;
        }
        case TASK_ATTENTION_2: {
          TB_SLEEP_US(1);
          break;
        }
        case TASK_SILU_MUL_LINEAR: {
          kernel::silu_mul_linear_kernel<bfloat16, 1, 32, 3584>(
              task_desc.inputs[0].base_ptr,
              task_desc.inputs[1].base_ptr,
              task_desc.inputs[2].base_ptr,
              task_desc.outputs[0].base_ptr);
          break;
        }
        case TASK_NVSHMEM_COPY: {
          size_t size_in_bytes = 2;
          for (int i = 0; i < task_desc.inputs[0].num_dims; i++) {
            size_in_bytes *= task_desc.inputs[0].dim[i];
          }
          nvshmemx_putmem_block(task_desc.outputs[0].base_ptr,
                                task_desc.inputs[0].base_ptr,
                                size_in_bytes,
                                get_event_gpu_id(task_desc.trigger_event));
          nvshmem_fence();
          break;
        }
        case TASK_REDUCE: {
          TB_SLEEP_US(1);
          break;
        }
        case TASK_MATMUL: {
          TB_SLEEP_US(1);
          break;
        }
        case TASK_ARGMAX: {
          TB_SLEEP_US(1);
          break;
        }
        default: {
          assert(false && "Unimplemented task");
        }
      }
      __syncthreads();
      // Trigger event
      if (threadIdx.x == 0) {
        EventId event_id = task_desc.trigger_event;
        size_t event_index = get_event_position_index(event_id);
        if (!is_nvshmem_event(event_id)) {
          size_t gpu_id = get_event_gpu_id(event_id);
          assert(gpu_id == config.my_gpu_id);
          // Case 1: Trigger a local non-nvshmem event
          // int count = atomicSub(&config.all_event_counters[event_index], 1);
          int count = custom_atomic_add_s32(
              &config.all_event_counters[event_index], -1);
          if (config.verbose) {
            printf("[%d][DONE] worker_id(%d) task_id(%llu) event_id(%llx) "
                   "event_type(local) count(%d)\n",
                   config.my_gpu_id,
                   worker_id,
                   cur_task_loc,
                   event_id,
                   count);
          }
          if (count == 1) {
            // The event has been triggered enough times
            // Refresh the event counter
            EventDesc event_desc = config.all_events[event_index];
            custom_atomic_add_s32(&config.all_event_counters[event_index],
                                  event_desc.num_triggers);
            // Add the event to the schedule_queue
            // Note that events launching massive tasks are scheduled
            // to the global sched_queue
            int sched_id =
                event_desc.event_type == EVENT_LAUNCH_MASSIVE_TASKS
                    ? config.num_local_schedulers + config.num_remote_schedulers
                    : get_rand_sched_id(event_index,
                                        worker_id,
                                        config.num_workers,
                                        config.num_local_schedulers);
            size_t last_event_pos = custom_atomic_add_u64(
                &config.sched_queue_next_free_event_id[sched_id], 1);
            config.sched_queues[sched_id]
                               [last_event_pos % config.per_sched_queue_len] =
                event_index;
            // Make sure that the updated event_index is visible to the
            // scheduler CTA before updating its last_ready_event_id
            __threadfence();
            size_t old;
            do {
              // old =
              // atomicCAS(&config.sched_queue_last_ready_event_id[sched_id],
              //                 last_event_id,
              //                 last_event_id + 1);
              old = custom_atomic_cas_u64(
                  &config.sched_queue_last_ready_event_id[sched_id],
                  last_event_pos,
                  last_event_pos + 1);
            } while (old != last_event_pos);
          }
        } else {
          // Case 2: trigger a nvshmem event
          size_t gpu_id = get_event_gpu_id(event_id);
          assert(gpu_id < config.num_gpus);
          assert(gpu_id != config.my_gpu_id);
          int count = nvshmem_int_atomic_fetch_add(
              &config.all_event_counters[event_index], -1, gpu_id);
          if (config.verbose) {
            printf("[%d][DONE] worker_id(%d) task_id(%llu) event_id(%llx) "
                   "event_type(remote) count(%d)\n",
                   config.my_gpu_id,
                   worker_id,
                   cur_task_loc,
                   event_id,
                   count);
          }
          if (count == 1) {
            // The event has been triggered enough times
            // Refresh the event counter
            // Note that we load a local event since all task graphs
            // are replicated across gpus and therefore they have the same
            // event metadata (i.e., config.all_events[i] should be the same
            // across GPUs)
            EventDesc event_desc = config.all_events[event_index];
            nvshmem_int_atomic_add(&config.all_event_counters[event_index],
                                   event_desc.num_triggers,
                                   gpu_id);
            // Add the event to the schedule queue
            int sched_id = config.num_local_schedulers +
                           get_rand_sched_id(event_index,
                                             worker_id,
                                             config.num_workers,
                                             config.num_remote_schedulers);
            size_t last_event_pos = nvshmem_ulonglong_atomic_fetch_add(
                &config.sched_queue_next_free_event_id[sched_id], 1, gpu_id);
            nvshmem_ulonglong_p(
                &config.sched_queues[sched_id][last_event_pos %
                                               config.per_sched_queue_len],
                event_index,
                gpu_id);
            // use nvshmem_quiet to force completion of remote transfer
            // before updating the last_ready_event_id
            nvshmem_fence();
            size_t old;
            do {
              old = nvshmem_ulonglong_atomic_compare_swap(
                  &config.sched_queue_last_ready_event_id[sched_id],
                  last_event_pos,
                  last_event_pos + 1,
                  gpu_id);
            } while (old != last_event_pos);
          }
        }
      }
      if (config.profiling && task_desc.task_type != TASK_TERMINATE) {
        PROFILER_EVENT_END(task_desc.task_type, task_counter++);
      }
      cur_task_pos[queue_idx] += 1;
    }
  } else {
    // CANNOT use syncthreads on the scheduler side
    int warp_id = threadIdx.x / 32;
    int warp_thread_id = threadIdx.x % 32;
    // assert that we have at least four warps per thread block
    assert(blockDim.x >= 128);
    // if (warp_id < 4 && warp_thread_id == 0) {
    // int sched_id = (blockIdx.x - config.num_workers) * 4 + warp_id;
    if (threadIdx.x == 0) {
      int sched_id = (blockIdx.x - config.num_workers);
      int num_sched_queues = 1;
      EventId *sched_queues[2];
      int sched_queue_ids[2];
      sched_queues[0] = config.sched_queues[sched_id];
      sched_queue_ids[0] = sched_id;
      unsigned long long int my_first_worker, my_last_worker;
      if (sched_id < config.num_local_schedulers) {
        // local schedulers also (collectively) process events from
        // the global queue
        sched_queues[num_sched_queues] = config.sched_queues[num_schedulers];
        sched_queue_ids[num_sched_queues] = num_schedulers;
        num_sched_queues++;
        get_first_last_ids(config.num_workers,
                           config.num_local_schedulers,
                           sched_id,
                           &my_first_worker,
                           &my_last_worker);
      } else {
        get_first_last_ids(config.num_workers,
                           config.num_remote_schedulers,
                           sched_id - config.num_local_schedulers,
                           &my_first_worker,
                           &my_last_worker);
        // Remote schedulers send tasks to remove worker queue
        // whose ids start from config.num_workers
        my_first_worker += config.num_workers;
        my_last_worker += config.num_workers;
      }
      printf("[SCHD] sched_id(%d) first_worker(%llu) last_worker(%llu)\n",
             sched_id,
             my_first_worker,
             my_last_worker);
      size_t cur_event_pos[2], last_event_pos[2];
      for (int i = 0; i < 2; i++) {
        cur_event_pos[i] = 0;
        last_event_pos[i] = 0;
      }
      size_t worker_queue_next_free_task_pos[2 * MAX_NUM_WORKERS];
      for (int i = 0; i < 2 * MAX_NUM_WORKERS; i++) {
        worker_queue_next_free_task_pos[i] = 0;
      }
      worker_queue_next_free_task_pos[0] = 1;
      int next_worker = my_first_worker;
      int queue_idx = 0;
      size_t event_counter = 0;
      while (true) {
        if (config.profiling) {
          PROFILER_EVENT_START(TASK_GET_EVENT, event_counter);
        }
        while (cur_event_pos[queue_idx] == last_event_pos[queue_idx]) {
          //__threadfence();
          // last_event_id = config.sched_queue_last_ready_event_id[sched_id];
          // last_event_id =
          //    atomicAdd(&config.sched_queue_last_ready_event_id[sched_id], 0);
          asm volatile("ld.acquire.gpu.u64 %0, [%1];"
                       : "=l"(last_event_pos[queue_idx])
                       : "l"(&config.sched_queue_last_ready_event_id
                              [sched_queue_ids[queue_idx]]));
          if (cur_event_pos[queue_idx] < last_event_pos[queue_idx]) {
            break;
          } else {
            queue_idx = (queue_idx == num_sched_queues - 1) ? 0 : queue_idx + 1;
          }
        }
        // Make sure the schedule queue is not overflow
        assert(cur_event_pos[queue_idx] + config.per_sched_queue_len >
               last_event_pos[queue_idx]);
        __threadfence();
        // Launch new tasks
        EventId event_id = sched_queues[queue_idx][cur_event_pos[queue_idx] %
                                                   config.per_sched_queue_len];
        EventDesc e = config.all_events[event_id];
        if (config.profiling) {
          PROFILER_EVENT_END(TASK_GET_EVENT, event_counter++);
        }
        if (is_termination_event(event_id, e)) {
          // terminate all workers
          if (sched_id < config.num_local_schedulers) {
            for (int i = my_first_worker; i < my_last_worker; i++) {
              size_t last_task_id = worker_queue_next_free_task_pos[i]++;
              config.worker_queues[i][last_task_id %
                                      config.per_worker_queue_len] = 0;
              __threadfence();
              custom_atomic_add_u64(&config.worker_queue_last_ready_task_id[i],
                                    1);
            }
          }
          return;
        }
        // This is the ending task of the current task graph
        if (e.first_task_id == e.last_task_id) {
          // Check if we want to continue
          if (!prepare_next_batch(config)) {
            terminate_schedulers(config);
          } else {
            // Launch first_task[0] for the next iteration
            e.first_task_id = config.first_tasks[0];
            e.last_task_id = config.first_tasks[0] + 1;
          }
        }
        TaskId my_first_task = e.first_task_id, my_last_task = e.last_task_id;
        if (e.event_type == EVENT_LAUNCH_MASSIVE_TASKS) {
          // Split event across local schedulers
          assert(sched_id < config.num_local_schedulers);
          get_first_last_ids(e.last_task_id - e.first_task_id,
                             config.num_local_schedulers,
                             sched_id,
                             &my_first_task,
                             &my_last_task);
          my_first_task += e.first_task_id;
          my_last_task += e.first_task_id;
        }
        for (TaskId i = my_first_task; i < my_last_task; i++) {
          if (config.profiling) {
            PROFILER_EVENT_START(TASK_SCHD_TASKS, event_counter);
          }
          // size_t last_task_id = atomicAdd(
          //     &(config.worker_queue_next_free_task_id[next_worker]), 1);
          // size_t last_task_id = custom_atomic_add_u64(
          //    &(config.worker_queue_next_free_task_id[next_worker]), 1);
          size_t last_task_id = worker_queue_next_free_task_pos[next_worker]++;
          config.worker_queues[next_worker]
                              [last_task_id % config.per_worker_queue_len] = i;
          // Make sure writes to worker_queues is visible to worker CTAs
          // before we increase its last_ready_task_id
          __threadfence();
          custom_atomic_add_u64(
              &config.worker_queue_last_ready_task_id[next_worker], 1);
          if (config.verbose) {
            printf("[%d][SCHD] schd_id(%d) task_id(%llu) worker_id(%d) "
                   "worker_last_ready_pos(%llu)\n",
                   config.my_gpu_id,
                   sched_id,
                   i,
                   next_worker,
                   last_task_id + 1);
          }
          next_worker = (next_worker == my_last_worker - 1) ? my_first_worker
                                                            : next_worker + 1;
          if (config.profiling) {
            PROFILER_EVENT_END(TASK_SCHD_TASKS, event_counter++);
          }
        }
        cur_event_pos[queue_idx] += 1;
      }
    }
  }
}

template <typename DT>
DT *gpu_malloc(size_t size) {
  void *dst_ptr = nvshmem_malloc(size);
  return static_cast<DT *>(dst_ptr);
}

void gpu_free(void *ptr) {
  nvshmem_free(ptr);
}

// The following function will be generated by the transpiler
// The following function will be generated by the transpiler
static void
    _init_persistent_kernel(std::vector<TaskDesc> &all_tasks,
                            std::vector<EventDesc> &all_events,
                            std::vector<TaskId> &first_tasks,
                            std::vector<void const *> const &torch_tensors,
                            int num_gpus,
                            int my_gpu_id);

static RuntimeConfig global_runtime_config;

extern "C" void init_persistent_kernel(std::vector<void const *> torch_tensors,
                                       std::vector<void *> meta_tensors,
                                       void *profiler_buffer,
                                       int my_rank,
                                       int num_workers,
                                       int num_local_schedulers,
                                       int num_remote_schedulers) {
  assert(meta_tensors.size() == 1);
  global_runtime_config.step = static_cast<int *>(meta_tensors[0]);
  global_runtime_config.num_workers = num_workers;
  global_runtime_config.num_local_schedulers = num_local_schedulers;
  global_runtime_config.num_remote_schedulers = num_remote_schedulers;
  global_runtime_config.profiler_buffer = profiler_buffer;
  int num_schedulers = num_local_schedulers + num_remote_schedulers;

  // Initialize nvshmem
  cudaSetDevice(my_rank);
  MPI_Comm mpi_comm = MPI_COMM_WORLD;
  nvshmemx_init_attr_t attr = NVSHMEMX_INIT_ATTR_INITIALIZER;
  attr.mpi_comm = &mpi_comm;
  nvshmemx_init_attr(NVSHMEMX_INIT_WITH_MPI_COMM, &attr);
  nvshmem_barrier_all();
  int mype = nvshmem_my_pe();
  int npes = nvshmem_n_pes();
  int mype_node = nvshmem_team_my_pe(NVSHMEMX_TEAM_NODE);
  printf("mype(%d) npes(%d) mype_node(%d)\n", mype, npes, mype_node);
  printf(
      "process_id(%zu) thread_id(%zu)\n", getpid(), std::this_thread::get_id());
  printf("torch_tensors.size(%zu)\n", torch_tensors.size());
  global_runtime_config.per_worker_queue_len = 1024;
  global_runtime_config.per_sched_queue_len = 1024;
  global_runtime_config.num_gpus = npes;
  global_runtime_config.my_gpu_id = mype;
  global_runtime_config.num_graphs = 1;
  global_runtime_config.verbose = false;
  global_runtime_config.profiling = profiler_buffer != nullptr;

  std::vector<TaskDesc> all_tasks;
  std::vector<EventDesc> all_events;
  std::vector<TaskId> first_tasks;
  for (int i = 0; i < 100; i++) {
    torch_tensors.push_back((void *)0);
  }
  _init_persistent_kernel(
      all_tasks, all_events, first_tasks, torch_tensors, npes, mype);
  for (size_t i = 0; i < all_tasks.size(); i++) {
    printf("task[%zu]: task_type(%d) trigger_event(%llx)\n",
           i,
           all_tasks[i].task_type,
           all_tasks[i].trigger_event);
  }

  // Initialize worker queue last task id
  // Each worker now maintains a local and a remote worker queue
  global_runtime_config.worker_queue_last_ready_task_id =
      gpu_malloc<unsigned long long int>((num_workers * 2) *
                                         sizeof(unsigned long long int));
  std::vector<unsigned long long int> host_worker_queue_last_task_id;
  for (int i = 0; i < 2 * num_workers; i++) {
    host_worker_queue_last_task_id.push_back(0);
  }
  cudaMemcpy(global_runtime_config.worker_queue_last_ready_task_id,
             host_worker_queue_last_task_id.data(),
             (num_workers * 2) * sizeof(unsigned long long int),
             cudaMemcpyHostToDevice);
  // Initialize scheduler queue last event id
  // We maintain one extra scheduler queue for the global scheduler
  global_runtime_config.sched_queue_last_ready_event_id =
      gpu_malloc<unsigned long long int>((num_schedulers + 1) *
                                         sizeof(unsigned long long int));
  global_runtime_config.sched_queue_next_free_event_id =
      gpu_malloc<unsigned long long int>((num_schedulers + 1) *
                                         sizeof(unsigned long long int));

  std::vector<unsigned long long int> host_sched_queue_last_event_id;
  for (int i = 0; i < (num_schedulers + 1); i++) {
    host_sched_queue_last_event_id.push_back(0);
  }
  cudaMemcpy(global_runtime_config.sched_queue_last_ready_event_id,
             host_sched_queue_last_event_id.data(),
             (num_schedulers + 1) * sizeof(unsigned long long int),
             cudaMemcpyHostToDevice);
  cudaMemcpy(global_runtime_config.sched_queue_next_free_event_id,
             host_sched_queue_last_event_id.data(),
             (num_schedulers + 1) * sizeof(unsigned long long int),
             cudaMemcpyHostToDevice);
  // Initialize all event counters
  global_runtime_config.all_event_counters =
      gpu_malloc<int>(all_events.size() * sizeof(int));
  std::vector<int> host_all_event_counters;
  for (size_t i = 0; i < all_events.size(); i++) {
    host_all_event_counters.push_back(all_events.at(i).num_triggers);
  }
  cudaMemcpy(global_runtime_config.all_event_counters,
             host_all_event_counters.data(),
             all_events.size() * sizeof(int),
             cudaMemcpyHostToDevice);
  // Initialize all tasks
  global_runtime_config.all_tasks =
      gpu_malloc<TaskDesc>(all_tasks.size() * sizeof(TaskDesc));
  cudaMemcpy(global_runtime_config.all_tasks,
             all_tasks.data(),
             all_tasks.size() * sizeof(TaskDesc),
             cudaMemcpyHostToDevice);
  // Initialize all events
  global_runtime_config.all_events =
      gpu_malloc<EventDesc>(all_events.size() * sizeof(EventDesc));
  cudaMemcpy(global_runtime_config.all_events,
             all_events.data(),
             all_events.size() * sizeof(EventDesc),
             cudaMemcpyHostToDevice);
  // Initialize worker queues
  {
    std::vector<TaskId *> host_worker_queues;
    for (int i = 0; i < (num_workers * 2); i++) {
      TaskId *worker_queue = gpu_malloc<TaskId>(
          global_runtime_config.per_worker_queue_len * sizeof(TaskId));
      host_worker_queues.push_back(worker_queue);
    }
    global_runtime_config.worker_queues =
        gpu_malloc<TaskId *>((num_workers * 2) * sizeof(TaskId *));
    cudaMemcpy(global_runtime_config.worker_queues,
               host_worker_queues.data(),
               (num_workers * 2) * sizeof(TaskId *),
               cudaMemcpyHostToDevice);
  }
  // Initialize scheduler queues
  {
    std::vector<EventId *> host_sched_queues;
    for (int i = 0; i < (num_schedulers + 1); i++) {
      EventId *sched_queue = gpu_malloc<EventId>(
          global_runtime_config.per_sched_queue_len * sizeof(EventId));
      host_sched_queues.push_back(sched_queue);
    }
    global_runtime_config.sched_queues =
        gpu_malloc<EventId *>((num_schedulers + 1) * sizeof(EventId *));
    cudaMemcpy(global_runtime_config.sched_queues,
               host_sched_queues.data(),
               (num_schedulers + 1) * sizeof(EventId *),
               cudaMemcpyHostToDevice);
  }
  // Initialize first tasks
  {
    global_runtime_config.first_tasks =
        gpu_malloc<TaskId>(first_tasks.size() * sizeof(TaskId));
    cudaMemcpy(global_runtime_config.first_tasks,
               first_tasks.data(),
               first_tasks.size() * sizeof(TaskId),
               cudaMemcpyHostToDevice);
  }

  // launch init kernel
  init_kernel<<<dim3(1, 1, 1), dim3(128, 1, 1)>>>(global_runtime_config);
  cudaDeviceSynchronize();
  // Add a global barrier for all init_kernel to complete
  nvshmem_barrier_all();
}

// Entry point for C/C++
extern "C" void launch_persistent_kernel() {
  void *args[] = {&global_runtime_config};
  // Launcher persistent kernel
  cudaFuncSetAttribute(
      persistent_kernel, cudaFuncAttributeMaxDynamicSharedMemorySize, 98304);
  nvshmemx_collective_launch((void const *)persistent_kernel,
                             dim3(108, 1, 1),
                             dim3(128, 1, 1),
                             args,
                             98304 /*sharedmem*/,
                             0 /*stream*/);
  cudaError_t err = cudaDeviceSynchronize();
  if (err != cudaSuccess) {
    printf("CUDA kernel launch error: %s\n", cudaGetErrorString(err));
  }
  printf("Finished Launch Persistent Kernel\n");
}

extern "C" void finalize_persistent_kernel() {
  gpu_free(global_runtime_config.worker_queue_last_ready_task_id);
  gpu_free(global_runtime_config.sched_queue_last_ready_event_id);
  gpu_free(global_runtime_config.sched_queue_next_free_event_id);
  gpu_free(global_runtime_config.all_event_counters);
  gpu_free(global_runtime_config.all_tasks);
  gpu_free(global_runtime_config.all_events);
  int num_workers = global_runtime_config.num_workers;
  std::vector<TaskId *> host_worker_queues(num_workers * 2);
  cudaMemcpy(host_worker_queues.data(),
             global_runtime_config.worker_queues,
             (num_workers * 2) * sizeof(TaskId *),
             cudaMemcpyDeviceToHost);
  for (int i = 0; i < 2 * num_workers; i++) {
    gpu_free(host_worker_queues[i]);
  }
  gpu_free(global_runtime_config.worker_queues);
  int num_schedulers = global_runtime_config.num_local_schedulers +
                       global_runtime_config.num_remote_schedulers;
  std::vector<EventId *> host_sched_queues(num_schedulers + 1);
  cudaMemcpy(host_sched_queues.data(),
             global_runtime_config.sched_queues,
             (num_schedulers + 1) * sizeof(EventId *),
             cudaMemcpyDeviceToHost);
  for (int i = 0; i < num_schedulers + 1; i++) {
    gpu_free(host_sched_queues[i]);
  }
  gpu_free(global_runtime_config.sched_queues);
  gpu_free(global_runtime_config.first_tasks);
  nvshmem_barrier_all();
  nvshmem_finalize();
}<|MERGE_RESOLUTION|>--- conflicted
+++ resolved
@@ -351,24 +351,13 @@
           break;
         }
         case TASK_RMS_NORM_LINEAR: {
-<<<<<<< HEAD
-          kernel::norm_linear_kernel<bfloat16, 1, 32, 3584>(
-              task_desc.inputs[0].base_ptr,
-              task_desc.inputs[1].base_ptr,
-              task_desc.outputs[0].base_ptr);
-          break;
-        }
-        case TASK_EMBEDDING: {
-          kernel::embedding_kernel<bfloat16>(task_desc.inputs[0].base_ptr,
-                                             task_desc.inputs[1].base_ptr,
-                                             task_desc.outputs[0].base_ptr);
-=======
           if (config.profiling) {
             PROFILER_EVENT_START(TASK_RMS_NORM_LINEAR,
                                  cur_task_pos[0] + cur_task_pos[1]);
-            kernel::norm_linear_kernel<bfloat16>(task_desc.inputs[0].base_ptr,
-                                                 task_desc.inputs[1].base_ptr,
-                                                 task_desc.outputs[0].base_ptr);
+            kernel::norm_linear_kernel<bfloat16, 1, 32, 3584>(
+                task_desc.inputs[0].base_ptr,
+                task_desc.inputs[1].base_ptr,
+                task_desc.outputs[0].base_ptr);
             PROFILER_EVENT_END(TASK_RMS_NORM_LINEAR,
                                cur_task_pos[0] + cur_task_pos[1]);
           }
@@ -394,7 +383,6 @@
             // printf("[EXEC] worker_id(%d) task_type(EMB)\n", worker_id);
           }
 
->>>>>>> 6fb84d65
           break;
         }
         case TASK_ATTENTION_1: {
