/* Copyright 2025 CMU
 *
 * Licensed under the Apache License, Version 2.0 (the "License");
 * you may not use this file except in compliance with the License.
 * You may obtain a copy of the License at
 *
 *     http://www.apache.org/licenses/LICENSE-2.0
 *
 * Unless required by applicable law or agreed to in writing, software
 * distributed under the License is distributed on an "AS IS" BASIS,
 * WITHOUT WARRANTIES OR CONDITIONS OF ANY KIND, either express or implied.
 * See the License for the specific language governing permissions and
 * limitations under the License.
 */

#include "profiler.h"
#include "runtime_header.h"
#include "tasks/kernel.h"
#include <mpi.h>
#include <nvshmem.h>
#include <nvshmemx.h>
#include <thread>
#include <unistd.h>
#include <vector>

using bfloat16 = type::bfloat16_t;
using namespace mirage::runtime;

__device__ __forceinline__ bool is_termination_event(size_t event_loc,
                                                     EventDesc e) {
  return (event_loc == 0);
}

__device__ __forceinline__ bool is_nvshmem_event(EventId event_id) {
  return (event_id & EVENT_NVSHMEM_TAG) > 0;
}

__device__ __forceinline__ size_t get_event_gpu_id(EventId event_id) {
  return ((event_id >> 32) & 0xffff);
}

__device__ __forceinline__ size_t get_event_position_index(EventId event_id) {
  return (event_id & 0xffffffff);
}

__device__ __forceinline__ size_t get_task_iteration_num(TaskId task_id) {
  return (task_id >> 32);
}

__device__ __forceinline__ size_t get_task_position_index(TaskId task_id) {
  return (task_id & 0xffffffff);
}

__device__ __forceinline__ TaskId compute_task_id(size_t iteration_num,
                                                  size_t position_index) {
  return ((iteration_num << 32) | position_index);
}

__global__ void init_kernel(RuntimeConfig config) {
  assert(gridDim.x == 1);
  assert(gridDim.y == 1);
  assert(gridDim.z == 1);
  // Only a single thread that initializes everything
  if (threadIdx.x == 0) {
    // Send task 1 to worker[0]
    config.worker_queue_last_ready_task_id[0] = 1;
    config.worker_queues[0][0] =
        compute_task_id(1 /*iteration_num*/, 1 /*task_begin_task_graph*/);
  }
}

__device__ __forceinline__ bool prepare_next_batch(RuntimeConfig config) {
  int step = config.step[0];
  // printf("step = %d\n", step);
  config.step[0] = step + 1;
  // return step + 1 <= 50;
  return false;
}

__device__ __forceinline__ int get_rand_sched_id(size_t event_index,
                                                 int worker_id,
                                                 int num_workers,
                                                 int num_schedulers) {
  // const size_t seed = 0xac4c1b51;
  // size_t x = event_index * seed;
  // x ^= x >> 17;
  // x *= worker_id;
  //  x *= 0xed5ad4bb;
  // x ^= x >> 11;
  size_t x = worker_id;
  return x / ((num_workers + num_schedulers - 1) / num_schedulers);
}

__device__ __forceinline__ int custom_atomic_add_s32(int *addr, int val) {
  int old_val;
  asm volatile("atom.add.release.gpu.s32 %0,[%1],%2;"
               : "=r"(old_val)
               : "l"(addr), "r"(val)
               : "memory");
  return old_val;
}

__device__ __forceinline__ unsigned long long int
    custom_atomic_add_u64(unsigned long long int *addr,
                          unsigned long long int val) {
  unsigned long long int old_val;
  asm volatile("atom.add.release.gpu.u64 %0,[%1],%2;"
               : "=l"(old_val)
               : "l"(addr), "l"(val)
               : "memory");
  return old_val;
}

__device__ __forceinline__ unsigned long long int
    custom_atomic_cas_u64(unsigned long long int *addr,
                          unsigned long long int cmp,
                          unsigned long long int val) {
  unsigned long long int old_val;
  asm volatile("atom.cas.release.gpu.b64 %0,[%1],%2,%3;"
               : "=l"(old_val)
               : "l"(addr), "l"(cmp), "l"(val)
               : "memory");
  return old_val;
}

__device__ __forceinline__ void
    get_first_last_ids(unsigned long long int num_elements,
                       unsigned long long int num_workers,
                       unsigned long long int my_id,
                       unsigned long long int *my_first_element,
                       unsigned long long int *my_last_element) {
  unsigned long long int num_elements_per_worker = num_elements / num_workers;
  unsigned long long int reminder = num_elements % num_workers;
  if (my_id < reminder) {
    *my_first_element = (num_elements_per_worker + 1) * my_id;
    *my_last_element = *my_first_element + num_elements_per_worker + 1;
  } else {
    *my_first_element = num_elements_per_worker * my_id + reminder;
    *my_last_element = *my_first_element + num_elements_per_worker;
  }
}

__device__ void terminate_schedulers(RuntimeConfig config) {
  // Event ID 0 is the termination event
  int num_schedulers =
      config.num_local_schedulers + config.num_remote_schedulers;
  for (int i = 0; i < num_schedulers; i++) {
    // size_t last_event_id =
    //     atomicAdd(&config.sched_queue_next_free_event_id[i], 1);
    size_t last_event_id =
        custom_atomic_add_u64(&config.sched_queue_next_free_event_id[i], 1);
    config.sched_queues[i][last_event_id % config.per_sched_queue_len] = 0;
    // Add threadfence to make sure sched_queue updates are visible to scheduler
    // CTAs before incrementing its last_ready_event_id
    __threadfence();
    size_t old;
    do {
      // old = atomicCAS(&config.sched_queue_last_ready_event_id[i],
      //                 last_event_id,
      //                 last_event_id + 1);
      old = custom_atomic_cas_u64(&config.sched_queue_last_ready_event_id[i],
                                  last_event_id,
                                  last_event_id + 1);
    } while (old != last_event_id);
  }
}

__global__ void persistent_kernel(RuntimeConfig config) {
  __shared__ TaskId cur_task_id;
  __shared__ TaskDesc task_desc;
  assert(gridDim.y == 1);
  assert(gridDim.z == 1);
  // Each worker SM serves a single worker
  // Each scheduelr SM serves four schedulers
  int num_schedulers =
      config.num_local_schedulers + config.num_remote_schedulers;
  assert(num_schedulers % 4 == 0);
  assert(gridDim.x == config.num_workers + num_schedulers / 4);
  assert(config.num_workers <= MAX_NUM_WORKERS);
  // We will reinterpret TaskDesc as an array of integers to
  // collectively load it from device to shared memory
  assert(sizeof(TaskDesc) % sizeof(int) == 0);
  PROFILER_CLOSURE_PARAMS_DECL;
  if (config.profiling) {
    PROFILER_INIT(static_cast<uint64_t *>(config.profiler_buffer),
                  0,
                  1,
                  (threadIdx.x % 128 == 0));
  }
  if (blockIdx.x < config.num_workers) {
    int worker_id = blockIdx.x;
    TaskId *worker_queues[2];
    int worker_queue_ids[2];
    TaskId *local_worker_queue = config.worker_queues[worker_id];
    worker_queues[0] = local_worker_queue;
    worker_queue_ids[0] = worker_id;
    int num_worker_queues = 1;
    if (config.num_gpus > 1) {
      TaskId *remote_worker_queue =
          config.worker_queues[worker_id + config.num_workers];
      worker_queues[num_worker_queues] = remote_worker_queue;
      worker_queue_ids[num_worker_queues] = worker_id + config.num_workers;
      num_worker_queues++;
    }
    size_t cur_task_pos[2], last_task_pos[2];
    for (int i = 0; i < 2; i++) {
      cur_task_pos[i] = 0;
      last_task_pos[i] = 0;
    }
    int queue_idx = 0;
    size_t task_counter = 0;
    while (true) {
      // fetch next task from a task queue
      if (threadIdx.x == 0) {
        while (cur_task_pos[queue_idx] == last_task_pos[queue_idx]) {
          //__threadfence();
          // last_task_id = config.worker_queue_last_ready_task_id[worker_id];
          // last_task_id =
          //    atomicAdd(&config.worker_queue_last_ready_task_id[worker_id],
          //    0);
          asm volatile("ld.acquire.gpu.u64 %0, [%1];"
                       : "=l"(last_task_pos[queue_idx])
                       : "l"(&config.worker_queue_last_ready_task_id
                              [worker_queue_ids[queue_idx]]));
          if (cur_task_pos[queue_idx] < last_task_pos[queue_idx]) {
            break;
          } else {
            queue_idx =
                (queue_idx == num_worker_queues - 1) ? 0 : queue_idx + 1;
          }
          // nanosleep to avoid overwhelming I/O
          __nanosleep(10);
        }
        assert(cur_task_pos[queue_idx] + config.per_worker_queue_len >
               last_task_pos[queue_idx]);
        __threadfence();
        cur_task_id = worker_queues[queue_idx][cur_task_pos[queue_idx] %
                                               config.per_worker_queue_len];
        if (config.verbose) {
          printf(
              "[%d][FTCH] worker_id(%d) queue_idx(%d) cur_task_pos(%llu, "
              "%llu) last_task_pos(%llu, %llu) "
              "task_id(%llu) task_type(%d) event_id(%llx) \n",
              config.my_gpu_id,
              worker_id,
              queue_idx,
              cur_task_pos[0],
              cur_task_pos[1],
              last_task_pos[0],
              last_task_pos[1],
              get_task_position_index(cur_task_id),
              config.all_tasks[get_task_position_index(cur_task_id)].task_type,
              config.all_tasks[get_task_position_index(cur_task_id)]
                  .trigger_event);
        }
      }
      __syncthreads();
      int *smem_as_int = reinterpret_cast<int *>(&task_desc);
      int const *dmem_as_int = reinterpret_cast<int *>(
          config.all_tasks + get_task_position_index(cur_task_id));
      for (int i = threadIdx.x; i * sizeof(int) < sizeof(TaskDesc);
           i += blockDim.x) {
        smem_as_int[i] = dmem_as_int[i];
      }
      __syncthreads();
      // Make sure task is ready before start execution
      if (threadIdx.x == 0) {
        if (task_desc.dependent_event != EVENT_INVALID_ID) {
          // Wait until the event has been triggered enough times
          EventId event_id = task_desc.dependent_event;
          assert(!is_nvshmem_event(event_id));
          assert(get_event_gpu_id(event_id) == config.my_gpu_id);
          size_t event_index = get_event_position_index(event_id);
          EventCounter needed_counts =
              static_cast<EventCounter>(
                  config.all_event_num_triggers[event_index]) *
              get_task_iteration_num(cur_task_id);
          EventCounter actual_counts = 0;
          while (actual_counts < needed_counts) {
            asm volatile("ld.acquire.gpu.u64 %0, [%1];"
                         : "=l"(actual_counts)
                         : "l"(&config.all_event_counters[event_index]));
            __nanosleep(10);
          }
        }
      }
      __syncthreads();

      if (config.profiling && task_desc.task_type != TASK_TERMINATE) {
        PROFILER_EVENT_START(task_desc.task_type, task_counter);
      }
      // Successfully fetched a new task
      if (task_desc.task_type == TASK_TERMINATE) {
        // Terminate
        return;
      } else if (task_desc.task_type == TASK_BEGIN_TASK_GRAPH) {
        // Do nothing
      } else {
        switch (task_desc.task_type) {
          case TASK_RMS_NORM_LINEAR: {
            if (task_desc.outputs[0].stride[0] == 6144) {
              kernel::norm_linear_task_impl<bfloat16, 1, 64, 4096, 6144>(
                  task_desc.inputs[0].base_ptr,
                  task_desc.inputs[1].base_ptr,
                  task_desc.inputs[2].base_ptr,
                  1e-6f, // eps
                  task_desc.outputs[0].base_ptr);
            } else if (task_desc.outputs[0].stride[0] == 24576) {
              kernel::norm_linear_task_impl<bfloat16, 1, 256, 4096, 24576>(
                  task_desc.inputs[0].base_ptr,
                  task_desc.inputs[1].base_ptr,
                  task_desc.inputs[2].base_ptr,
                  1e-6f, // eps
                  task_desc.outputs[0].base_ptr);
            } else if (task_desc.outputs[0].stride[0] == 153600) {
              kernel::norm_linear_task_impl<bfloat16, 1, 1600, 4096, 153600>(
                  task_desc.inputs[0].base_ptr,
                  task_desc.inputs[1].base_ptr,
                  task_desc.inputs[2].base_ptr,
                  1e-6f, // eps
                  task_desc.outputs[0].base_ptr);
            } else {
              printf("Unsupported RMSNorm linear task stride: %d\n",
                     task_desc.outputs[0].stride[0]);
              assert(false && "Unsupported RMSNorm linear task");
            }
            break;
          }
          case TASK_EMBEDDING: {
            kernel::embedding_kernel<bfloat16>(task_desc.inputs[0].base_ptr,
                                               task_desc.inputs[1].base_ptr,
                                               task_desc.outputs[0].base_ptr);
            break;
          }
          case TASK_ATTENTION_1: {
            kernel::single_batch_decoding_kernel<bfloat16, 4, 1, 128, 1024>(
                task_desc.inputs[0].base_ptr,
                task_desc.inputs[1].base_ptr,
                task_desc.inputs[2].base_ptr,
                task_desc.outputs[0].base_ptr,
                config.step[0] /*seq_len*/,
                true,
                true,
                task_desc.inputs[3].base_ptr,
                task_desc.inputs[4].base_ptr,
                task_desc.inputs[5].base_ptr,
                task_desc.inputs[6].base_ptr,
                1e-6f /*q_eps*/,
                1e-6f /*k_eps*/);
            break;
          }
          case TASK_ATTENTION_2: {
            TB_SLEEP_US(1);
            break;
          }
          case TASK_SILU_MUL_LINEAR_WITH_RESIDUAL: {
            kernel::silu_mul_linear_task<bfloat16>(
                task_desc.outputs[0].dim[task_desc.outputs[0].num_dims - 1],
                task_desc.inputs[0].base_ptr,
                task_desc.inputs[1].base_ptr,
                task_desc.inputs[2].base_ptr,
                task_desc.outputs[0].base_ptr);
            break;
          }
          case TASK_NVSHMEM_COPY: {
            size_t size_in_bytes = 2;
            for (int i = 0; i < task_desc.inputs[0].num_dims; i++) {
              size_in_bytes *= task_desc.inputs[0].dim[i];
            }
            size_t event_index =
                get_event_position_index(task_desc.trigger_event);
            int gpu_id =
                static_cast<int>(get_event_gpu_id(task_desc.trigger_event));
            assert(gpu_id < config.num_gpus);
            assert(gpu_id != config.my_gpu_id);
            nvshmemx_putmem_signal_block(
                task_desc.outputs[0].base_ptr,
                task_desc.inputs[0].base_ptr,
                size_in_bytes,
                reinterpret_cast<uint64_t *>(
                    &config.all_event_counters[event_index]),
                1 /*signal*/,
                NVSHMEM_SIGNAL_ADD,
                gpu_id);
            // nvshmem_fence();
            break;
          }
          case TASK_REDUCE: {
            TB_SLEEP_US(10);
            break;
          }
          case TASK_LINEAR_WITH_RESIDUAL: {
            kernel::linear_kernel<bfloat16, 1, 64, 4096, 6144>(
                task_desc.inputs[0].base_ptr,
                task_desc.inputs[1].base_ptr,
                task_desc.outputs[0].base_ptr,
                true,
                task_desc.inputs[2].base_ptr);
            break;
          }
          case TASK_ARGMAX: {
            // We may still need this for small vocab size.
            //kernel::argmax_kernel<bfloat16, 1, 153600>(
            //    task_desc.inputs[0].base_ptr, task_desc.outputs[0].base_ptr);
            break;
          }
          case TASK_ARGMAX_PARTIAL: {
<<<<<<< HEAD
            kernel::argmax_partial_kernel<bfloat16>(
                task_desc.inputs[0].base_ptr,   // partial vocab tensor
                task_desc.outputs[0].base_ptr,  // partial max value
                task_desc.outputs[1].base_ptr,  // partial global index
                1600);
=======
            kernel::argmax_partial_kernel<bfloat16, 1600>(
                task_desc.inputs[0].base_ptr,  
                task_desc.outputs[0].base_ptr, 
                task_desc.outputs[1].base_ptr);
>>>>>>> 4f30ab5f
            break;
          }
          case TASK_ARGMAX_REDUCE: {
            kernel::argmax_reduce_kernel<bfloat16, 1600, 96>(
                task_desc.inputs[0].base_ptr,  
                task_desc.inputs[1].base_ptr,  
                task_desc.outputs[0].base_ptr);
            break;
          }
          default: {
            assert(false && "Unimplemented task");
          }
        } // case
      }   // else
      __syncthreads();
      if (config.profiling && task_desc.task_type != TASK_TERMINATE) {
        PROFILER_EVENT_END(task_desc.task_type, task_counter++);
      }
      // Trigger event
      if (threadIdx.x == 0) {
        EventId event_id = task_desc.trigger_event;
        size_t event_index = get_event_position_index(event_id);
        if (!is_nvshmem_event(event_id)) {
          size_t gpu_id = get_event_gpu_id(event_id);
          assert(gpu_id == config.my_gpu_id);
          // Case 1: Trigger a local non-nvshmem event
          // int count = atomicSub(&config.all_event_counters[event_index], 1);
          EventCounter count =
              custom_atomic_add_u64(&config.all_event_counters[event_index], 1);
          int num_triggers = config.all_event_num_triggers[event_index];
          if (config.verbose) {
            printf("[%d][DONE] worker_id(%d) iter_num(%llu) task_idx(%llu) "
                   "event_id(%llx) "
                   "event_type(local) count(%llu)\n",
                   config.my_gpu_id,
                   worker_id,
                   get_task_iteration_num(cur_task_id),
                   get_task_position_index(cur_task_id),
                   event_id,
                   count);
          }
          if ((count + 1) == static_cast<EventCounter>(num_triggers) *
                                 get_task_iteration_num(cur_task_id)) {
            if (config.profiling) {
              PROFILER_EVENT_START(TASK_SCHD_EVENTS, task_counter);
            }
            EventDesc event_desc = config.all_events[event_index];
            // The event has been triggered enough times
            // Refresh the event counter
            // custom_atomic_add_u64(&config.all_event_counters[event_index],
            //                       event_desc.num_triggers);
            // Add the event to the schedule_queue
            // Note that events launching massive tasks are scheduled
            // to the global sched_queue
            if (event_desc.event_type == EVENT_EMPTY) {
              // Do nothing for empty event
            } else {
              bool use_bcast_queue = false;
              if (event_desc.event_type == EVENT_LAUNCH_MASSIVE_TASKS ||
                  event_desc.event_type == EVENT_LAUNCH_DEPENDENT_TASKS) {
                use_bcast_queue = true;
              }
              int sched_id =
                  use_bcast_queue
                      ? config.num_local_schedulers +
                            config.num_remote_schedulers
                      : get_rand_sched_id(event_index,
                                          worker_id,
                                          config.num_workers,
                                          config.num_local_schedulers);
              size_t last_event_pos = custom_atomic_add_u64(
                  &config.sched_queue_next_free_event_id[sched_id], 1);
              config.sched_queues[sched_id]
                                 [last_event_pos % config.per_sched_queue_len] =
                  event_index;
              // Make sure that the updated event_index is visible to the
              // scheduler CTA before updating its last_ready_event_id
              __threadfence();
              size_t old;
              do {
                old = custom_atomic_cas_u64(
                    &config.sched_queue_last_ready_event_id[sched_id],
                    last_event_pos,
                    last_event_pos + 1);
              } while (old != last_event_pos);
            }
            if (config.profiling) {
              PROFILER_EVENT_END(TASK_SCHD_EVENTS, task_counter++);
            }
          }
        } else {
          // Case 2: trigger a nvshmem event
          assert(task_desc.task_type == TASK_NVSHMEM_COPY);
          // Note that nvshmem copy task signal counter during data copy
          // we don't need to do anything here is the task type is NVSHMEM_COPY
          // int gpu_id = static_cast<int>(get_event_gpu_id(event_id));
          // assert(gpu_id < config.num_gpus);
          // assert(gpu_id != config.my_gpu_id);
          // EventCounter count = nvshmem_ulonglong_atomic_fetch_add(
          //    &config.all_event_counters[event_index], 1, gpu_id);
          if (config.verbose) {
            printf("[%d][DONE] worker_id(%d) task_id(%llu) event_id(%llx) "
                   "event_type(remote)\n",
                   config.my_gpu_id,
                   worker_id,
                   get_task_position_index(cur_task_id),
                   event_id);
          }
#ifdef DEADCODE
          if (count == 1) {
            // The event has been triggered enough times
            // Refresh the event counter
            // Note that we load a local event since all task graphs
            // are replicated across gpus and therefore they have the same
            // event metadata (i.e., config.all_events[i] should be the same
            // across GPUs)
            EventDesc event_desc = config.all_events[event_index];
            nvshmem_ulonglong_atomic_add(
                &config.all_event_counters[event_index],
                event_desc.num_triggers,
                gpu_id);
            // Add the event to the schedule queue
            int sched_id = config.num_local_schedulers +
                           get_rand_sched_id(event_index,
                                             worker_id,
                                             config.num_workers,
                                             config.num_remote_schedulers);
            size_t last_event_pos = nvshmem_ulonglong_atomic_fetch_add(
                &config.sched_queue_next_free_event_id[sched_id], 1, gpu_id);
            nvshmem_ulonglong_p(
                &config.sched_queues[sched_id][last_event_pos %
                                               config.per_sched_queue_len],
                event_index,
                gpu_id);
            // use nvshmem_quiet to force completion of remote transfer
            // before updating the last_ready_event_id
            nvshmem_fence();
            size_t old;
            do {
              old = nvshmem_ulonglong_atomic_compare_swap(
                  &config.sched_queue_last_ready_event_id[sched_id],
                  last_event_pos,
                  last_event_pos + 1,
                  gpu_id);
            } while (old != last_event_pos);
          }
#endif
        }
      }
      cur_task_pos[queue_idx] += 1;
    }
  } else {
    // CANNOT use syncthreads on the scheduler side
    int warp_id = threadIdx.x / 32;
    int warp_thread_id = threadIdx.x % 32;
    // assert that we have at least four warps per thread block
    assert(blockDim.x >= 128);
    if (warp_id < 4 && warp_thread_id == 0) {
      int sched_id = (blockIdx.x - config.num_workers) * 4 + warp_id;
      // if (threadIdx.x == 0) {
      //   int sched_id = (blockIdx.x - config.num_workers);
      int num_sched_queues = 1;
      size_t iteration_num = 0;
      EventId *sched_queues[2];
      int sched_queue_ids[2];
      sched_queues[0] = config.sched_queues[sched_id];
      sched_queue_ids[0] = sched_id;
      unsigned long long int my_first_worker, my_last_worker;
      if (sched_id < config.num_local_schedulers) {
        // local schedulers also (collectively) process events from
        // the global queue
        sched_queues[num_sched_queues] = config.sched_queues[num_schedulers];
        sched_queue_ids[num_sched_queues] = num_schedulers;
        num_sched_queues++;
        get_first_last_ids(config.num_workers,
                           config.num_local_schedulers,
                           sched_id,
                           &my_first_worker,
                           &my_last_worker);
      } else {
        get_first_last_ids(config.num_workers,
                           config.num_remote_schedulers,
                           sched_id - config.num_local_schedulers,
                           &my_first_worker,
                           &my_last_worker);
        // Remote schedulers send tasks to remove worker queue
        // whose ids start from config.num_workers
        my_first_worker += config.num_workers;
        my_last_worker += config.num_workers;
      }
      if (config.profiling) {
        printf("[SCHD] sched_id(%d) first_worker(%llu) last_worker(%llu)\n",
               sched_id,
               my_first_worker,
               my_last_worker);
      }
      size_t cur_event_pos[2], last_event_pos[2];
      for (int i = 0; i < 2; i++) {
        cur_event_pos[i] = 0;
        last_event_pos[i] = 0;
      }
      size_t worker_queue_next_free_task_pos[2 * MAX_NUM_WORKERS];
      for (int i = 0; i < 2 * MAX_NUM_WORKERS; i++) {
        worker_queue_next_free_task_pos[i] = 0;
      }
      worker_queue_next_free_task_pos[0] = 1;
      int next_worker = my_first_worker;
      int queue_idx = 0;
      while (true) {
        // if (config.profiling) {
        //   PROFILER_EVENT_START(TASK_GET_EVENT, event_counter);
        // }
        while (cur_event_pos[queue_idx] == last_event_pos[queue_idx]) {
          //__threadfence();
          // last_event_id = config.sched_queue_last_ready_event_id[sched_id];
          // last_event_id =
          //    atomicAdd(&config.sched_queue_last_ready_event_id[sched_id], 0);
          asm volatile("ld.acquire.gpu.u64 %0, [%1];"
                       : "=l"(last_event_pos[queue_idx])
                       : "l"(&config.sched_queue_last_ready_event_id
                              [sched_queue_ids[queue_idx]]));
          if (cur_event_pos[queue_idx] < last_event_pos[queue_idx]) {
            break;
          } else {
            queue_idx = (queue_idx == num_sched_queues - 1) ? 0 : queue_idx + 1;
          }
          // nanosleep to avoid overwhelming I/O
          __nanosleep(10);
        }
        // Make sure the schedule queue is not overflow
        assert(cur_event_pos[queue_idx] + config.per_sched_queue_len >
               last_event_pos[queue_idx]);
        __threadfence();
        // Launch new tasks
        EventId event_id = sched_queues[queue_idx][cur_event_pos[queue_idx] %
                                                   config.per_sched_queue_len];
        EventDesc e = config.all_events[event_id];
        // if (config.profiling) {
        //   PROFILER_EVENT_END(TASK_GET_EVENT, event_counter++);
        // }
        if (is_termination_event(event_id, e)) {
          // terminate all workers
          if (sched_id < config.num_local_schedulers) {
            for (int i = my_first_worker; i < my_last_worker; i++) {
              size_t last_task_id = worker_queue_next_free_task_pos[i]++;
              config.worker_queues[i][last_task_id %
                                      config.per_worker_queue_len] = 0;
              __threadfence();
              custom_atomic_add_u64(&config.worker_queue_last_ready_task_id[i],
                                    1);
            }
          }
          return;
        }
        // This is the ending task of the current task graph
        if (e.event_type == EVENT_END_OF_TASK_GRAPH) {
          // Check if we want to continue
          if (!prepare_next_batch(config)) {
            terminate_schedulers(config);
          } else {
            // Launch task 1 (begin_task_graph) for the next iteration
            size_t last_task_id =
                worker_queue_next_free_task_pos[next_worker]++;
            config.worker_queues[next_worker]
                                [last_task_id % config.per_worker_queue_len] =
                compute_task_id(iteration_num + 1, 1 /*begin_task_graph*/);
            // Make sure writes to worker_queues is visible to worker CTAs
            // before we increase its last_ready_task_id
            __threadfence();
            custom_atomic_add_u64(
                &config.worker_queue_last_ready_task_id[next_worker], 1);
            if (config.verbose) {
              printf("[%d][SCHD] schd_id(%d) iter_num(%llu) task_idx(%llu) "
                     "worker_id(%d) "
                     "worker_last_ready_pos(%llu)\n",
                     config.my_gpu_id,
                     sched_id,
                     iteration_num + 1,
                     1,
                     next_worker,
                     last_task_id + 1);
            }
            next_worker = (next_worker == my_last_worker - 1) ? my_first_worker
                                                              : next_worker + 1;
          }
        } else if (e.event_type == EVENT_LAUNCH_DEPENDENT_TASKS) {
          iteration_num = iteration_num + 1;
          // assign event in a round-robin fashion
          // Split event across local schedulers
          assert(sched_id < config.num_local_schedulers);
          for (size_t i = 0;
               i < (e.last_task_id - e.first_task_id + config.num_workers - 1) /
                       config.num_workers;
               i++) {
            for (size_t j = my_first_worker; j < my_last_worker; j++) {
              size_t position_index =
                  e.first_task_id + i * config.num_workers + j;
              if (position_index < e.last_task_id) {
                size_t last_task_id =
                    worker_queue_next_free_task_pos[next_worker]++;
                config.worker_queues[next_worker][last_task_id %
                                                  config.per_worker_queue_len] =
                    compute_task_id(iteration_num, position_index);
                // Make sure writes to worker_queues is visible to worker CTAs
                // before we increase its last_ready_task_id
                __threadfence();
                custom_atomic_add_u64(
                    &config.worker_queue_last_ready_task_id[next_worker], 1);
                if (config.verbose) {
                  printf("[%d][SCHD] schd_id(%d) iter_num(%llu) task_idx(%llu) "
                         "worker_id(%d) "
                         "worker_last_ready_pos(%llu)\n",
                         config.my_gpu_id,
                         sched_id,
                         iteration_num,
                         position_index,
                         next_worker,
                         last_task_id + 1);
                }
                next_worker = (next_worker == my_last_worker - 1)
                                  ? my_first_worker
                                  : next_worker + 1;
              }
            }
          }
        } else {
          TaskId my_first_task = e.first_task_id, my_last_task = e.last_task_id;
          if (e.event_type == EVENT_LAUNCH_MASSIVE_TASKS) {
            // Split event across local schedulers
            assert(sched_id < config.num_local_schedulers);
            get_first_last_ids(e.last_task_id - e.first_task_id,
                               config.num_local_schedulers,
                               sched_id,
                               &my_first_task,
                               &my_last_task);
            my_first_task += e.first_task_id;
            my_last_task += e.first_task_id;
          }
          for (size_t i = my_first_task; i < my_last_task; i++) {
            // if (config.profiling) {
            //   PROFILER_EVENT_START(TASK_SCHD_TASKS, event_counter);
            // }
            //  size_t last_task_id = atomicAdd(
            //      &(config.worker_queue_next_free_task_id[next_worker]), 1);
            //  size_t last_task_id = custom_atomic_add_u64(
            //     &(config.worker_queue_next_free_task_id[next_worker]), 1);
            size_t last_task_id =
                worker_queue_next_free_task_pos[next_worker]++;
            config.worker_queues[next_worker]
                                [last_task_id % config.per_worker_queue_len] =
                compute_task_id(iteration_num, i);
            // Make sure writes to worker_queues is visible to worker CTAs
            // before we increase its last_ready_task_id
            __threadfence();
            custom_atomic_add_u64(
                &config.worker_queue_last_ready_task_id[next_worker], 1);
            if (config.verbose) {
              printf("[%d][SCHD] schd_id(%d) iter_num(%llu) task_idx(%llu) "
                     "worker_id(%d) "
                     "worker_last_ready_pos(%llu)\n",
                     config.my_gpu_id,
                     sched_id,
                     iteration_num,
                     i,
                     next_worker,
                     last_task_id + 1);
            }
            next_worker = (next_worker == my_last_worker - 1) ? my_first_worker
                                                              : next_worker + 1;
            // if (config.profiling) {
            //   PROFILER_EVENT_END(TASK_SCHD_TASKS, event_counter++);
            // }
          }
        }
        cur_event_pos[queue_idx] += 1;
      }
    }
  }
}

template <typename DT>
DT *gpu_malloc(size_t size) {
  void *dst_ptr = nvshmem_malloc(size);
  return static_cast<DT *>(dst_ptr);
}

void gpu_free(void *ptr) {
  nvshmem_free(ptr);
}

// The following function will be generated by the transpiler
// The following function will be generated by the transpiler
static void _init_persistent_kernel(std::vector<TaskDesc> &all_tasks,
                                    std::vector<EventDesc> &all_events,
                                    std::vector<TaskId> &first_tasks,
                                    int num_gpus,
                                    int my_gpu_id);

static RuntimeConfig global_runtime_config;

extern "C" void init_persistent_kernel(std::vector<void *> meta_tensors,
                                       void *profiler_buffer,
                                       int my_rank,
                                       int num_workers,
                                       int num_local_schedulers,
                                       int num_remote_schedulers) {
  assert(meta_tensors.size() == 1);
  global_runtime_config.step = static_cast<int *>(meta_tensors[0]);
  global_runtime_config.num_workers = num_workers;
  global_runtime_config.num_local_schedulers = num_local_schedulers;
  global_runtime_config.num_remote_schedulers = num_remote_schedulers;
  global_runtime_config.profiler_buffer = profiler_buffer;
  int num_schedulers = num_local_schedulers + num_remote_schedulers;

  // Initialize nvshmem
  cudaSetDevice(my_rank);
  MPI_Comm mpi_comm = MPI_COMM_WORLD;
  nvshmemx_init_attr_t attr = NVSHMEMX_INIT_ATTR_INITIALIZER;
  attr.mpi_comm = &mpi_comm;
  nvshmemx_init_attr(NVSHMEMX_INIT_WITH_MPI_COMM, &attr);
  nvshmem_barrier_all();
  int mype = nvshmem_my_pe();
  int npes = nvshmem_n_pes();
  int mype_node = nvshmem_team_my_pe(NVSHMEMX_TEAM_NODE);
  printf("mype(%d) npes(%d) mype_node(%d)\n", mype, npes, mype_node);
  printf(
      "process_id(%zu) thread_id(%zu)\n", getpid(), std::this_thread::get_id());
  global_runtime_config.per_worker_queue_len = 1024;
  global_runtime_config.per_sched_queue_len = 1024;
  global_runtime_config.num_gpus = npes;
  global_runtime_config.my_gpu_id = mype;
  global_runtime_config.num_graphs = 1;
  global_runtime_config.verbose = false;
  global_runtime_config.profiling = profiler_buffer != nullptr;

  std::vector<TaskDesc> all_tasks;
  std::vector<EventDesc> all_events;
  std::vector<TaskId> first_tasks;
  _init_persistent_kernel(all_tasks, all_events, first_tasks, npes, mype);
  // for (size_t i = 0; i < all_tasks.size(); i++) {
  //   printf(
  //       "task[%zu]: task_type(%d) trigger_event(%llx)
  //       dependent_event(%llx)\n", i, all_tasks[i].task_type,
  //       all_tasks[i].trigger_event,
  //       all_tasks[i].dependent_event);
  // }

  // Initialize worker queue last task id
  // Each worker now maintains a local and a remote worker queue
  global_runtime_config.worker_queue_last_ready_task_id =
      gpu_malloc<unsigned long long int>((num_workers * 2) *
                                         sizeof(unsigned long long int));
  std::vector<unsigned long long int> host_worker_queue_last_task_id;
  for (int i = 0; i < 2 * num_workers; i++) {
    host_worker_queue_last_task_id.push_back(0);
  }
  cudaMemcpy(global_runtime_config.worker_queue_last_ready_task_id,
             host_worker_queue_last_task_id.data(),
             (num_workers * 2) * sizeof(unsigned long long int),
             cudaMemcpyHostToDevice);
  // Initialize scheduler queue last event id
  // We maintain one extra scheduler queue for the global scheduler
  global_runtime_config.sched_queue_last_ready_event_id =
      gpu_malloc<unsigned long long int>((num_schedulers + 1) *
                                         sizeof(unsigned long long int));
  global_runtime_config.sched_queue_next_free_event_id =
      gpu_malloc<unsigned long long int>((num_schedulers + 1) *
                                         sizeof(unsigned long long int));

  std::vector<unsigned long long int> host_sched_queue_last_event_id;
  for (int i = 0; i < (num_schedulers + 1); i++) {
    host_sched_queue_last_event_id.push_back(0);
  }
  cudaMemcpy(global_runtime_config.sched_queue_last_ready_event_id,
             host_sched_queue_last_event_id.data(),
             (num_schedulers + 1) * sizeof(unsigned long long int),
             cudaMemcpyHostToDevice);
  cudaMemcpy(global_runtime_config.sched_queue_next_free_event_id,
             host_sched_queue_last_event_id.data(),
             (num_schedulers + 1) * sizeof(unsigned long long int),
             cudaMemcpyHostToDevice);
  // Initialize all event counters
  global_runtime_config.all_event_counters =
      gpu_malloc<EventCounter>(all_events.size() * sizeof(EventCounter));
  global_runtime_config.all_event_num_triggers =
      gpu_malloc<int>(all_events.size() * sizeof(int));
  std::vector<int> host_all_event_counters;
  for (size_t i = 0; i < all_events.size(); i++) {
    host_all_event_counters.push_back(all_events.at(i).num_triggers);
  }
  cudaMemcpy(global_runtime_config.all_event_num_triggers,
             host_all_event_counters.data(),
             all_events.size() * sizeof(int),
             cudaMemcpyHostToDevice);
  cudaMemset(global_runtime_config.all_event_counters,
             0,
             all_events.size() * sizeof(EventCounter));
  // Initialize all tasks
  global_runtime_config.all_tasks =
      gpu_malloc<TaskDesc>(all_tasks.size() * sizeof(TaskDesc));
  cudaMemcpy(global_runtime_config.all_tasks,
             all_tasks.data(),
             all_tasks.size() * sizeof(TaskDesc),
             cudaMemcpyHostToDevice);
  // Initialize all events
  global_runtime_config.all_events =
      gpu_malloc<EventDesc>(all_events.size() * sizeof(EventDesc));
  cudaMemcpy(global_runtime_config.all_events,
             all_events.data(),
             all_events.size() * sizeof(EventDesc),
             cudaMemcpyHostToDevice);
  // Initialize worker queues
  {
    std::vector<TaskId *> host_worker_queues;
    for (int i = 0; i < (num_workers * 2); i++) {
      TaskId *worker_queue = gpu_malloc<TaskId>(
          global_runtime_config.per_worker_queue_len * sizeof(TaskId));
      host_worker_queues.push_back(worker_queue);
    }
    global_runtime_config.worker_queues =
        gpu_malloc<TaskId *>((num_workers * 2) * sizeof(TaskId *));
    cudaMemcpy(global_runtime_config.worker_queues,
               host_worker_queues.data(),
               (num_workers * 2) * sizeof(TaskId *),
               cudaMemcpyHostToDevice);
  }
  // Initialize scheduler queues
  {
    std::vector<EventId *> host_sched_queues;
    for (int i = 0; i < (num_schedulers + 1); i++) {
      EventId *sched_queue = gpu_malloc<EventId>(
          global_runtime_config.per_sched_queue_len * sizeof(EventId));
      host_sched_queues.push_back(sched_queue);
    }
    global_runtime_config.sched_queues =
        gpu_malloc<EventId *>((num_schedulers + 1) * sizeof(EventId *));
    cudaMemcpy(global_runtime_config.sched_queues,
               host_sched_queues.data(),
               (num_schedulers + 1) * sizeof(EventId *),
               cudaMemcpyHostToDevice);
  }
  // Initialize first tasks
  {
    global_runtime_config.first_tasks =
        gpu_malloc<TaskId>(first_tasks.size() * sizeof(TaskId));
    cudaMemcpy(global_runtime_config.first_tasks,
               first_tasks.data(),
               first_tasks.size() * sizeof(TaskId),
               cudaMemcpyHostToDevice);
  }

  // launch init kernel
  init_kernel<<<dim3(1, 1, 1), dim3(128, 1, 1)>>>(global_runtime_config);
  cudaDeviceSynchronize();
  // Add a global barrier for all init_kernel to complete
  nvshmem_barrier_all();
}

// Entry point for C/C++
extern "C" void launch_persistent_kernel() {
  void *args[] = {&global_runtime_config};
  // Launcher persistent kernel
  cudaFuncSetAttribute(
      persistent_kernel, cudaFuncAttributeMaxDynamicSharedMemorySize, 98304);
  nvshmemx_collective_launch((void const *)persistent_kernel,
                             dim3(108, 1, 1),
                             dim3(128, 1, 1),
                             args,
                             98304 /*sharedmem*/,
                             0 /*stream*/);
  cudaError_t err = cudaDeviceSynchronize();
  if (err != cudaSuccess) {
    printf("CUDA kernel launch error: %s\n", cudaGetErrorString(err));
  }
  printf("Finished Launch Persistent Kernel\n");
}

extern "C" void finalize_persistent_kernel() {
  gpu_free(global_runtime_config.worker_queue_last_ready_task_id);
  gpu_free(global_runtime_config.sched_queue_last_ready_event_id);
  gpu_free(global_runtime_config.sched_queue_next_free_event_id);
  gpu_free(global_runtime_config.all_event_counters);
  gpu_free(global_runtime_config.all_event_num_triggers);
  gpu_free(global_runtime_config.all_tasks);
  gpu_free(global_runtime_config.all_events);
  int num_workers = global_runtime_config.num_workers;
  std::vector<TaskId *> host_worker_queues(num_workers * 2);
  cudaMemcpy(host_worker_queues.data(),
             global_runtime_config.worker_queues,
             (num_workers * 2) * sizeof(TaskId *),
             cudaMemcpyDeviceToHost);
  for (int i = 0; i < 2 * num_workers; i++) {
    gpu_free(host_worker_queues[i]);
  }
  gpu_free(global_runtime_config.worker_queues);
  int num_schedulers = global_runtime_config.num_local_schedulers +
                       global_runtime_config.num_remote_schedulers;
  std::vector<EventId *> host_sched_queues(num_schedulers + 1);
  cudaMemcpy(host_sched_queues.data(),
             global_runtime_config.sched_queues,
             (num_schedulers + 1) * sizeof(EventId *),
             cudaMemcpyDeviceToHost);
  for (int i = 0; i < num_schedulers + 1; i++) {
    gpu_free(host_sched_queues[i]);
  }
  gpu_free(global_runtime_config.sched_queues);
  gpu_free(global_runtime_config.first_tasks);
  nvshmem_barrier_all();
  nvshmem_finalize();
}<|MERGE_RESOLUTION|>--- conflicted
+++ resolved
@@ -405,18 +405,10 @@
             break;
           }
           case TASK_ARGMAX_PARTIAL: {
-<<<<<<< HEAD
-            kernel::argmax_partial_kernel<bfloat16>(
-                task_desc.inputs[0].base_ptr,   // partial vocab tensor
-                task_desc.outputs[0].base_ptr,  // partial max value
-                task_desc.outputs[1].base_ptr,  // partial global index
-                1600);
-=======
             kernel::argmax_partial_kernel<bfloat16, 1600>(
                 task_desc.inputs[0].base_ptr,  
                 task_desc.outputs[0].base_ptr, 
                 task_desc.outputs[1].base_ptr);
->>>>>>> 4f30ab5f
             break;
           }
           case TASK_ARGMAX_REDUCE: {
@@ -446,8 +438,8 @@
           // int count = atomicSub(&config.all_event_counters[event_index], 1);
           EventCounter count =
               custom_atomic_add_u64(&config.all_event_counters[event_index], 1);
-          int num_triggers = config.all_event_num_triggers[event_index];
           if (config.verbose) {
+            int num_triggers = config.all_event_num_triggers[event_index];
             printf("[%d][DONE] worker_id(%d) iter_num(%llu) task_idx(%llu) "
                    "event_id(%llx) "
                    "event_type(local) count(%llu)\n",
