--- conflicted
+++ resolved
@@ -121,29 +121,6 @@
   bool profiling;
 };
 
-<<<<<<< HEAD
-__global__ void init_kernel(RuntimeConfig config) {
-  assert(gridDim.x == 1);
-  assert(gridDim.y == 1);
-  assert(gridDim.z == 1);
-  // Only a single thread that initializes everything
-  if (threadIdx.x == 0) {
-    // Send task 1 to worker[0]
-    config.worker_queue_last_ready_task_id[0] = 1;
-    config.worker_queues[0][0] = 1 /*begin_graph_task*/;
-  }
-}
-
-__device__ __forceinline__ bool prepare_next_batch(RuntimeConfig config) {
-  int step = config.step[0];
-  // printf("step = %d\n", step);
-  config.step[0] = step + 1;
-  // return step + 1 <= 500;
-  return false;
-}
-
-=======
->>>>>>> 5d4ea82f
 __device__ __forceinline__ bool is_termination_event(size_t event_loc,
                                                      EventDesc e) {
   return (event_loc == 0);
@@ -382,23 +359,6 @@
       }
       __syncthreads();
       // Make sure task is ready before start execution
-<<<<<<< HEAD
-      if (task_desc.dependent_event != EVENT_INVALID_ID) {
-        // Wait until the event has been triggered enough times
-        EventId event_id = task_desc.trigger_event;
-        assert(!is_nvshmem_event(event_id));
-        assert(get_event_gpu_id(event_id) == config.my_gpu_id);
-        size_t event_index = get_event_position_index(event_id);
-        int num_triggers = config.all_event_num_triggers[event_index];
-        int needed_triggers =
-            num_triggers * get_task_iteration_num(cur_task_id);
-        int actual_triggers = 0;
-        while (actual_triggers < needed_triggers) {
-          asm volatile("ld.acquire.gpu.s32 %0, [%1];"
-                       : "=r"(actual_triggers)
-                       : "l"(&config.all_event_counters[event_index]));
-          __nanosleep(10);
-=======
       if (threadIdx.x == 0) {
         if (task_desc.dependent_event != EVENT_INVALID_ID) {
           // Wait until the event has been triggered enough times
@@ -414,7 +374,6 @@
                          : "l"(&config.all_event_counters[event_index]));
             __nanosleep(10);
           }
->>>>>>> 5d4ea82f
         }
       }
       __syncthreads();
@@ -529,13 +488,8 @@
           assert(gpu_id == config.my_gpu_id);
           // Case 1: Trigger a local non-nvshmem event
           // int count = atomicSub(&config.all_event_counters[event_index], 1);
-<<<<<<< HEAD
-          int count =
-              custom_atomic_add_s32(&config.all_event_counters[event_index], 1);
-=======
           EventCounter count =
               custom_atomic_add_u64(&config.all_event_counters[event_index], 1);
->>>>>>> 5d4ea82f
           int num_triggers = config.all_event_num_triggers[event_index];
           if (config.verbose) {
             printf("[%d][DONE] worker_id(%d) iter_num(%llu) task_idx(%llu) "
@@ -796,15 +750,6 @@
           // assign event in a round-robin fashion
           // Split event across local schedulers
           assert(sched_id < config.num_local_schedulers);
-<<<<<<< HEAD
-          for (TaskId i = 0;
-               i < (my_last_task - my_first_task + config.num_workers - 1) /
-                       config.num_workers;
-               i++) {
-            for (TaskId j = my_first_worker; j < my_last_worker; j++) {
-              TaskId tid = my_first_task + i * config.num_workers + j;
-              if (tid < my_last_task) {
-=======
           for (size_t i = 0;
                i < (e.last_task_id - e.first_task_id + config.num_workers - 1) /
                        config.num_workers;
@@ -813,16 +758,11 @@
               size_t position_index =
                   e.first_task_id + i * config.num_workers + j;
               if (position_index < e.last_task_id) {
->>>>>>> 5d4ea82f
                 size_t last_task_id =
                     worker_queue_next_free_task_pos[next_worker]++;
                 config.worker_queues[next_worker][last_task_id %
                                                   config.per_worker_queue_len] =
-<<<<<<< HEAD
-                    i;
-=======
                     compute_task_id(iteration_num, position_index);
->>>>>>> 5d4ea82f
                 // Make sure writes to worker_queues is visible to worker CTAs
                 // before we increase its last_ready_task_id
                 __threadfence();
@@ -868,14 +808,9 @@
             //     &(config.worker_queue_next_free_task_id[next_worker]), 1);
             size_t last_task_id =
                 worker_queue_next_free_task_pos[next_worker]++;
-<<<<<<< HEAD
-            config.worker_queues[next_worker][last_task_id %
-                                              config.per_worker_queue_len] = i;
-=======
             config.worker_queues[next_worker]
                                 [last_task_id % config.per_worker_queue_len] =
                 compute_task_id(iteration_num, i);
->>>>>>> 5d4ea82f
             // Make sure writes to worker_queues is visible to worker CTAs
             // before we increase its last_ready_task_id
             __threadfence();
