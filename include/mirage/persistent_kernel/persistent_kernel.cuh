/* Copyright 2025 CMU
 *
 * Licensed under the Apache License, Version 2.0 (the "License");
 * you may not use this file except in compliance with the License.
 * You may obtain a copy of the License at
 *
 *     http://www.apache.org/licenses/LICENSE-2.0
 *
 * Unless required by applicable law or agreed to in writing, software
 * distributed under the License is distributed on an "AS IS" BASIS,
 * WITHOUT WARRANTIES OR CONDITIONS OF ANY KIND, either express or implied.
 * See the License for the specific language governing permissions and
 * limitations under the License.
 */

#include "profiler.h"
#include "runtime_header.h"
#include "tasks/kernel.h"
#include <mpi.h>
#include <nvshmem.h>
#include <nvshmemx.h>
#include <thread>
#include <unistd.h>
#include <vector>

using bfloat16 = type::bfloat16_t;
using namespace mirage::runtime;

__device__ __forceinline__ void _execute_task(TaskDesc const &task_desc,
                                              int *step);

__device__ __forceinline__ bool is_termination_event(size_t event_loc,
                                                     EventDesc e) {
  return (event_loc == 0);
}

__device__ __forceinline__ bool is_nvshmem_event(EventId event_id) {
  return (event_id & EVENT_NVSHMEM_TAG) > 0;
}

__device__ __forceinline__ size_t get_event_gpu_id(EventId event_id) {
  return ((event_id >> 32) & 0xffff);
}

__device__ __forceinline__ size_t get_event_position_index(EventId event_id) {
  return (event_id & 0xffffffff);
}

__device__ __forceinline__ size_t get_task_iteration_num(TaskId task_id) {
  return (task_id >> 32);
}

__device__ __forceinline__ size_t get_task_position_index(TaskId task_id) {
  return (task_id & 0xffffffff);
}

__device__ __forceinline__ TaskId compute_task_id(size_t iteration_num,
                                                  size_t position_index) {
  return ((iteration_num << 32) | position_index);
}

__global__ void init_kernel(RuntimeConfig config) {
  assert(gridDim.x == 1);
  assert(gridDim.y == 1);
  assert(gridDim.z == 1);
  // Only a single thread that initializes everything
  if (threadIdx.x == 0) {
    // Send task 1 to worker[0]
    config.worker_queue_last_ready_task_id[0] = 1;
    config.worker_queues[0][0] =
        compute_task_id(1 /*iteration_num*/, 1 /*task_begin_task_graph*/);
  }
}

__device__ __forceinline__ bool prepare_next_batch(RuntimeConfig config) {
  int step = config.step[0];
  // printf("step = %d\n", step);
  config.step[0] = step + 1;
  // return step + 1 <= 500;
  return false;
}

__device__ __forceinline__ int get_rand_sched_id(size_t event_index,
                                                 int worker_id,
                                                 int num_workers,
                                                 int num_schedulers) {
  // const size_t seed = 0xac4c1b51;
  // size_t x = event_index * seed;
  // x ^= x >> 17;
  // x *= worker_id;
  //  x *= 0xed5ad4bb;
  // x ^= x >> 11;
  size_t x = worker_id;
  return x / ((num_workers + num_schedulers - 1) / num_schedulers);
}

__device__ __forceinline__ int custom_atomic_add_s32(int *addr, int val) {
  int old_val;
  asm volatile("atom.add.release.gpu.s32 %0,[%1],%2;"
               : "=r"(old_val)
               : "l"(addr), "r"(val)
               : "memory");
  return old_val;
}

__device__ __forceinline__ unsigned long long int
    custom_atomic_add_u64(unsigned long long int *addr,
                          unsigned long long int val) {
  unsigned long long int old_val;
  asm volatile("atom.add.release.gpu.u64 %0,[%1],%2;"
               : "=l"(old_val)
               : "l"(addr), "l"(val)
               : "memory");
  return old_val;
}

__device__ __forceinline__ unsigned long long int
    custom_atomic_cas_u64(unsigned long long int *addr,
                          unsigned long long int cmp,
                          unsigned long long int val) {
  unsigned long long int old_val;
  asm volatile("atom.cas.release.gpu.b64 %0,[%1],%2,%3;"
               : "=l"(old_val)
               : "l"(addr), "l"(cmp), "l"(val)
               : "memory");
  return old_val;
}

__device__ __forceinline__ void
    get_first_last_ids(unsigned long long int num_elements,
                       unsigned long long int num_workers,
                       unsigned long long int my_id,
                       unsigned long long int *my_first_element,
                       unsigned long long int *my_last_element) {
  unsigned long long int num_elements_per_worker = num_elements / num_workers;
  unsigned long long int reminder = num_elements % num_workers;
  if (my_id < reminder) {
    *my_first_element = (num_elements_per_worker + 1) * my_id;
    *my_last_element = *my_first_element + num_elements_per_worker + 1;
  } else {
    *my_first_element = num_elements_per_worker * my_id + reminder;
    *my_last_element = *my_first_element + num_elements_per_worker;
  }
}

__device__ void terminate_schedulers(RuntimeConfig config) {
  // Event ID 0 is the termination event
  int num_schedulers =
      config.num_local_schedulers + config.num_remote_schedulers;
  for (int i = 0; i < num_schedulers; i++) {
    // size_t last_event_id =
    //     atomicAdd(&config.sched_queue_next_free_event_id[i], 1);
    size_t last_event_id =
        custom_atomic_add_u64(&config.sched_queue_next_free_event_id[i], 1);
    config.sched_queues[i][last_event_id % config.per_sched_queue_len] = 0;
    // Add threadfence to make sure sched_queue updates are visible to scheduler
    // CTAs before incrementing its last_ready_event_id
    __threadfence();
    size_t old;
    do {
      // old = atomicCAS(&config.sched_queue_last_ready_event_id[i],
      //                 last_event_id,
      //                 last_event_id + 1);
      old = custom_atomic_cas_u64(&config.sched_queue_last_ready_event_id[i],
                                  last_event_id,
                                  last_event_id + 1);
    } while (old != last_event_id);
  }
}

__global__ void persistent_kernel(RuntimeConfig config) {
  __shared__ TaskId cur_task_id;
  __shared__ TaskDesc task_desc;
  assert(gridDim.y == 1);
  assert(gridDim.z == 1);
  // Each worker SM serves a single worker
  // Each scheduelr SM serves four schedulers
  int num_schedulers =
      config.num_local_schedulers + config.num_remote_schedulers;
  assert(num_schedulers % 4 == 0);
  assert(gridDim.x == config.num_workers + num_schedulers / 4);
  assert(config.num_workers <= MAX_NUM_WORKERS);
  // We will reinterpret TaskDesc as an array of integers to
  // collectively load it from device to shared memory
  assert(sizeof(TaskDesc) % sizeof(int) == 0);
  PROFILER_CLOSURE_PARAMS_DECL;
  if (config.profiling) {
    PROFILER_INIT(static_cast<uint64_t *>(config.profiler_buffer),
                  0,
                  1,
                  (threadIdx.x % 128 == 0));
  }
  if (blockIdx.x < config.num_workers) {
    int worker_id = blockIdx.x;
    TaskId *worker_queues[2];
    int worker_queue_ids[2];
    TaskId *local_worker_queue = config.worker_queues[worker_id];
    worker_queues[0] = local_worker_queue;
    worker_queue_ids[0] = worker_id;
    int num_worker_queues = 1;
    if (config.num_gpus > 1) {
      TaskId *remote_worker_queue =
          config.worker_queues[worker_id + config.num_workers];
      worker_queues[num_worker_queues] = remote_worker_queue;
      worker_queue_ids[num_worker_queues] = worker_id + config.num_workers;
      num_worker_queues++;
    }
    size_t cur_task_pos[2], last_task_pos[2];
    for (int i = 0; i < 2; i++) {
      cur_task_pos[i] = 0;
      last_task_pos[i] = 0;
    }
    int queue_idx = 0;
    size_t task_counter = 0;
    while (true) {
      // fetch next task from a task queue
      if (threadIdx.x == 0) {
        while (cur_task_pos[queue_idx] == last_task_pos[queue_idx]) {
          //__threadfence();
          // last_task_id = config.worker_queue_last_ready_task_id[worker_id];
          // last_task_id =
          //    atomicAdd(&config.worker_queue_last_ready_task_id[worker_id],
          //    0);
          asm volatile("ld.acquire.gpu.u64 %0, [%1];"
                       : "=l"(last_task_pos[queue_idx])
                       : "l"(&config.worker_queue_last_ready_task_id
                              [worker_queue_ids[queue_idx]]));
          if (cur_task_pos[queue_idx] < last_task_pos[queue_idx]) {
            break;
          } else {
            queue_idx =
                (queue_idx == num_worker_queues - 1) ? 0 : queue_idx + 1;
          }
          // nanosleep to avoid overwhelming I/O
          __nanosleep(10);
        }
        assert(cur_task_pos[queue_idx] + config.per_worker_queue_len >
               last_task_pos[queue_idx]);
        __threadfence();
        cur_task_id = worker_queues[queue_idx][cur_task_pos[queue_idx] %
                                               config.per_worker_queue_len];
        if (config.verbose) {
          printf(
              "[%d][FTCH] worker_id(%d) queue_idx(%d) cur_task_pos(%llu, "
              "%llu) last_task_pos(%llu, %llu) "
              "task_id(%llu) task_type(%d) event_id(%llx) \n",
              config.my_gpu_id,
              worker_id,
              queue_idx,
              cur_task_pos[0],
              cur_task_pos[1],
              last_task_pos[0],
              last_task_pos[1],
              get_task_position_index(cur_task_id),
              config.all_tasks[get_task_position_index(cur_task_id)].task_type,
              config.all_tasks[get_task_position_index(cur_task_id)]
                  .trigger_event);
        }
      }
      __syncthreads();
      int *smem_as_int = reinterpret_cast<int *>(&task_desc);
      int const *dmem_as_int = reinterpret_cast<int *>(
          config.all_tasks + get_task_position_index(cur_task_id));
      for (int i = threadIdx.x; i * sizeof(int) < sizeof(TaskDesc);
           i += blockDim.x) {
        smem_as_int[i] = dmem_as_int[i];
      }
      __syncthreads();
      // Make sure task is ready before start execution
      if (threadIdx.x == 0) {
        if (task_desc.dependent_event != EVENT_INVALID_ID) {
          // Wait until the event has been triggered enough times
          EventId event_id = task_desc.dependent_event;
          assert(!is_nvshmem_event(event_id));
          assert(get_event_gpu_id(event_id) == config.my_gpu_id);
          size_t event_index = get_event_position_index(event_id);
          EventCounter needed_counts =
              static_cast<EventCounter>(
                  config.all_event_num_triggers[event_index]) *
              get_task_iteration_num(cur_task_id);
          EventCounter actual_counts = 0;
          while (actual_counts < needed_counts) {
            asm volatile("ld.acquire.gpu.u64 %0, [%1];"
                         : "=l"(actual_counts)
                         : "l"(&config.all_event_counters[event_index]));
            __nanosleep(10);
          }
        }
      }
      __syncthreads();

      if (config.profiling && task_desc.task_type != TASK_TERMINATE) {
        PROFILER_EVENT_START(task_desc.task_type, task_counter);
      }
      // Successfully fetched a new task
      if (task_desc.task_type == TASK_TERMINATE) {
        // Terminate
        return;
      } else if (task_desc.task_type == TASK_BEGIN_TASK_GRAPH) {
        // Do nothing
      } else if (task_desc.task_type == TASK_NVSHMEM_COPY) {
        size_t size_in_bytes = 2;
        for (int i = 0; i < task_desc.inputs[0].num_dims; i++) {
          size_in_bytes *= task_desc.inputs[0].dim[i];
        }
        size_t event_index = get_event_position_index(task_desc.trigger_event);
        int gpu_id =
            static_cast<int>(get_event_gpu_id(task_desc.trigger_event));
        assert(gpu_id < config.num_gpus);
        assert(gpu_id != config.my_gpu_id);
        nvshmemx_putmem_signal_block(
            task_desc.outputs[0].base_ptr,
            task_desc.inputs[0].base_ptr,
            size_in_bytes,
            reinterpret_cast<uint64_t *>(
                &config.all_event_counters[event_index]),
            1 /*signal*/,
            NVSHMEM_SIGNAL_ADD,
            gpu_id);
      } else if (task_desc.task_type == TASK_REDUCE) {
        TB_SLEEP_US(1);
      } else {
<<<<<<< HEAD
        _execute_task(task_desc, config.step);
      }
=======
        switch (task_desc.task_type) {
          case TASK_RMS_NORM_LINEAR: {
            if (task_desc.outputs[0].stride[0] == 6144) {
              kernel::norm_linear_task_impl<bfloat16, 1, 64, 4096, 6144>(
                  task_desc.inputs[0].base_ptr,
                  task_desc.inputs[1].base_ptr,
                  task_desc.inputs[2].base_ptr,
                  1e-6f, // eps
                  task_desc.outputs[0].base_ptr);
            } else if (task_desc.outputs[0].stride[0] == 24576) {
              kernel::norm_linear_task_impl<bfloat16, 1, 256, 4096, 24576>(
                  task_desc.inputs[0].base_ptr,
                  task_desc.inputs[1].base_ptr,
                  task_desc.inputs[2].base_ptr,
                  1e-6f, // eps
                  task_desc.outputs[0].base_ptr);
            } else if (task_desc.outputs[0].stride[0] == 153600) {
              kernel::norm_linear_task_impl<bfloat16, 1, 1600, 4096, 153600>(
                  task_desc.inputs[0].base_ptr,
                  task_desc.inputs[1].base_ptr,
                  task_desc.inputs[2].base_ptr,
                  1e-6f, // eps
                  task_desc.outputs[0].base_ptr);
            } else {
              printf("Unsupported RMSNorm linear task stride: %d\n",
                     task_desc.outputs[0].stride[0]);
              assert(false && "Unsupported RMSNorm linear task");
            }
            break;
          }
          case TASK_EMBEDDING: {
            kernel::embedding_kernel<bfloat16>(task_desc.inputs[0].base_ptr,
                                               task_desc.inputs[1].base_ptr,
                                               task_desc.outputs[0].base_ptr);
            break;
          }
          case TASK_ATTENTION_1: {
            kernel::single_batch_decoding_kernel<bfloat16, 4, 1, 128, 1024>(
                task_desc.inputs[0].base_ptr,
                task_desc.inputs[1].base_ptr,
                task_desc.inputs[2].base_ptr,
                task_desc.outputs[0].base_ptr,
                config.step[0] /*seq_len*/,
                true,
                true,
                task_desc.inputs[3].base_ptr,
                task_desc.inputs[4].base_ptr,
                task_desc.inputs[5].base_ptr,
                task_desc.inputs[6].base_ptr,
                1e-6f /*q_eps*/,
                1e-6f /*k_eps*/);
            break;
          }
          case TASK_ATTENTION_2: {
            TB_SLEEP_US(1);
            break;
          }
          case TASK_SILU_MUL_LINEAR_WITH_RESIDUAL: {
            kernel::silu_mul_linear_task<bfloat16>(
                task_desc.outputs[0].dim[task_desc.outputs[0].num_dims - 1],
                task_desc.inputs[0].base_ptr,
                task_desc.inputs[1].base_ptr,
                task_desc.inputs[2].base_ptr,
                task_desc.outputs[0].base_ptr);
            break;
          }
          case TASK_NVSHMEM_COPY: {
            size_t size_in_bytes = 2;
            for (int i = 0; i < task_desc.inputs[0].num_dims; i++) {
              size_in_bytes *= task_desc.inputs[0].dim[i];
            }
            size_t event_index =
                get_event_position_index(task_desc.trigger_event);
            int gpu_id =
                static_cast<int>(get_event_gpu_id(task_desc.trigger_event));
            assert(gpu_id < config.num_gpus);
            assert(gpu_id != config.my_gpu_id);
            nvshmemx_putmem_signal_block(
                task_desc.outputs[0].base_ptr,
                task_desc.inputs[0].base_ptr,
                size_in_bytes,
                reinterpret_cast<uint64_t *>(
                    &config.all_event_counters[event_index]),
                1 /*signal*/,
                NVSHMEM_SIGNAL_ADD,
                gpu_id);
            // nvshmem_fence();
            break;
          }
          case TASK_REDUCE: {
            TB_SLEEP_US(10);
            break;
          }
          case TASK_LINEAR_WITH_RESIDUAL: {
            kernel::linear_kernel<bfloat16, 1, 64, 4096, 6144>(
                task_desc.inputs[0].base_ptr,
                task_desc.inputs[1].base_ptr,
                task_desc.inputs[2].base_ptr,
                task_desc.outputs[0].base_ptr);
            break;
          }
          case TASK_ARGMAX: {
            // We may still need this for small vocab size.
            // kernel::argmax_kernel<bfloat16, 1, 153600>(
            //    task_desc.inputs[0].base_ptr, task_desc.outputs[0].base_ptr);
            break;
          }
          case TASK_ARGMAX_PARTIAL: {
            kernel::argmax_partial_kernel<bfloat16, 1600>(
                task_desc.inputs[0].base_ptr,
                task_desc.outputs[0].base_ptr,
                task_desc.outputs[1].base_ptr);
            break;
          }
          case TASK_ARGMAX_REDUCE: {
            kernel::argmax_reduce_kernel<bfloat16, 1600, 96>(
                task_desc.inputs[0].base_ptr,
                task_desc.inputs[1].base_ptr,
                task_desc.outputs[0].base_ptr);
            break;
          }
          default: {
            assert(false && "Unimplemented task");
          }
        } // case
      } // else
>>>>>>> b602920e
      __syncthreads();
      if (config.profiling && task_desc.task_type != TASK_TERMINATE) {
        PROFILER_EVENT_END(task_desc.task_type, task_counter++);
      }
      // Trigger event
      if (threadIdx.x == 0) {
        EventId event_id = task_desc.trigger_event;
        size_t event_index = get_event_position_index(event_id);
        if (!is_nvshmem_event(event_id)) {
          size_t gpu_id = get_event_gpu_id(event_id);
          assert(gpu_id == config.my_gpu_id);
          // Case 1: Trigger a local non-nvshmem event
          // int count = atomicSub(&config.all_event_counters[event_index], 1);
          EventCounter count =
              custom_atomic_add_u64(&config.all_event_counters[event_index], 1);
          int num_triggers = config.all_event_num_triggers[event_index];
          if (config.verbose) {
            printf("[%d][DONE] worker_id(%d) iter_num(%llu) task_idx(%llu) "
                   "event_id(%llx) "
                   "event_type(local) count(%llu)\n",
                   config.my_gpu_id,
                   worker_id,
                   get_task_iteration_num(cur_task_id),
                   get_task_position_index(cur_task_id),
                   event_id,
                   count);
          }
          if ((count + 1) == static_cast<EventCounter>(num_triggers) *
                                 get_task_iteration_num(cur_task_id)) {
            if (config.profiling) {
              PROFILER_EVENT_START(TASK_SCHD_EVENTS, task_counter);
            }
            EventDesc event_desc = config.all_events[event_index];
            // The event has been triggered enough times
            // Refresh the event counter
            // custom_atomic_add_u64(&config.all_event_counters[event_index],
            //                       event_desc.num_triggers);
            // Add the event to the schedule_queue
            // Note that events launching massive tasks are scheduled
            // to the global sched_queue
            if (event_desc.event_type == EVENT_EMPTY) {
              // Do nothing for empty event
            } else {
              bool use_bcast_queue = false;
              if (event_desc.event_type == EVENT_LAUNCH_MASSIVE_TASKS ||
                  event_desc.event_type == EVENT_LAUNCH_DEPENDENT_TASKS) {
                use_bcast_queue = true;
              }
              int sched_id =
                  use_bcast_queue
                      ? config.num_local_schedulers +
                            config.num_remote_schedulers
                      : get_rand_sched_id(event_index,
                                          worker_id,
                                          config.num_workers,
                                          config.num_local_schedulers);
              size_t last_event_pos = custom_atomic_add_u64(
                  &config.sched_queue_next_free_event_id[sched_id], 1);
              config.sched_queues[sched_id]
                                 [last_event_pos % config.per_sched_queue_len] =
                  event_index;
              // Make sure that the updated event_index is visible to the
              // scheduler CTA before updating its last_ready_event_id
              __threadfence();
              size_t old;
              do {
                old = custom_atomic_cas_u64(
                    &config.sched_queue_last_ready_event_id[sched_id],
                    last_event_pos,
                    last_event_pos + 1);
              } while (old != last_event_pos);
            }
            if (config.profiling) {
              PROFILER_EVENT_END(TASK_SCHD_EVENTS, task_counter++);
            }
          }
        } else {
          // Case 2: trigger a nvshmem event
          assert(task_desc.task_type == TASK_NVSHMEM_COPY);
          // Note that nvshmem copy task signal counter during data copy
          // we don't need to do anything here is the task type is NVSHMEM_COPY
          // int gpu_id = static_cast<int>(get_event_gpu_id(event_id));
          // assert(gpu_id < config.num_gpus);
          // assert(gpu_id != config.my_gpu_id);
          // EventCounter count = nvshmem_ulonglong_atomic_fetch_add(
          //    &config.all_event_counters[event_index], 1, gpu_id);
          if (config.verbose) {
            printf("[%d][DONE] worker_id(%d) task_id(%llu) event_id(%llx) "
                   "event_type(remote)\n",
                   config.my_gpu_id,
                   worker_id,
                   get_task_position_index(cur_task_id),
                   event_id);
          }
#ifdef DEADCODE
          if (count == 1) {
            // The event has been triggered enough times
            // Refresh the event counter
            // Note that we load a local event since all task graphs
            // are replicated across gpus and therefore they have the same
            // event metadata (i.e., config.all_events[i] should be the same
            // across GPUs)
            EventDesc event_desc = config.all_events[event_index];
            nvshmem_ulonglong_atomic_add(
                &config.all_event_counters[event_index],
                event_desc.num_triggers,
                gpu_id);
            // Add the event to the schedule queue
            int sched_id = config.num_local_schedulers +
                           get_rand_sched_id(event_index,
                                             worker_id,
                                             config.num_workers,
                                             config.num_remote_schedulers);
            size_t last_event_pos = nvshmem_ulonglong_atomic_fetch_add(
                &config.sched_queue_next_free_event_id[sched_id], 1, gpu_id);
            nvshmem_ulonglong_p(
                &config.sched_queues[sched_id][last_event_pos %
                                               config.per_sched_queue_len],
                event_index,
                gpu_id);
            // use nvshmem_quiet to force completion of remote transfer
            // before updating the last_ready_event_id
            nvshmem_fence();
            size_t old;
            do {
              old = nvshmem_ulonglong_atomic_compare_swap(
                  &config.sched_queue_last_ready_event_id[sched_id],
                  last_event_pos,
                  last_event_pos + 1,
                  gpu_id);
            } while (old != last_event_pos);
          }
#endif
        }
      }
      cur_task_pos[queue_idx] += 1;
    }
  } else {
    // CANNOT use syncthreads on the scheduler side
    int warp_id = threadIdx.x / 32;
    int warp_thread_id = threadIdx.x % 32;
    // assert that we have at least four warps per thread block
    assert(blockDim.x >= 128);
    if (warp_id < 4 && warp_thread_id == 0) {
      int sched_id = (blockIdx.x - config.num_workers) * 4 + warp_id;
      // if (threadIdx.x == 0) {
      //   int sched_id = (blockIdx.x - config.num_workers);
      int num_sched_queues = 1;
      size_t iteration_num = 0;
      EventId *sched_queues[2];
      int sched_queue_ids[2];
      sched_queues[0] = config.sched_queues[sched_id];
      sched_queue_ids[0] = sched_id;
      unsigned long long int my_first_worker, my_last_worker;
      if (sched_id < config.num_local_schedulers) {
        // local schedulers also (collectively) process events from
        // the global queue
        sched_queues[num_sched_queues] = config.sched_queues[num_schedulers];
        sched_queue_ids[num_sched_queues] = num_schedulers;
        num_sched_queues++;
        get_first_last_ids(config.num_workers,
                           config.num_local_schedulers,
                           sched_id,
                           &my_first_worker,
                           &my_last_worker);
      } else {
        get_first_last_ids(config.num_workers,
                           config.num_remote_schedulers,
                           sched_id - config.num_local_schedulers,
                           &my_first_worker,
                           &my_last_worker);
        // Remote schedulers send tasks to remove worker queue
        // whose ids start from config.num_workers
        my_first_worker += config.num_workers;
        my_last_worker += config.num_workers;
      }
      if (config.profiling) {
        printf("[SCHD] sched_id(%d) first_worker(%llu) last_worker(%llu)\n",
               sched_id,
               my_first_worker,
               my_last_worker);
      }
      size_t cur_event_pos[2], last_event_pos[2];
      for (int i = 0; i < 2; i++) {
        cur_event_pos[i] = 0;
        last_event_pos[i] = 0;
      }
      size_t worker_queue_next_free_task_pos[2 * MAX_NUM_WORKERS];
      for (int i = 0; i < 2 * MAX_NUM_WORKERS; i++) {
        worker_queue_next_free_task_pos[i] = 0;
      }
      worker_queue_next_free_task_pos[0] = 1;
      int next_worker = my_first_worker;
      int queue_idx = 0;
      while (true) {
        // if (config.profiling) {
        //   PROFILER_EVENT_START(TASK_GET_EVENT, event_counter);
        // }
        while (cur_event_pos[queue_idx] == last_event_pos[queue_idx]) {
          //__threadfence();
          // last_event_id = config.sched_queue_last_ready_event_id[sched_id];
          // last_event_id =
          //    atomicAdd(&config.sched_queue_last_ready_event_id[sched_id], 0);
          asm volatile("ld.acquire.gpu.u64 %0, [%1];"
                       : "=l"(last_event_pos[queue_idx])
                       : "l"(&config.sched_queue_last_ready_event_id
                              [sched_queue_ids[queue_idx]]));
          if (cur_event_pos[queue_idx] < last_event_pos[queue_idx]) {
            break;
          } else {
            queue_idx = (queue_idx == num_sched_queues - 1) ? 0 : queue_idx + 1;
          }
          // nanosleep to avoid overwhelming I/O
          __nanosleep(10);
        }
        // Make sure the schedule queue is not overflow
        assert(cur_event_pos[queue_idx] + config.per_sched_queue_len >
               last_event_pos[queue_idx]);
        __threadfence();
        // Launch new tasks
        EventId event_id = sched_queues[queue_idx][cur_event_pos[queue_idx] %
                                                   config.per_sched_queue_len];
        EventDesc e = config.all_events[event_id];
        // if (config.profiling) {
        //   PROFILER_EVENT_END(TASK_GET_EVENT, event_counter++);
        // }
        if (is_termination_event(event_id, e)) {
          // terminate all workers
          if (sched_id < config.num_local_schedulers) {
            for (int i = my_first_worker; i < my_last_worker; i++) {
              size_t last_task_id = worker_queue_next_free_task_pos[i]++;
              config.worker_queues[i][last_task_id %
                                      config.per_worker_queue_len] = 0;
              __threadfence();
              custom_atomic_add_u64(&config.worker_queue_last_ready_task_id[i],
                                    1);
            }
          }
          return;
        }
        // This is the ending task of the current task graph
        if (e.event_type == EVENT_END_OF_TASK_GRAPH) {
          // Check if we want to continue
          if (!prepare_next_batch(config)) {
            terminate_schedulers(config);
          } else {
            // Launch task 1 (begin_task_graph) for the next iteration
            size_t last_task_id =
                worker_queue_next_free_task_pos[next_worker]++;
            config.worker_queues[next_worker]
                                [last_task_id % config.per_worker_queue_len] =
                compute_task_id(iteration_num + 1, 1 /*begin_task_graph*/);
            // Make sure writes to worker_queues is visible to worker CTAs
            // before we increase its last_ready_task_id
            __threadfence();
            custom_atomic_add_u64(
                &config.worker_queue_last_ready_task_id[next_worker], 1);
            if (config.verbose) {
              printf("[%d][SCHD] schd_id(%d) iter_num(%llu) task_idx(%llu) "
                     "worker_id(%d) "
                     "worker_last_ready_pos(%llu)\n",
                     config.my_gpu_id,
                     sched_id,
                     iteration_num + 1,
                     1,
                     next_worker,
                     last_task_id + 1);
            }
            next_worker = (next_worker == my_last_worker - 1) ? my_first_worker
                                                              : next_worker + 1;
          }
        } else if (e.event_type == EVENT_LAUNCH_DEPENDENT_TASKS) {
          iteration_num = iteration_num + 1;
          // assign event in a round-robin fashion
          // Split event across local schedulers
          assert(sched_id < config.num_local_schedulers);
          for (size_t i = 0;
               i < (e.last_task_id - e.first_task_id + config.num_workers - 1) /
                       config.num_workers;
               i++) {
            for (size_t j = my_first_worker; j < my_last_worker; j++) {
              size_t position_index =
                  e.first_task_id + i * config.num_workers + j;
              if (position_index < e.last_task_id) {
                size_t last_task_id =
                    worker_queue_next_free_task_pos[next_worker]++;
                config.worker_queues[next_worker][last_task_id %
                                                  config.per_worker_queue_len] =
                    compute_task_id(iteration_num, position_index);
                // Make sure writes to worker_queues is visible to worker CTAs
                // before we increase its last_ready_task_id
                __threadfence();
                custom_atomic_add_u64(
                    &config.worker_queue_last_ready_task_id[next_worker], 1);
                if (config.verbose) {
                  printf("[%d][SCHD] schd_id(%d) iter_num(%llu) task_idx(%llu) "
                         "worker_id(%d) "
                         "worker_last_ready_pos(%llu)\n",
                         config.my_gpu_id,
                         sched_id,
                         iteration_num,
                         position_index,
                         next_worker,
                         last_task_id + 1);
                }
                next_worker = (next_worker == my_last_worker - 1)
                                  ? my_first_worker
                                  : next_worker + 1;
              }
            }
          }
        } else {
          TaskId my_first_task = e.first_task_id, my_last_task = e.last_task_id;
          if (e.event_type == EVENT_LAUNCH_MASSIVE_TASKS) {
            // Split event across local schedulers
            assert(sched_id < config.num_local_schedulers);
            get_first_last_ids(e.last_task_id - e.first_task_id,
                               config.num_local_schedulers,
                               sched_id,
                               &my_first_task,
                               &my_last_task);
            my_first_task += e.first_task_id;
            my_last_task += e.first_task_id;
          }
          for (size_t i = my_first_task; i < my_last_task; i++) {
            // if (config.profiling) {
            //   PROFILER_EVENT_START(TASK_SCHD_TASKS, event_counter);
            // }
            //  size_t last_task_id = atomicAdd(
            //      &(config.worker_queue_next_free_task_id[next_worker]), 1);
            //  size_t last_task_id = custom_atomic_add_u64(
            //     &(config.worker_queue_next_free_task_id[next_worker]), 1);
            size_t last_task_id =
                worker_queue_next_free_task_pos[next_worker]++;
            config.worker_queues[next_worker]
                                [last_task_id % config.per_worker_queue_len] =
                compute_task_id(iteration_num, i);
            // Make sure writes to worker_queues is visible to worker CTAs
            // before we increase its last_ready_task_id
            __threadfence();
            custom_atomic_add_u64(
                &config.worker_queue_last_ready_task_id[next_worker], 1);
            if (config.verbose) {
              printf("[%d][SCHD] schd_id(%d) iter_num(%llu) task_idx(%llu) "
                     "worker_id(%d) "
                     "worker_last_ready_pos(%llu)\n",
                     config.my_gpu_id,
                     sched_id,
                     iteration_num,
                     i,
                     next_worker,
                     last_task_id + 1);
            }
            next_worker = (next_worker == my_last_worker - 1) ? my_first_worker
                                                              : next_worker + 1;
            // if (config.profiling) {
            //   PROFILER_EVENT_END(TASK_SCHD_TASKS, event_counter++);
            // }
          }
        }
        cur_event_pos[queue_idx] += 1;
      }
    }
  }
}

template <typename DT>
DT *gpu_malloc(size_t size) {
  void *dst_ptr = nvshmem_malloc(size);
  return static_cast<DT *>(dst_ptr);
}

void gpu_free(void *ptr) {
  nvshmem_free(ptr);
}

// The following function will be generated by the transpiler
// The following function will be generated by the transpiler
static void _init_persistent_kernel(std::vector<TaskDesc> &all_tasks,
                                    std::vector<EventDesc> &all_events,
                                    std::vector<TaskId> &first_tasks,
                                    int num_gpus,
                                    int my_gpu_id);

static RuntimeConfig global_runtime_config;

extern "C" void init_persistent_kernel(std::vector<void *> meta_tensors,
                                       void *profiler_buffer,
                                       int my_rank,
                                       int num_workers,
                                       int num_local_schedulers,
                                       int num_remote_schedulers) {
  assert(meta_tensors.size() == 1);
  global_runtime_config.step = static_cast<int *>(meta_tensors[0]);
  global_runtime_config.num_workers = num_workers;
  global_runtime_config.num_local_schedulers = num_local_schedulers;
  global_runtime_config.num_remote_schedulers = num_remote_schedulers;
  global_runtime_config.profiler_buffer = profiler_buffer;
  int num_schedulers = num_local_schedulers + num_remote_schedulers;

  // Initialize nvshmem
  cudaSetDevice(my_rank);
  MPI_Comm mpi_comm = MPI_COMM_WORLD;
  nvshmemx_init_attr_t attr = NVSHMEMX_INIT_ATTR_INITIALIZER;
  attr.mpi_comm = &mpi_comm;
  nvshmemx_init_attr(NVSHMEMX_INIT_WITH_MPI_COMM, &attr);
  nvshmem_barrier_all();
  int mype = nvshmem_my_pe();
  int npes = nvshmem_n_pes();
  int mype_node = nvshmem_team_my_pe(NVSHMEMX_TEAM_NODE);
  printf("mype(%d) npes(%d) mype_node(%d)\n", mype, npes, mype_node);
  printf(
      "process_id(%zu) thread_id(%zu)\n", getpid(), std::this_thread::get_id());
  global_runtime_config.per_worker_queue_len = 1024;
  global_runtime_config.per_sched_queue_len = 1024;
  global_runtime_config.num_gpus = npes;
  global_runtime_config.my_gpu_id = mype;
  global_runtime_config.num_graphs = 1;
  global_runtime_config.verbose = false;
  global_runtime_config.profiling = profiler_buffer != nullptr;

  std::vector<TaskDesc> all_tasks;
  std::vector<EventDesc> all_events;
  std::vector<TaskId> first_tasks;
  _init_persistent_kernel(all_tasks, all_events, first_tasks, npes, mype);
  // for (size_t i = 0; i < all_tasks.size(); i++) {
  //   printf(
  //       "task[%zu]: task_type(%d) trigger_event(%llx)
  //       dependent_event(%llx)\n", i, all_tasks[i].task_type,
  //       all_tasks[i].trigger_event,
  //       all_tasks[i].dependent_event);
  // }

  // Initialize worker queue last task id
  // Each worker now maintains a local and a remote worker queue
  global_runtime_config.worker_queue_last_ready_task_id =
      gpu_malloc<unsigned long long int>((num_workers * 2) *
                                         sizeof(unsigned long long int));
  std::vector<unsigned long long int> host_worker_queue_last_task_id;
  for (int i = 0; i < 2 * num_workers; i++) {
    host_worker_queue_last_task_id.push_back(0);
  }
  cudaMemcpy(global_runtime_config.worker_queue_last_ready_task_id,
             host_worker_queue_last_task_id.data(),
             (num_workers * 2) * sizeof(unsigned long long int),
             cudaMemcpyHostToDevice);
  // Initialize scheduler queue last event id
  // We maintain one extra scheduler queue for the global scheduler
  global_runtime_config.sched_queue_last_ready_event_id =
      gpu_malloc<unsigned long long int>((num_schedulers + 1) *
                                         sizeof(unsigned long long int));
  global_runtime_config.sched_queue_next_free_event_id =
      gpu_malloc<unsigned long long int>((num_schedulers + 1) *
                                         sizeof(unsigned long long int));

  std::vector<unsigned long long int> host_sched_queue_last_event_id;
  for (int i = 0; i < (num_schedulers + 1); i++) {
    host_sched_queue_last_event_id.push_back(0);
  }
  cudaMemcpy(global_runtime_config.sched_queue_last_ready_event_id,
             host_sched_queue_last_event_id.data(),
             (num_schedulers + 1) * sizeof(unsigned long long int),
             cudaMemcpyHostToDevice);
  cudaMemcpy(global_runtime_config.sched_queue_next_free_event_id,
             host_sched_queue_last_event_id.data(),
             (num_schedulers + 1) * sizeof(unsigned long long int),
             cudaMemcpyHostToDevice);
  // Initialize all event counters
  global_runtime_config.all_event_counters =
      gpu_malloc<EventCounter>(all_events.size() * sizeof(EventCounter));
  global_runtime_config.all_event_num_triggers =
      gpu_malloc<int>(all_events.size() * sizeof(int));
  std::vector<int> host_all_event_counters;
  for (size_t i = 0; i < all_events.size(); i++) {
    host_all_event_counters.push_back(all_events.at(i).num_triggers);
  }
  cudaMemcpy(global_runtime_config.all_event_num_triggers,
             host_all_event_counters.data(),
             all_events.size() * sizeof(int),
             cudaMemcpyHostToDevice);
  cudaMemset(global_runtime_config.all_event_counters,
             0,
             all_events.size() * sizeof(EventCounter));
  // Initialize all tasks
  global_runtime_config.all_tasks =
      gpu_malloc<TaskDesc>(all_tasks.size() * sizeof(TaskDesc));
  cudaMemcpy(global_runtime_config.all_tasks,
             all_tasks.data(),
             all_tasks.size() * sizeof(TaskDesc),
             cudaMemcpyHostToDevice);
  // Initialize all events
  global_runtime_config.all_events =
      gpu_malloc<EventDesc>(all_events.size() * sizeof(EventDesc));
  cudaMemcpy(global_runtime_config.all_events,
             all_events.data(),
             all_events.size() * sizeof(EventDesc),
             cudaMemcpyHostToDevice);
  // Initialize worker queues
  {
    std::vector<TaskId *> host_worker_queues;
    for (int i = 0; i < (num_workers * 2); i++) {
      TaskId *worker_queue = gpu_malloc<TaskId>(
          global_runtime_config.per_worker_queue_len * sizeof(TaskId));
      host_worker_queues.push_back(worker_queue);
    }
    global_runtime_config.worker_queues =
        gpu_malloc<TaskId *>((num_workers * 2) * sizeof(TaskId *));
    cudaMemcpy(global_runtime_config.worker_queues,
               host_worker_queues.data(),
               (num_workers * 2) * sizeof(TaskId *),
               cudaMemcpyHostToDevice);
  }
  // Initialize scheduler queues
  {
    std::vector<EventId *> host_sched_queues;
    for (int i = 0; i < (num_schedulers + 1); i++) {
      EventId *sched_queue = gpu_malloc<EventId>(
          global_runtime_config.per_sched_queue_len * sizeof(EventId));
      host_sched_queues.push_back(sched_queue);
    }
    global_runtime_config.sched_queues =
        gpu_malloc<EventId *>((num_schedulers + 1) * sizeof(EventId *));
    cudaMemcpy(global_runtime_config.sched_queues,
               host_sched_queues.data(),
               (num_schedulers + 1) * sizeof(EventId *),
               cudaMemcpyHostToDevice);
  }
  // Initialize first tasks
  {
    global_runtime_config.first_tasks =
        gpu_malloc<TaskId>(first_tasks.size() * sizeof(TaskId));
    cudaMemcpy(global_runtime_config.first_tasks,
               first_tasks.data(),
               first_tasks.size() * sizeof(TaskId),
               cudaMemcpyHostToDevice);
  }

  // launch init kernel
  init_kernel<<<dim3(1, 1, 1), dim3(128, 1, 1)>>>(global_runtime_config);
  cudaDeviceSynchronize();
  // Add a global barrier for all init_kernel to complete
  nvshmem_barrier_all();
}

// Entry point for C/C++
extern "C" void launch_persistent_kernel() {
  void *args[] = {&global_runtime_config};
  // Launcher persistent kernel
  cudaFuncSetAttribute(
      persistent_kernel, cudaFuncAttributeMaxDynamicSharedMemorySize, 98304);
  nvshmemx_collective_launch((void const *)persistent_kernel,
                             dim3(108, 1, 1),
                             dim3(128, 1, 1),
                             args,
                             98304 /*sharedmem*/,
                             0 /*stream*/);
  cudaError_t err = cudaDeviceSynchronize();
  if (err != cudaSuccess) {
    printf("CUDA kernel launch error: %s\n", cudaGetErrorString(err));
  }
  printf("Finished Launch Persistent Kernel\n");
}

extern "C" void finalize_persistent_kernel() {
  gpu_free(global_runtime_config.worker_queue_last_ready_task_id);
  gpu_free(global_runtime_config.sched_queue_last_ready_event_id);
  gpu_free(global_runtime_config.sched_queue_next_free_event_id);
  gpu_free(global_runtime_config.all_event_counters);
  gpu_free(global_runtime_config.all_event_num_triggers);
  gpu_free(global_runtime_config.all_tasks);
  gpu_free(global_runtime_config.all_events);
  int num_workers = global_runtime_config.num_workers;
  std::vector<TaskId *> host_worker_queues(num_workers * 2);
  cudaMemcpy(host_worker_queues.data(),
             global_runtime_config.worker_queues,
             (num_workers * 2) * sizeof(TaskId *),
             cudaMemcpyDeviceToHost);
  for (int i = 0; i < 2 * num_workers; i++) {
    gpu_free(host_worker_queues[i]);
  }
  gpu_free(global_runtime_config.worker_queues);
  int num_schedulers = global_runtime_config.num_local_schedulers +
                       global_runtime_config.num_remote_schedulers;
  std::vector<EventId *> host_sched_queues(num_schedulers + 1);
  cudaMemcpy(host_sched_queues.data(),
             global_runtime_config.sched_queues,
             (num_schedulers + 1) * sizeof(EventId *),
             cudaMemcpyDeviceToHost);
  for (int i = 0; i < num_schedulers + 1; i++) {
    gpu_free(host_sched_queues[i]);
  }
  gpu_free(global_runtime_config.sched_queues);
  gpu_free(global_runtime_config.first_tasks);
  nvshmem_barrier_all();
  nvshmem_finalize();
}<|MERGE_RESOLUTION|>--- conflicted
+++ resolved
@@ -27,7 +27,8 @@
 using namespace mirage::runtime;
 
 __device__ __forceinline__ void _execute_task(TaskDesc const &task_desc,
-                                              int *step);
+                                              int *step,
+                                              long long *tokens);
 
 __device__ __forceinline__ bool is_termination_event(size_t event_loc,
                                                      EventDesc e) {
@@ -72,12 +73,14 @@
   }
 }
 
-__device__ __forceinline__ bool prepare_next_batch(RuntimeConfig config) {
+__device__ __forceinline__ bool prepare_next_batch(RuntimeConfig const &config) {
   int step = config.step[0];
-  // printf("step = %d\n", step);
   config.step[0] = step + 1;
-  // return step + 1 <= 500;
-  return false;
+  if ((step >= 500) || (config.profiling)) {
+    return false;
+  } else {
+    return true;
+  }
 }
 
 __device__ __forceinline__ int get_rand_sched_id(size_t event_index,
@@ -320,137 +323,8 @@
       } else if (task_desc.task_type == TASK_REDUCE) {
         TB_SLEEP_US(1);
       } else {
-<<<<<<< HEAD
-        _execute_task(task_desc, config.step);
-      }
-=======
-        switch (task_desc.task_type) {
-          case TASK_RMS_NORM_LINEAR: {
-            if (task_desc.outputs[0].stride[0] == 6144) {
-              kernel::norm_linear_task_impl<bfloat16, 1, 64, 4096, 6144>(
-                  task_desc.inputs[0].base_ptr,
-                  task_desc.inputs[1].base_ptr,
-                  task_desc.inputs[2].base_ptr,
-                  1e-6f, // eps
-                  task_desc.outputs[0].base_ptr);
-            } else if (task_desc.outputs[0].stride[0] == 24576) {
-              kernel::norm_linear_task_impl<bfloat16, 1, 256, 4096, 24576>(
-                  task_desc.inputs[0].base_ptr,
-                  task_desc.inputs[1].base_ptr,
-                  task_desc.inputs[2].base_ptr,
-                  1e-6f, // eps
-                  task_desc.outputs[0].base_ptr);
-            } else if (task_desc.outputs[0].stride[0] == 153600) {
-              kernel::norm_linear_task_impl<bfloat16, 1, 1600, 4096, 153600>(
-                  task_desc.inputs[0].base_ptr,
-                  task_desc.inputs[1].base_ptr,
-                  task_desc.inputs[2].base_ptr,
-                  1e-6f, // eps
-                  task_desc.outputs[0].base_ptr);
-            } else {
-              printf("Unsupported RMSNorm linear task stride: %d\n",
-                     task_desc.outputs[0].stride[0]);
-              assert(false && "Unsupported RMSNorm linear task");
-            }
-            break;
-          }
-          case TASK_EMBEDDING: {
-            kernel::embedding_kernel<bfloat16>(task_desc.inputs[0].base_ptr,
-                                               task_desc.inputs[1].base_ptr,
-                                               task_desc.outputs[0].base_ptr);
-            break;
-          }
-          case TASK_ATTENTION_1: {
-            kernel::single_batch_decoding_kernel<bfloat16, 4, 1, 128, 1024>(
-                task_desc.inputs[0].base_ptr,
-                task_desc.inputs[1].base_ptr,
-                task_desc.inputs[2].base_ptr,
-                task_desc.outputs[0].base_ptr,
-                config.step[0] /*seq_len*/,
-                true,
-                true,
-                task_desc.inputs[3].base_ptr,
-                task_desc.inputs[4].base_ptr,
-                task_desc.inputs[5].base_ptr,
-                task_desc.inputs[6].base_ptr,
-                1e-6f /*q_eps*/,
-                1e-6f /*k_eps*/);
-            break;
-          }
-          case TASK_ATTENTION_2: {
-            TB_SLEEP_US(1);
-            break;
-          }
-          case TASK_SILU_MUL_LINEAR_WITH_RESIDUAL: {
-            kernel::silu_mul_linear_task<bfloat16>(
-                task_desc.outputs[0].dim[task_desc.outputs[0].num_dims - 1],
-                task_desc.inputs[0].base_ptr,
-                task_desc.inputs[1].base_ptr,
-                task_desc.inputs[2].base_ptr,
-                task_desc.outputs[0].base_ptr);
-            break;
-          }
-          case TASK_NVSHMEM_COPY: {
-            size_t size_in_bytes = 2;
-            for (int i = 0; i < task_desc.inputs[0].num_dims; i++) {
-              size_in_bytes *= task_desc.inputs[0].dim[i];
-            }
-            size_t event_index =
-                get_event_position_index(task_desc.trigger_event);
-            int gpu_id =
-                static_cast<int>(get_event_gpu_id(task_desc.trigger_event));
-            assert(gpu_id < config.num_gpus);
-            assert(gpu_id != config.my_gpu_id);
-            nvshmemx_putmem_signal_block(
-                task_desc.outputs[0].base_ptr,
-                task_desc.inputs[0].base_ptr,
-                size_in_bytes,
-                reinterpret_cast<uint64_t *>(
-                    &config.all_event_counters[event_index]),
-                1 /*signal*/,
-                NVSHMEM_SIGNAL_ADD,
-                gpu_id);
-            // nvshmem_fence();
-            break;
-          }
-          case TASK_REDUCE: {
-            TB_SLEEP_US(10);
-            break;
-          }
-          case TASK_LINEAR_WITH_RESIDUAL: {
-            kernel::linear_kernel<bfloat16, 1, 64, 4096, 6144>(
-                task_desc.inputs[0].base_ptr,
-                task_desc.inputs[1].base_ptr,
-                task_desc.inputs[2].base_ptr,
-                task_desc.outputs[0].base_ptr);
-            break;
-          }
-          case TASK_ARGMAX: {
-            // We may still need this for small vocab size.
-            // kernel::argmax_kernel<bfloat16, 1, 153600>(
-            //    task_desc.inputs[0].base_ptr, task_desc.outputs[0].base_ptr);
-            break;
-          }
-          case TASK_ARGMAX_PARTIAL: {
-            kernel::argmax_partial_kernel<bfloat16, 1600>(
-                task_desc.inputs[0].base_ptr,
-                task_desc.outputs[0].base_ptr,
-                task_desc.outputs[1].base_ptr);
-            break;
-          }
-          case TASK_ARGMAX_REDUCE: {
-            kernel::argmax_reduce_kernel<bfloat16, 1600, 96>(
-                task_desc.inputs[0].base_ptr,
-                task_desc.inputs[1].base_ptr,
-                task_desc.outputs[0].base_ptr);
-            break;
-          }
-          default: {
-            assert(false && "Unimplemented task");
-          }
-        } // case
-      } // else
->>>>>>> b602920e
+        _execute_task(task_desc, config.step, config.tokens);
+      }
       __syncthreads();
       if (config.profiling && task_desc.task_type != TASK_TERMINATE) {
         PROFILER_EVENT_END(task_desc.task_type, task_counter++);
@@ -843,8 +717,9 @@
                                        int num_workers,
                                        int num_local_schedulers,
                                        int num_remote_schedulers) {
-  assert(meta_tensors.size() == 1);
+  assert(meta_tensors.size() == 2);
   global_runtime_config.step = static_cast<int *>(meta_tensors[0]);
+  global_runtime_config.tokens = static_cast<long long *>(meta_tensors[1]);
   global_runtime_config.num_workers = num_workers;
   global_runtime_config.num_local_schedulers = num_local_schedulers;
   global_runtime_config.num_remote_schedulers = num_remote_schedulers;
