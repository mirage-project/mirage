/* Copyright 2025 CMU
 *
 * Licensed under the Apache License, Version 2.0 (the "License");
 * you may not use this file except in compliance with the License.
 * You may obtain a copy of the License at
 *
 *     http://www.apache.org/licenses/LICENSE-2.0
 *
 * Unless required by applicable law or agreed to in writing, software
 * distributed under the License is distributed on an "AS IS" BASIS,
 * WITHOUT WARRANTIES OR CONDITIONS OF ANY KIND, either express or implied.
 * See the License for the specific language governing permissions and
 * limitations under the License.
 */

#include "profiler.h"
#include "runtime_header.h"
#include "tasks/kernel.h"
#include <mpi.h>
#include <nvshmem.h>
#include <nvshmemx.h>
#include <thread>
#include <unistd.h>
#include <vector>

using bfloat16 = type::bfloat16_t;
<<<<<<< HEAD
using namespace mirage::runtime;
=======

enum TaskType {
  TASK_TERMINATE = 0,
  TASK_BEGIN_TASK_GRAPH = 10,
  // compute task starts from 100
  TASK_EMBEDDING = 101,
  TASK_RMS_NORM_LINEAR = 102,
  TASK_ATTENTION_1 = 103,
  TASK_ATTENTION_2 = 104,
  TASK_SILU_MUL_LINEAR = 105,
  TASK_ALLREDUCE = 106,
  TASK_REDUCE = 107,
  TASK_MATMUL = 108,
  TASK_ARGMAX = 109,
  TASK_ARGMAX_PARTIAL = 110,
  TASK_ARGMAX_REDUCE = 111,
  TASK_NVSHMEM_COPY = 199,
  TASK_SCHD_TASKS = 200,
  TASK_SCHD_EVENTS = 201,
  TASK_GET_EVENT = 202,
  TASK_GET_NEXT_TASK = 203,
};

enum EventType {
  EVENT_EMPTY = 900,
  EVENT_LAUNCH_TASKS = 901,
  EVENT_LAUNCH_MASSIVE_TASKS = 902,
  EVENT_LAUNCH_DEPENDENT_TASKS = 903,
  EVENT_END_OF_TASK_GRAPH = 910,
  EVENT_TERMINATION = 911,
  EVENT_INVALID = 999,
};

struct TensorDesc {
  int num_dims;
  void *base_ptr;
  int data_type;
  int dim[MAX_TENSOR_DIMS];
  int stride[MAX_TENSOR_DIMS];
};

struct EventDesc {
  EventDesc(void)
      : event_type(EVENT_INVALID), num_triggers(0),
        first_task_id(TASK_INVALID_ID), last_task_id(TASK_INVALID_ID) {}
  EventDesc(EventType type, int nt, TaskId f, TaskId l)
      : event_type(type), num_triggers(nt), first_task_id(f), last_task_id(l) {}
  EventType event_type;
  int num_triggers;
  TaskId first_task_id, last_task_id;
};

struct TaskDesc {
  TaskDesc(TaskType t)
      : task_type(t), num_inputs(0), num_outputs(0),
        trigger_event(EVENT_INVALID_ID), dependent_event(EVENT_INVALID_ID) {}
  TaskDesc() {}
  TaskType task_type;
  int num_inputs, num_outputs;
  EventId trigger_event;
  EventId dependent_event;
  TensorDesc inputs[MAX_INPUTS_PER_TASK];
  TensorDesc outputs[MAX_OUTPUTS_PER_TASK];
};

struct RuntimeConfig {
  int num_workers, num_local_schedulers, num_remote_schedulers, num_graphs;
  int num_gpus, my_gpu_id;
  unsigned long long int per_worker_queue_len, per_sched_queue_len;
  unsigned long long int *worker_queue_last_ready_task_id;
  unsigned long long int *sched_queue_last_ready_event_id;
  unsigned long long int *sched_queue_next_free_event_id;
  EventCounter *all_event_counters;
  int *all_event_num_triggers;
  TaskDesc *all_tasks;
  EventDesc *all_events;
  TaskId **worker_queues;
  EventId **sched_queues;
  TaskId *first_tasks;
  int *step; // Metadata for LLM serving
  void *profiler_buffer;
  bool verbose;
  bool profiling;
};
>>>>>>> 9bf9b7a6

__device__ __forceinline__ bool is_termination_event(size_t event_loc,
                                                     EventDesc e) {
  return (event_loc == 0);
}

__device__ __forceinline__ bool is_nvshmem_event(EventId event_id) {
  return (event_id & EVENT_NVSHMEM_TAG) > 0;
}

__device__ __forceinline__ size_t get_event_gpu_id(EventId event_id) {
  return ((event_id >> 32) & 0xffff);
}

__device__ __forceinline__ size_t get_event_position_index(EventId event_id) {
  return (event_id & 0xffffffff);
}

__device__ __forceinline__ size_t get_task_iteration_num(TaskId task_id) {
  return (task_id >> 32);
}

__device__ __forceinline__ size_t get_task_position_index(TaskId task_id) {
  return (task_id & 0xffffffff);
}

__device__ __forceinline__ TaskId compute_task_id(size_t iteration_num,
                                                  size_t position_index) {
  return ((iteration_num << 32) | position_index);
}

__global__ void init_kernel(RuntimeConfig config) {
  assert(gridDim.x == 1);
  assert(gridDim.y == 1);
  assert(gridDim.z == 1);
  // Only a single thread that initializes everything
  if (threadIdx.x == 0) {
    // Send task 1 to worker[0]
    config.worker_queue_last_ready_task_id[0] = 1;
    config.worker_queues[0][0] =
        compute_task_id(1 /*iteration_num*/, 1 /*task_begin_task_graph*/);
  }
}

__device__ __forceinline__ bool prepare_next_batch(RuntimeConfig config) {
  int step = config.step[0];
  // printf("step = %d\n", step);
  config.step[0] = step + 1;
  // return step + 1 <= 50;
  return false;
}

__device__ __forceinline__ int get_rand_sched_id(size_t event_index,
                                                 int worker_id,
                                                 int num_workers,
                                                 int num_schedulers) {
  // const size_t seed = 0xac4c1b51;
  // size_t x = event_index * seed;
  // x ^= x >> 17;
  // x *= worker_id;
  //  x *= 0xed5ad4bb;
  // x ^= x >> 11;
  size_t x = worker_id;
  return x / ((num_workers + num_schedulers - 1) / num_schedulers);
}

__device__ __forceinline__ int custom_atomic_add_s32(int *addr, int val) {
  int old_val;
  asm volatile("atom.add.release.gpu.s32 %0,[%1],%2;"
               : "=r"(old_val)
               : "l"(addr), "r"(val)
               : "memory");
  return old_val;
}

__device__ __forceinline__ unsigned long long int
    custom_atomic_add_u64(unsigned long long int *addr,
                          unsigned long long int val) {
  unsigned long long int old_val;
  asm volatile("atom.add.release.gpu.u64 %0,[%1],%2;"
               : "=l"(old_val)
               : "l"(addr), "l"(val)
               : "memory");
  return old_val;
}

__device__ __forceinline__ unsigned long long int
    custom_atomic_cas_u64(unsigned long long int *addr,
                          unsigned long long int cmp,
                          unsigned long long int val) {
  unsigned long long int old_val;
  asm volatile("atom.cas.release.gpu.b64 %0,[%1],%2,%3;"
               : "=l"(old_val)
               : "l"(addr), "l"(cmp), "l"(val)
               : "memory");
  return old_val;
}

__device__ __forceinline__ void
    get_first_last_ids(unsigned long long int num_elements,
                       unsigned long long int num_workers,
                       unsigned long long int my_id,
                       unsigned long long int *my_first_element,
                       unsigned long long int *my_last_element) {
  unsigned long long int num_elements_per_worker = num_elements / num_workers;
  unsigned long long int reminder = num_elements % num_workers;
  if (my_id < reminder) {
    *my_first_element = (num_elements_per_worker + 1) * my_id;
    *my_last_element = *my_first_element + num_elements_per_worker + 1;
  } else {
    *my_first_element = num_elements_per_worker * my_id + reminder;
    *my_last_element = *my_first_element + num_elements_per_worker;
  }
}

__device__ void terminate_schedulers(RuntimeConfig config) {
  // Event ID 0 is the termination event
  int num_schedulers =
      config.num_local_schedulers + config.num_remote_schedulers;
  for (int i = 0; i < num_schedulers; i++) {
    // size_t last_event_id =
    //     atomicAdd(&config.sched_queue_next_free_event_id[i], 1);
    size_t last_event_id =
        custom_atomic_add_u64(&config.sched_queue_next_free_event_id[i], 1);
    config.sched_queues[i][last_event_id % config.per_sched_queue_len] = 0;
    // Add threadfence to make sure sched_queue updates are visible to scheduler
    // CTAs before incrementing its last_ready_event_id
    __threadfence();
    size_t old;
    do {
      // old = atomicCAS(&config.sched_queue_last_ready_event_id[i],
      //                 last_event_id,
      //                 last_event_id + 1);
      old = custom_atomic_cas_u64(&config.sched_queue_last_ready_event_id[i],
                                  last_event_id,
                                  last_event_id + 1);
    } while (old != last_event_id);
  }
}

__global__ void persistent_kernel(RuntimeConfig config) {
  __shared__ TaskId cur_task_id;
  __shared__ TaskDesc task_desc;
  assert(gridDim.y == 1);
  assert(gridDim.z == 1);
  // Each worker SM serves a single worker
  // Each scheduelr SM serves four schedulers
  int num_schedulers =
      config.num_local_schedulers + config.num_remote_schedulers;
  assert(num_schedulers % 4 == 0);
  assert(gridDim.x == config.num_workers + num_schedulers / 4);
  assert(config.num_workers <= MAX_NUM_WORKERS);
  // We will reinterpret TaskDesc as an array of integers to
  // collectively load it from device to shared memory
  assert(sizeof(TaskDesc) % sizeof(int) == 0);
  PROFILER_CLOSURE_PARAMS_DECL;
  if (config.profiling) {
    PROFILER_INIT(static_cast<uint64_t *>(config.profiler_buffer),
                  0,
                  1,
                  (threadIdx.x % 128 == 0));
  }
  if (blockIdx.x < config.num_workers) {
    int worker_id = blockIdx.x;
    TaskId *worker_queues[2];
    int worker_queue_ids[2];
    TaskId *local_worker_queue = config.worker_queues[worker_id];
    worker_queues[0] = local_worker_queue;
    worker_queue_ids[0] = worker_id;
    int num_worker_queues = 1;
    if (config.num_gpus > 1) {
      TaskId *remote_worker_queue =
          config.worker_queues[worker_id + config.num_workers];
      worker_queues[num_worker_queues] = remote_worker_queue;
      worker_queue_ids[num_worker_queues] = worker_id + config.num_workers;
      num_worker_queues++;
    }
    size_t cur_task_pos[2], last_task_pos[2];
    for (int i = 0; i < 2; i++) {
      cur_task_pos[i] = 0;
      last_task_pos[i] = 0;
    }
    int queue_idx = 0;
    size_t task_counter = 0;
    while (true) {
      // fetch next task from a task queue
      if (threadIdx.x == 0) {
        while (cur_task_pos[queue_idx] == last_task_pos[queue_idx]) {
          //__threadfence();
          // last_task_id = config.worker_queue_last_ready_task_id[worker_id];
          // last_task_id =
          //    atomicAdd(&config.worker_queue_last_ready_task_id[worker_id],
          //    0);
          asm volatile("ld.acquire.gpu.u64 %0, [%1];"
                       : "=l"(last_task_pos[queue_idx])
                       : "l"(&config.worker_queue_last_ready_task_id
                              [worker_queue_ids[queue_idx]]));
          if (cur_task_pos[queue_idx] < last_task_pos[queue_idx]) {
            break;
          } else {
            queue_idx =
                (queue_idx == num_worker_queues - 1) ? 0 : queue_idx + 1;
          }
          // nanosleep to avoid overwhelming I/O
          __nanosleep(10);
        }
        assert(cur_task_pos[queue_idx] + config.per_worker_queue_len >
               last_task_pos[queue_idx]);
        __threadfence();
        cur_task_id = worker_queues[queue_idx][cur_task_pos[queue_idx] %
                                               config.per_worker_queue_len];
        if (config.verbose) {
          printf(
              "[%d][FTCH] worker_id(%d) queue_idx(%d) cur_task_pos(%llu, "
              "%llu) last_task_pos(%llu, %llu) "
              "task_id(%llu) task_type(%d) event_id(%llx) \n",
              config.my_gpu_id,
              worker_id,
              queue_idx,
              cur_task_pos[0],
              cur_task_pos[1],
              last_task_pos[0],
              last_task_pos[1],
              get_task_position_index(cur_task_id),
              config.all_tasks[get_task_position_index(cur_task_id)].task_type,
              config.all_tasks[get_task_position_index(cur_task_id)]
                  .trigger_event);
        }
      }
      __syncthreads();
      int *smem_as_int = reinterpret_cast<int *>(&task_desc);
      int const *dmem_as_int = reinterpret_cast<int *>(
          config.all_tasks + get_task_position_index(cur_task_id));
      for (int i = threadIdx.x; i * sizeof(int) < sizeof(TaskDesc);
           i += blockDim.x) {
        smem_as_int[i] = dmem_as_int[i];
      }
      __syncthreads();
      // Make sure task is ready before start execution
      if (threadIdx.x == 0) {
        if (task_desc.dependent_event != EVENT_INVALID_ID) {
          // Wait until the event has been triggered enough times
          EventId event_id = task_desc.dependent_event;
          assert(!is_nvshmem_event(event_id));
          assert(get_event_gpu_id(event_id) == config.my_gpu_id);
          size_t event_index = get_event_position_index(event_id);
          EventCounter needed_counts =
              static_cast<EventCounter>(
                  config.all_event_num_triggers[event_index]) *
              get_task_iteration_num(cur_task_id);
          EventCounter actual_counts = 0;
          while (actual_counts < needed_counts) {
            asm volatile("ld.acquire.gpu.u64 %0, [%1];"
                         : "=l"(actual_counts)
                         : "l"(&config.all_event_counters[event_index]));
            __nanosleep(10);
          }
        }
      }
      __syncthreads();

      if (config.profiling && task_desc.task_type != TASK_TERMINATE) {
        PROFILER_EVENT_START(task_desc.task_type, task_counter);
      }
      // Successfully fetched a new task
      if (task_desc.task_type == TASK_TERMINATE) {
        // Terminate
        return;
      } else if (task_desc.task_type == TASK_BEGIN_TASK_GRAPH) {
        // Do nothing
      } else {
        switch (task_desc.task_type) {
          case TASK_RMS_NORM_LINEAR: {
            if (task_desc.outputs[0].stride[0] == 6144) {
              kernel::norm_linear_task_impl<bfloat16, 1, 64, 4096, 6144>(
                  task_desc.inputs[0].base_ptr,
                  task_desc.inputs[1].base_ptr,
                  task_desc.inputs[2].base_ptr,
                  1e-6f, // eps
                  task_desc.outputs[0].base_ptr);
            } else if (task_desc.outputs[0].stride[0] == 24576) {
              kernel::norm_linear_task_impl<bfloat16, 1, 256, 4096, 24576>(
                  task_desc.inputs[0].base_ptr,
                  task_desc.inputs[1].base_ptr,
                  task_desc.inputs[2].base_ptr,
                  1e-6f, // eps
                  task_desc.outputs[0].base_ptr);
            } else if (task_desc.outputs[0].stride[0] == 153600) {
              kernel::norm_linear_task_impl<bfloat16, 1, 1600, 4096, 153600>(
                  task_desc.inputs[0].base_ptr,
                  task_desc.inputs[1].base_ptr,
                  task_desc.inputs[2].base_ptr,
                  1e-6f, // eps
                  task_desc.outputs[0].base_ptr);
            } else {
              printf("Unsupported RMSNorm linear task stride: %d\n",
                     task_desc.outputs[0].stride[0]);
              assert(false && "Unsupported RMSNorm linear task");
            }
            break;
          }
          case TASK_EMBEDDING: {
            kernel::embedding_kernel<bfloat16>(task_desc.inputs[0].base_ptr,
                                               task_desc.inputs[1].base_ptr,
                                               task_desc.outputs[0].base_ptr);
            break;
          }
          case TASK_ATTENTION_1: {
            kernel::single_batch_decoding_kernel<bfloat16, 4, 1, 128, 1024>(
                task_desc.inputs[0].base_ptr,
                task_desc.inputs[1].base_ptr,
                task_desc.inputs[2].base_ptr,
                task_desc.outputs[0].base_ptr,
                config.step[0] /*seq_len*/,
                true,
                true,
                task_desc.inputs[3].base_ptr,
                task_desc.inputs[4].base_ptr,
                task_desc.inputs[5].base_ptr,
                task_desc.inputs[6].base_ptr,
                1e-6f /*q_eps*/,
                1e-6f /*k_eps*/);
            break;
          }
          case TASK_ATTENTION_2: {
            TB_SLEEP_US(1);
            break;
          }
          case TASK_SILU_MUL_LINEAR_WITH_RESIDUAL: {
            kernel::silu_mul_linear_task<bfloat16>(
                task_desc.outputs[0].dim[task_desc.outputs[0].num_dims - 1],
                task_desc.inputs[0].base_ptr,
                task_desc.inputs[1].base_ptr,
                task_desc.inputs[2].base_ptr,
                task_desc.outputs[0].base_ptr);
            break;
          }
          case TASK_NVSHMEM_COPY: {
            size_t size_in_bytes = 2;
            for (int i = 0; i < task_desc.inputs[0].num_dims; i++) {
              size_in_bytes *= task_desc.inputs[0].dim[i];
            }
            size_t event_index =
                get_event_position_index(task_desc.trigger_event);
            int gpu_id =
                static_cast<int>(get_event_gpu_id(task_desc.trigger_event));
            assert(gpu_id < config.num_gpus);
            assert(gpu_id != config.my_gpu_id);
            nvshmemx_putmem_signal_block(
                task_desc.outputs[0].base_ptr,
                task_desc.inputs[0].base_ptr,
                size_in_bytes,
                reinterpret_cast<uint64_t *>(
                    &config.all_event_counters[event_index]),
                1 /*signal*/,
                NVSHMEM_SIGNAL_ADD,
                gpu_id);
            // nvshmem_fence();
            break;
          }
          case TASK_REDUCE: {
            TB_SLEEP_US(10);
            break;
          }
          case TASK_LINEAR_WITH_RESIDUAL: {
            kernel::linear_kernel<bfloat16, 1, 64, 4096, 6144>(
                task_desc.inputs[0].base_ptr,
                task_desc.inputs[1].base_ptr,
                task_desc.outputs[0].base_ptr,
                true,
                task_desc.inputs[2].base_ptr);
            break;
          }
          case TASK_ARGMAX: {
            // We may still need this for small vocab size.
            kernel::argmax_kernel<bfloat16, 1, 153600>(
                task_desc.inputs[0].base_ptr, task_desc.outputs[0].base_ptr);
            break;
          }
          case TASK_ARGMAX_PARTIAL: {
            EventId trigger_event_id = task_desc.trigger_event;
            size_t event_idx = get_event_position_index(trigger_event_id);
            EventDesc event_desc = config.all_events[event_idx];
            int partial_task_idx = event_desc.last_task_id - event_desc.first_task_id;
            
            assert(task_desc.inputs[0].num_dims > 0);
            int partial_vocab_size = task_desc.inputs[0].dim[task_desc.inputs[0].num_dims - 1];
            long long index_offset = (long long)partial_task_idx * partial_vocab_size;

            kernel::argmax_partial_kernel<bfloat16>(
                task_desc.inputs[0].base_ptr,   // partial vocab tensor
                task_desc.outputs[0].base_ptr,  // partial max value
                task_desc.outputs[1].base_ptr,  // partial global index
                partial_vocab_size,
                index_offset);
            break;
          }
          case TASK_ARGMAX_REDUCE: {
            assert(task_desc.inputs[0].num_dims > 0);
            int num_partial_tasks = task_desc.inputs[0].dim[task_desc.inputs[0].num_dims - 1];
            kernel::argmax_reduce_kernel<bfloat16>(
                task_desc.inputs[0].base_ptr,   // all partial max values
                task_desc.inputs[1].base_ptr,   // all partial global indices
                task_desc.outputs[0].base_ptr,  // final global index
                num_partial_tasks);
            break;
          }
          default: {
            assert(false && "Unimplemented task");
          }
        } // case
      }   // else
      __syncthreads();
      if (config.profiling && task_desc.task_type != TASK_TERMINATE) {
        PROFILER_EVENT_END(task_desc.task_type, task_counter++);
      }
      // Trigger event
      if (threadIdx.x == 0) {
        EventId event_id = task_desc.trigger_event;
        size_t event_index = get_event_position_index(event_id);
        if (!is_nvshmem_event(event_id)) {
          size_t gpu_id = get_event_gpu_id(event_id);
          assert(gpu_id == config.my_gpu_id);
          // Case 1: Trigger a local non-nvshmem event
          // int count = atomicSub(&config.all_event_counters[event_index], 1);
          EventCounter count =
              custom_atomic_add_u64(&config.all_event_counters[event_index], 1);
          int num_triggers = config.all_event_num_triggers[event_index];
          if (config.verbose) {
            printf("[%d][DONE] worker_id(%d) iter_num(%llu) task_idx(%llu) "
                   "event_id(%llx) "
                   "event_type(local) count(%llu)\n",
                   config.my_gpu_id,
                   worker_id,
                   get_task_iteration_num(cur_task_id),
                   get_task_position_index(cur_task_id),
                   event_id,
                   count);
          }
          if ((count + 1) == static_cast<EventCounter>(num_triggers) *
                                 get_task_iteration_num(cur_task_id)) {
            if (config.profiling) {
              PROFILER_EVENT_START(TASK_SCHD_EVENTS, task_counter);
            }
            EventDesc event_desc = config.all_events[event_index];
            // The event has been triggered enough times
            // Refresh the event counter
            // custom_atomic_add_u64(&config.all_event_counters[event_index],
            //                       event_desc.num_triggers);
            // Add the event to the schedule_queue
            // Note that events launching massive tasks are scheduled
            // to the global sched_queue
            if (event_desc.event_type == EVENT_EMPTY) {
              // Do nothing for empty event
            } else {
              bool use_bcast_queue = false;
              if (event_desc.event_type == EVENT_LAUNCH_MASSIVE_TASKS ||
                  event_desc.event_type == EVENT_LAUNCH_DEPENDENT_TASKS) {
                use_bcast_queue = true;
              }
              int sched_id =
                  use_bcast_queue
                      ? config.num_local_schedulers +
                            config.num_remote_schedulers
                      : get_rand_sched_id(event_index,
                                          worker_id,
                                          config.num_workers,
                                          config.num_local_schedulers);
              size_t last_event_pos = custom_atomic_add_u64(
                  &config.sched_queue_next_free_event_id[sched_id], 1);
              config.sched_queues[sched_id]
                                 [last_event_pos % config.per_sched_queue_len] =
                  event_index;
              // Make sure that the updated event_index is visible to the
              // scheduler CTA before updating its last_ready_event_id
              __threadfence();
              size_t old;
              do {
                old = custom_atomic_cas_u64(
                    &config.sched_queue_last_ready_event_id[sched_id],
                    last_event_pos,
                    last_event_pos + 1);
              } while (old != last_event_pos);
            }
            if (config.profiling) {
              PROFILER_EVENT_END(TASK_SCHD_EVENTS, task_counter++);
            }
          }
        } else {
          // Case 2: trigger a nvshmem event
          assert(task_desc.task_type == TASK_NVSHMEM_COPY);
          // Note that nvshmem copy task signal counter during data copy
          // we don't need to do anything here is the task type is NVSHMEM_COPY
          // int gpu_id = static_cast<int>(get_event_gpu_id(event_id));
          // assert(gpu_id < config.num_gpus);
          // assert(gpu_id != config.my_gpu_id);
          // EventCounter count = nvshmem_ulonglong_atomic_fetch_add(
          //    &config.all_event_counters[event_index], 1, gpu_id);
          if (config.verbose) {
            printf("[%d][DONE] worker_id(%d) task_id(%llu) event_id(%llx) "
                   "event_type(remote)\n",
                   config.my_gpu_id,
                   worker_id,
                   get_task_position_index(cur_task_id),
                   event_id);
          }
#ifdef DEADCODE
          if (count == 1) {
            // The event has been triggered enough times
            // Refresh the event counter
            // Note that we load a local event since all task graphs
            // are replicated across gpus and therefore they have the same
            // event metadata (i.e., config.all_events[i] should be the same
            // across GPUs)
            EventDesc event_desc = config.all_events[event_index];
            nvshmem_ulonglong_atomic_add(
                &config.all_event_counters[event_index],
                event_desc.num_triggers,
                gpu_id);
            // Add the event to the schedule queue
            int sched_id = config.num_local_schedulers +
                           get_rand_sched_id(event_index,
                                             worker_id,
                                             config.num_workers,
                                             config.num_remote_schedulers);
            size_t last_event_pos = nvshmem_ulonglong_atomic_fetch_add(
                &config.sched_queue_next_free_event_id[sched_id], 1, gpu_id);
            nvshmem_ulonglong_p(
                &config.sched_queues[sched_id][last_event_pos %
                                               config.per_sched_queue_len],
                event_index,
                gpu_id);
            // use nvshmem_quiet to force completion of remote transfer
            // before updating the last_ready_event_id
            nvshmem_fence();
            size_t old;
            do {
              old = nvshmem_ulonglong_atomic_compare_swap(
                  &config.sched_queue_last_ready_event_id[sched_id],
                  last_event_pos,
                  last_event_pos + 1,
                  gpu_id);
            } while (old != last_event_pos);
          }
#endif
        }
      }
      cur_task_pos[queue_idx] += 1;
    }
  } else {
    // CANNOT use syncthreads on the scheduler side
    int warp_id = threadIdx.x / 32;
    int warp_thread_id = threadIdx.x % 32;
    // assert that we have at least four warps per thread block
    assert(blockDim.x >= 128);
    if (warp_id < 4 && warp_thread_id == 0) {
      int sched_id = (blockIdx.x - config.num_workers) * 4 + warp_id;
      // if (threadIdx.x == 0) {
      //   int sched_id = (blockIdx.x - config.num_workers);
      int num_sched_queues = 1;
      size_t iteration_num = 0;
      EventId *sched_queues[2];
      int sched_queue_ids[2];
      sched_queues[0] = config.sched_queues[sched_id];
      sched_queue_ids[0] = sched_id;
      unsigned long long int my_first_worker, my_last_worker;
      if (sched_id < config.num_local_schedulers) {
        // local schedulers also (collectively) process events from
        // the global queue
        sched_queues[num_sched_queues] = config.sched_queues[num_schedulers];
        sched_queue_ids[num_sched_queues] = num_schedulers;
        num_sched_queues++;
        get_first_last_ids(config.num_workers,
                           config.num_local_schedulers,
                           sched_id,
                           &my_first_worker,
                           &my_last_worker);
      } else {
        get_first_last_ids(config.num_workers,
                           config.num_remote_schedulers,
                           sched_id - config.num_local_schedulers,
                           &my_first_worker,
                           &my_last_worker);
        // Remote schedulers send tasks to remove worker queue
        // whose ids start from config.num_workers
        my_first_worker += config.num_workers;
        my_last_worker += config.num_workers;
      }
      if (config.profiling) {
        printf("[SCHD] sched_id(%d) first_worker(%llu) last_worker(%llu)\n",
               sched_id,
               my_first_worker,
               my_last_worker);
      }
      size_t cur_event_pos[2], last_event_pos[2];
      for (int i = 0; i < 2; i++) {
        cur_event_pos[i] = 0;
        last_event_pos[i] = 0;
      }
      size_t worker_queue_next_free_task_pos[2 * MAX_NUM_WORKERS];
      for (int i = 0; i < 2 * MAX_NUM_WORKERS; i++) {
        worker_queue_next_free_task_pos[i] = 0;
      }
      worker_queue_next_free_task_pos[0] = 1;
      int next_worker = my_first_worker;
      int queue_idx = 0;
      while (true) {
        // if (config.profiling) {
        //   PROFILER_EVENT_START(TASK_GET_EVENT, event_counter);
        // }
        while (cur_event_pos[queue_idx] == last_event_pos[queue_idx]) {
          //__threadfence();
          // last_event_id = config.sched_queue_last_ready_event_id[sched_id];
          // last_event_id =
          //    atomicAdd(&config.sched_queue_last_ready_event_id[sched_id], 0);
          asm volatile("ld.acquire.gpu.u64 %0, [%1];"
                       : "=l"(last_event_pos[queue_idx])
                       : "l"(&config.sched_queue_last_ready_event_id
                              [sched_queue_ids[queue_idx]]));
          if (cur_event_pos[queue_idx] < last_event_pos[queue_idx]) {
            break;
          } else {
            queue_idx = (queue_idx == num_sched_queues - 1) ? 0 : queue_idx + 1;
          }
          // nanosleep to avoid overwhelming I/O
          __nanosleep(10);
        }
        // Make sure the schedule queue is not overflow
        assert(cur_event_pos[queue_idx] + config.per_sched_queue_len >
               last_event_pos[queue_idx]);
        __threadfence();
        // Launch new tasks
        EventId event_id = sched_queues[queue_idx][cur_event_pos[queue_idx] %
                                                   config.per_sched_queue_len];
        EventDesc e = config.all_events[event_id];
        // if (config.profiling) {
        //   PROFILER_EVENT_END(TASK_GET_EVENT, event_counter++);
        // }
        if (is_termination_event(event_id, e)) {
          // terminate all workers
          if (sched_id < config.num_local_schedulers) {
            for (int i = my_first_worker; i < my_last_worker; i++) {
              size_t last_task_id = worker_queue_next_free_task_pos[i]++;
              config.worker_queues[i][last_task_id %
                                      config.per_worker_queue_len] = 0;
              __threadfence();
              custom_atomic_add_u64(&config.worker_queue_last_ready_task_id[i],
                                    1);
            }
          }
          return;
        }
        // This is the ending task of the current task graph
        if (e.event_type == EVENT_END_OF_TASK_GRAPH) {
          // Check if we want to continue
          if (!prepare_next_batch(config)) {
            terminate_schedulers(config);
          } else {
            // Launch task 1 (begin_task_graph) for the next iteration
            size_t last_task_id =
                worker_queue_next_free_task_pos[next_worker]++;
            config.worker_queues[next_worker]
                                [last_task_id % config.per_worker_queue_len] =
                compute_task_id(iteration_num + 1, 1 /*begin_task_graph*/);
            // Make sure writes to worker_queues is visible to worker CTAs
            // before we increase its last_ready_task_id
            __threadfence();
            custom_atomic_add_u64(
                &config.worker_queue_last_ready_task_id[next_worker], 1);
            if (config.verbose) {
              printf("[%d][SCHD] schd_id(%d) iter_num(%llu) task_idx(%llu) "
                     "worker_id(%d) "
                     "worker_last_ready_pos(%llu)\n",
                     config.my_gpu_id,
                     sched_id,
                     iteration_num + 1,
                     1,
                     next_worker,
                     last_task_id + 1);
            }
            next_worker = (next_worker == my_last_worker - 1) ? my_first_worker
                                                              : next_worker + 1;
          }
        } else if (e.event_type == EVENT_LAUNCH_DEPENDENT_TASKS) {
          iteration_num = iteration_num + 1;
          // assign event in a round-robin fashion
          // Split event across local schedulers
          assert(sched_id < config.num_local_schedulers);
          for (size_t i = 0;
               i < (e.last_task_id - e.first_task_id + config.num_workers - 1) /
                       config.num_workers;
               i++) {
            for (size_t j = my_first_worker; j < my_last_worker; j++) {
              size_t position_index =
                  e.first_task_id + i * config.num_workers + j;
              if (position_index < e.last_task_id) {
                size_t last_task_id =
                    worker_queue_next_free_task_pos[next_worker]++;
                config.worker_queues[next_worker][last_task_id %
                                                  config.per_worker_queue_len] =
                    compute_task_id(iteration_num, position_index);
                // Make sure writes to worker_queues is visible to worker CTAs
                // before we increase its last_ready_task_id
                __threadfence();
                custom_atomic_add_u64(
                    &config.worker_queue_last_ready_task_id[next_worker], 1);
                if (config.verbose) {
                  printf("[%d][SCHD] schd_id(%d) iter_num(%llu) task_idx(%llu) "
                         "worker_id(%d) "
                         "worker_last_ready_pos(%llu)\n",
                         config.my_gpu_id,
                         sched_id,
                         iteration_num,
                         position_index,
                         next_worker,
                         last_task_id + 1);
                }
                next_worker = (next_worker == my_last_worker - 1)
                                  ? my_first_worker
                                  : next_worker + 1;
              }
            }
          }
        } else {
          TaskId my_first_task = e.first_task_id, my_last_task = e.last_task_id;
          if (e.event_type == EVENT_LAUNCH_MASSIVE_TASKS) {
            // Split event across local schedulers
            assert(sched_id < config.num_local_schedulers);
            get_first_last_ids(e.last_task_id - e.first_task_id,
                               config.num_local_schedulers,
                               sched_id,
                               &my_first_task,
                               &my_last_task);
            my_first_task += e.first_task_id;
            my_last_task += e.first_task_id;
          }
          for (size_t i = my_first_task; i < my_last_task; i++) {
            // if (config.profiling) {
            //   PROFILER_EVENT_START(TASK_SCHD_TASKS, event_counter);
            // }
            //  size_t last_task_id = atomicAdd(
            //      &(config.worker_queue_next_free_task_id[next_worker]), 1);
            //  size_t last_task_id = custom_atomic_add_u64(
            //     &(config.worker_queue_next_free_task_id[next_worker]), 1);
            size_t last_task_id =
                worker_queue_next_free_task_pos[next_worker]++;
            config.worker_queues[next_worker]
                                [last_task_id % config.per_worker_queue_len] =
                compute_task_id(iteration_num, i);
            // Make sure writes to worker_queues is visible to worker CTAs
            // before we increase its last_ready_task_id
            __threadfence();
            custom_atomic_add_u64(
                &config.worker_queue_last_ready_task_id[next_worker], 1);
            if (config.verbose) {
              printf("[%d][SCHD] schd_id(%d) iter_num(%llu) task_idx(%llu) "
                     "worker_id(%d) "
                     "worker_last_ready_pos(%llu)\n",
                     config.my_gpu_id,
                     sched_id,
                     iteration_num,
                     i,
                     next_worker,
                     last_task_id + 1);
            }
            next_worker = (next_worker == my_last_worker - 1) ? my_first_worker
                                                              : next_worker + 1;
            // if (config.profiling) {
            //   PROFILER_EVENT_END(TASK_SCHD_TASKS, event_counter++);
            // }
          }
        }
        cur_event_pos[queue_idx] += 1;
      }
    }
  }
}

template <typename DT>
DT *gpu_malloc(size_t size) {
  void *dst_ptr = nvshmem_malloc(size);
  return static_cast<DT *>(dst_ptr);
}

void gpu_free(void *ptr) {
  nvshmem_free(ptr);
}

// The following function will be generated by the transpiler
// The following function will be generated by the transpiler
static void _init_persistent_kernel(std::vector<TaskDesc> &all_tasks,
                                    std::vector<EventDesc> &all_events,
                                    std::vector<TaskId> &first_tasks,
                                    int num_gpus,
                                    int my_gpu_id);

static RuntimeConfig global_runtime_config;

extern "C" void init_persistent_kernel(std::vector<void *> meta_tensors,
                                       void *profiler_buffer,
                                       int my_rank,
                                       int num_workers,
                                       int num_local_schedulers,
                                       int num_remote_schedulers) {
  assert(meta_tensors.size() == 1);
  global_runtime_config.step = static_cast<int *>(meta_tensors[0]);
  global_runtime_config.num_workers = num_workers;
  global_runtime_config.num_local_schedulers = num_local_schedulers;
  global_runtime_config.num_remote_schedulers = num_remote_schedulers;
  global_runtime_config.profiler_buffer = profiler_buffer;
  int num_schedulers = num_local_schedulers + num_remote_schedulers;

  // Initialize nvshmem
  cudaSetDevice(my_rank);
  MPI_Comm mpi_comm = MPI_COMM_WORLD;
  nvshmemx_init_attr_t attr = NVSHMEMX_INIT_ATTR_INITIALIZER;
  attr.mpi_comm = &mpi_comm;
  nvshmemx_init_attr(NVSHMEMX_INIT_WITH_MPI_COMM, &attr);
  nvshmem_barrier_all();
  int mype = nvshmem_my_pe();
  int npes = nvshmem_n_pes();
  int mype_node = nvshmem_team_my_pe(NVSHMEMX_TEAM_NODE);
  printf("mype(%d) npes(%d) mype_node(%d)\n", mype, npes, mype_node);
  printf(
      "process_id(%zu) thread_id(%zu)\n", getpid(), std::this_thread::get_id());
  global_runtime_config.per_worker_queue_len = 1024;
  global_runtime_config.per_sched_queue_len = 1024;
  global_runtime_config.num_gpus = npes;
  global_runtime_config.my_gpu_id = mype;
  global_runtime_config.num_graphs = 1;
  global_runtime_config.verbose = false;
  global_runtime_config.profiling = profiler_buffer != nullptr;

  std::vector<TaskDesc> all_tasks;
  std::vector<EventDesc> all_events;
  std::vector<TaskId> first_tasks;
  _init_persistent_kernel(all_tasks, all_events, first_tasks, npes, mype);
  // for (size_t i = 0; i < all_tasks.size(); i++) {
  //   printf(
  //       "task[%zu]: task_type(%d) trigger_event(%llx)
  //       dependent_event(%llx)\n", i, all_tasks[i].task_type,
  //       all_tasks[i].trigger_event,
  //       all_tasks[i].dependent_event);
  // }

  // Initialize worker queue last task id
  // Each worker now maintains a local and a remote worker queue
  global_runtime_config.worker_queue_last_ready_task_id =
      gpu_malloc<unsigned long long int>((num_workers * 2) *
                                         sizeof(unsigned long long int));
  std::vector<unsigned long long int> host_worker_queue_last_task_id;
  for (int i = 0; i < 2 * num_workers; i++) {
    host_worker_queue_last_task_id.push_back(0);
  }
  cudaMemcpy(global_runtime_config.worker_queue_last_ready_task_id,
             host_worker_queue_last_task_id.data(),
             (num_workers * 2) * sizeof(unsigned long long int),
             cudaMemcpyHostToDevice);
  // Initialize scheduler queue last event id
  // We maintain one extra scheduler queue for the global scheduler
  global_runtime_config.sched_queue_last_ready_event_id =
      gpu_malloc<unsigned long long int>((num_schedulers + 1) *
                                         sizeof(unsigned long long int));
  global_runtime_config.sched_queue_next_free_event_id =
      gpu_malloc<unsigned long long int>((num_schedulers + 1) *
                                         sizeof(unsigned long long int));

  std::vector<unsigned long long int> host_sched_queue_last_event_id;
  for (int i = 0; i < (num_schedulers + 1); i++) {
    host_sched_queue_last_event_id.push_back(0);
  }
  cudaMemcpy(global_runtime_config.sched_queue_last_ready_event_id,
             host_sched_queue_last_event_id.data(),
             (num_schedulers + 1) * sizeof(unsigned long long int),
             cudaMemcpyHostToDevice);
  cudaMemcpy(global_runtime_config.sched_queue_next_free_event_id,
             host_sched_queue_last_event_id.data(),
             (num_schedulers + 1) * sizeof(unsigned long long int),
             cudaMemcpyHostToDevice);
  // Initialize all event counters
  global_runtime_config.all_event_counters =
      gpu_malloc<EventCounter>(all_events.size() * sizeof(EventCounter));
  global_runtime_config.all_event_num_triggers =
      gpu_malloc<int>(all_events.size() * sizeof(int));
  std::vector<int> host_all_event_counters;
  for (size_t i = 0; i < all_events.size(); i++) {
    host_all_event_counters.push_back(all_events.at(i).num_triggers);
  }
  cudaMemcpy(global_runtime_config.all_event_num_triggers,
             host_all_event_counters.data(),
             all_events.size() * sizeof(int),
             cudaMemcpyHostToDevice);
  cudaMemset(global_runtime_config.all_event_counters,
             0,
             all_events.size() * sizeof(EventCounter));
  // Initialize all tasks
  global_runtime_config.all_tasks =
      gpu_malloc<TaskDesc>(all_tasks.size() * sizeof(TaskDesc));
  cudaMemcpy(global_runtime_config.all_tasks,
             all_tasks.data(),
             all_tasks.size() * sizeof(TaskDesc),
             cudaMemcpyHostToDevice);
  // Initialize all events
  global_runtime_config.all_events =
      gpu_malloc<EventDesc>(all_events.size() * sizeof(EventDesc));
  cudaMemcpy(global_runtime_config.all_events,
             all_events.data(),
             all_events.size() * sizeof(EventDesc),
             cudaMemcpyHostToDevice);
  // Initialize worker queues
  {
    std::vector<TaskId *> host_worker_queues;
    for (int i = 0; i < (num_workers * 2); i++) {
      TaskId *worker_queue = gpu_malloc<TaskId>(
          global_runtime_config.per_worker_queue_len * sizeof(TaskId));
      host_worker_queues.push_back(worker_queue);
    }
    global_runtime_config.worker_queues =
        gpu_malloc<TaskId *>((num_workers * 2) * sizeof(TaskId *));
    cudaMemcpy(global_runtime_config.worker_queues,
               host_worker_queues.data(),
               (num_workers * 2) * sizeof(TaskId *),
               cudaMemcpyHostToDevice);
  }
  // Initialize scheduler queues
  {
    std::vector<EventId *> host_sched_queues;
    for (int i = 0; i < (num_schedulers + 1); i++) {
      EventId *sched_queue = gpu_malloc<EventId>(
          global_runtime_config.per_sched_queue_len * sizeof(EventId));
      host_sched_queues.push_back(sched_queue);
    }
    global_runtime_config.sched_queues =
        gpu_malloc<EventId *>((num_schedulers + 1) * sizeof(EventId *));
    cudaMemcpy(global_runtime_config.sched_queues,
               host_sched_queues.data(),
               (num_schedulers + 1) * sizeof(EventId *),
               cudaMemcpyHostToDevice);
  }
  // Initialize first tasks
  {
    global_runtime_config.first_tasks =
        gpu_malloc<TaskId>(first_tasks.size() * sizeof(TaskId));
    cudaMemcpy(global_runtime_config.first_tasks,
               first_tasks.data(),
               first_tasks.size() * sizeof(TaskId),
               cudaMemcpyHostToDevice);
  }

  // launch init kernel
  init_kernel<<<dim3(1, 1, 1), dim3(128, 1, 1)>>>(global_runtime_config);
  cudaDeviceSynchronize();
  // Add a global barrier for all init_kernel to complete
  nvshmem_barrier_all();
}

// Entry point for C/C++
extern "C" void launch_persistent_kernel() {
  void *args[] = {&global_runtime_config};
  // Launcher persistent kernel
  cudaFuncSetAttribute(
      persistent_kernel, cudaFuncAttributeMaxDynamicSharedMemorySize, 98304);
  nvshmemx_collective_launch((void const *)persistent_kernel,
                             dim3(108, 1, 1),
                             dim3(128, 1, 1),
                             args,
                             98304 /*sharedmem*/,
                             0 /*stream*/);
  cudaError_t err = cudaDeviceSynchronize();
  if (err != cudaSuccess) {
    printf("CUDA kernel launch error: %s\n", cudaGetErrorString(err));
  }
  printf("Finished Launch Persistent Kernel\n");
}

extern "C" void finalize_persistent_kernel() {
  gpu_free(global_runtime_config.worker_queue_last_ready_task_id);
  gpu_free(global_runtime_config.sched_queue_last_ready_event_id);
  gpu_free(global_runtime_config.sched_queue_next_free_event_id);
  gpu_free(global_runtime_config.all_event_counters);
  gpu_free(global_runtime_config.all_event_num_triggers);
  gpu_free(global_runtime_config.all_tasks);
  gpu_free(global_runtime_config.all_events);
  int num_workers = global_runtime_config.num_workers;
  std::vector<TaskId *> host_worker_queues(num_workers * 2);
  cudaMemcpy(host_worker_queues.data(),
             global_runtime_config.worker_queues,
             (num_workers * 2) * sizeof(TaskId *),
             cudaMemcpyDeviceToHost);
  for (int i = 0; i < 2 * num_workers; i++) {
    gpu_free(host_worker_queues[i]);
  }
  gpu_free(global_runtime_config.worker_queues);
  int num_schedulers = global_runtime_config.num_local_schedulers +
                       global_runtime_config.num_remote_schedulers;
  std::vector<EventId *> host_sched_queues(num_schedulers + 1);
  cudaMemcpy(host_sched_queues.data(),
             global_runtime_config.sched_queues,
             (num_schedulers + 1) * sizeof(EventId *),
             cudaMemcpyDeviceToHost);
  for (int i = 0; i < num_schedulers + 1; i++) {
    gpu_free(host_sched_queues[i]);
  }
  gpu_free(global_runtime_config.sched_queues);
  gpu_free(global_runtime_config.first_tasks);
  nvshmem_barrier_all();
  nvshmem_finalize();
}<|MERGE_RESOLUTION|>--- conflicted
+++ resolved
@@ -24,94 +24,7 @@
 #include <vector>
 
 using bfloat16 = type::bfloat16_t;
-<<<<<<< HEAD
 using namespace mirage::runtime;
-=======
-
-enum TaskType {
-  TASK_TERMINATE = 0,
-  TASK_BEGIN_TASK_GRAPH = 10,
-  // compute task starts from 100
-  TASK_EMBEDDING = 101,
-  TASK_RMS_NORM_LINEAR = 102,
-  TASK_ATTENTION_1 = 103,
-  TASK_ATTENTION_2 = 104,
-  TASK_SILU_MUL_LINEAR = 105,
-  TASK_ALLREDUCE = 106,
-  TASK_REDUCE = 107,
-  TASK_MATMUL = 108,
-  TASK_ARGMAX = 109,
-  TASK_ARGMAX_PARTIAL = 110,
-  TASK_ARGMAX_REDUCE = 111,
-  TASK_NVSHMEM_COPY = 199,
-  TASK_SCHD_TASKS = 200,
-  TASK_SCHD_EVENTS = 201,
-  TASK_GET_EVENT = 202,
-  TASK_GET_NEXT_TASK = 203,
-};
-
-enum EventType {
-  EVENT_EMPTY = 900,
-  EVENT_LAUNCH_TASKS = 901,
-  EVENT_LAUNCH_MASSIVE_TASKS = 902,
-  EVENT_LAUNCH_DEPENDENT_TASKS = 903,
-  EVENT_END_OF_TASK_GRAPH = 910,
-  EVENT_TERMINATION = 911,
-  EVENT_INVALID = 999,
-};
-
-struct TensorDesc {
-  int num_dims;
-  void *base_ptr;
-  int data_type;
-  int dim[MAX_TENSOR_DIMS];
-  int stride[MAX_TENSOR_DIMS];
-};
-
-struct EventDesc {
-  EventDesc(void)
-      : event_type(EVENT_INVALID), num_triggers(0),
-        first_task_id(TASK_INVALID_ID), last_task_id(TASK_INVALID_ID) {}
-  EventDesc(EventType type, int nt, TaskId f, TaskId l)
-      : event_type(type), num_triggers(nt), first_task_id(f), last_task_id(l) {}
-  EventType event_type;
-  int num_triggers;
-  TaskId first_task_id, last_task_id;
-};
-
-struct TaskDesc {
-  TaskDesc(TaskType t)
-      : task_type(t), num_inputs(0), num_outputs(0),
-        trigger_event(EVENT_INVALID_ID), dependent_event(EVENT_INVALID_ID) {}
-  TaskDesc() {}
-  TaskType task_type;
-  int num_inputs, num_outputs;
-  EventId trigger_event;
-  EventId dependent_event;
-  TensorDesc inputs[MAX_INPUTS_PER_TASK];
-  TensorDesc outputs[MAX_OUTPUTS_PER_TASK];
-};
-
-struct RuntimeConfig {
-  int num_workers, num_local_schedulers, num_remote_schedulers, num_graphs;
-  int num_gpus, my_gpu_id;
-  unsigned long long int per_worker_queue_len, per_sched_queue_len;
-  unsigned long long int *worker_queue_last_ready_task_id;
-  unsigned long long int *sched_queue_last_ready_event_id;
-  unsigned long long int *sched_queue_next_free_event_id;
-  EventCounter *all_event_counters;
-  int *all_event_num_triggers;
-  TaskDesc *all_tasks;
-  EventDesc *all_events;
-  TaskId **worker_queues;
-  EventId **sched_queues;
-  TaskId *first_tasks;
-  int *step; // Metadata for LLM serving
-  void *profiler_buffer;
-  bool verbose;
-  bool profiling;
-};
->>>>>>> 9bf9b7a6
 
 __device__ __forceinline__ bool is_termination_event(size_t event_loc,
                                                      EventDesc e) {
