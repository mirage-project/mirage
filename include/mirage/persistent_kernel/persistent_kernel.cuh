--- conflicted
+++ resolved
@@ -389,13 +389,8 @@
             TB_SLEEP_US(10);
             break;
           }
-<<<<<<< HEAD
           case TASK_LINEAR_WITH_RESIDUAL: {
-            kernel::linear_kernel<bfloat16, 1, 64, 4096>(
-=======
-          case TASK_MATMUL: {
             kernel::linear_kernel<bfloat16, 1, 64, 4096, 6144>(
->>>>>>> 0e443c6c
                 task_desc.inputs[0].base_ptr,
                 task_desc.inputs[1].base_ptr,
                 task_desc.outputs[0].base_ptr,
