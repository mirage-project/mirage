--- conflicted
+++ resolved
@@ -15,265 +15,6 @@
 
  #pragma once
 
-<<<<<<< HEAD
- #include "mirage/utils/json_utils.h"
- #include <cassert>
- #include <cstddef>
- #include <cstdint>
- #include <string>
- #include <unordered_map>
- 
- namespace mirage {
- namespace type {
- 
- typedef uint16_t FPType;
- typedef int64_t GuidType;
- 
- // only to be used in create_op in search.cc
- inline std::unordered_map<std::string, float> CLAMP_MIN_MAX;
- 
- enum DataType {
-   // 1-bit types
-   // range: 900-909
-   // 2-bit types
-   // range: 910-919
-   // 4-bit types
-   // range: 920-929
-   DT_INT4 = 920,
-   // 8-bit types
-   // range(float types): 930-934
-   // range(int types): 935-939
-   DT_FLOAT8 = 930,
-   DT_INT8 = 935,
-   // 16-bit types
-   // range(float types): 940-944
-   // range(int types): 945-949
-   DT_BFLOAT16 = 940,
-   DT_FLOAT16 = 941,
-   DT_UINT16 = 945,
-   // 32-bit types
-   // range(float type): 950-954
-   // range(int type): 955-959
-   DT_FLOAT32 = 950,
-   // 64-bit types
-   // range(float types): 960-964
-   DT_DOUBLE = 960,
-   DT_UNKNOWN = 999,
- };
- 
- size_t get_datatype_size(DataType type);
- std::string get_datatype_str(DataType dtype);
- 
- enum KNOperatorType {
-   KN_UNKOWN = 1000,
-   KN_INPUT_OP = 1001,
-   KN_OUTPUT_OP = 1002,
-   KN_MATMUL_OP = 1003,
-   // ElementUnary
-   KN_EXP_OP = 1100,
-   KN_SQUARE_OP = 1101,
-   KN_SQRT_OP = 1102,
-   KN_MUL_SCALAR_OP = 1103,
-   KN_SILU_OP = 1104,
-   KN_SIGMOID_OP = 1105,
-   KN_GELU_OP = 1106,
-   // non-lax elementunary ops
-   KN_RELU_OP = 1150,
-   KN_CLAMP_OP = 1151,
-   KN_LOG_OP = 1160,
-   // ElementBinary
-   KN_ADD_OP = 1200,
-   KN_MUL_OP = 1201,
-   KN_DIV_OP = 1202,
-   // Reduction & Normalization
-   KN_REDUCTION_0_OP = 1300,
-   KN_REDUCTION_1_OP = 1301,
-   KN_REDUCTION_2_OP = 1302,
-   KN_RMS_NORM_OP = 1350,
-   // Concat & Split
-   KN_CONCAT_FIRST_OP_ID = 1400,
-   KN_CONCAT_0_OP = 1400,
-   KN_CONCAT_1_OP = 1401,
-   KN_CONCAT_2_OP = 1402,
-   KN_CONCAT_LAST_OP_ID = 1409,
-   KN_SPLIT_FIRST_OP_ID = 1420,
-   KN_SPLIT_0_OP = 1420,
-   KN_SPLIT_1_OP = 1421,
-   KN_SPLIT_2_OP = 1422,
-   KN_CHUNK_0_OP = 1423,
-   KN_CHUNK_1_OP = 1424,
-   KN_CHUNK_2_OP = 1425,
-   KN_SPLIT_LAST_OP_ID = 1429,
-   // Communication
-   KN_ALLREDUCE_OP = 1900,
-   KN_CUSTOMIZED_OP = 1999,
- };
- 
- NLOHMANN_JSON_SERIALIZE_ENUM(KNOperatorType,
-                              {
-                                  {KN_UNKOWN, "kn_unkown"},
-                                  {KN_INPUT_OP, "kn_input_op"},
-                                  {KN_OUTPUT_OP, "kn_output_op"},
-                                  {KN_MATMUL_OP, "kn_matmul_op"},
-                                  {KN_EXP_OP, "kn_exp_op"},
-                                  {KN_SQUARE_OP, "kn_square_op"},
-                                  {KN_SQRT_OP, "kn_sqrt_op"},
-                                  {KN_MUL_SCALAR_OP, "kn_mul_scalar_op"},
-                                  {KN_SILU_OP, "kn_silu_op"},
-                                  {KN_SIGMOID_OP, "kn_sigmoid_op"},
-                                  {KN_GELU_OP, "kn_gelu_op"},
-                                  {KN_RELU_OP, "kn_relu_op"},
-                                  {KN_CLAMP_OP, "kn_clamp_op"},
-                                  {KN_LOG_OP, "kn_log_op"},
-                                  {KN_ADD_OP, "kn_add_op"},
-                                  {KN_MUL_OP, "kn_mul_op"},
-                                  {KN_DIV_OP, "kn_div_op"},
-                                  {KN_REDUCTION_0_OP, "kn_reduction_0_op"},
-                                  {KN_REDUCTION_1_OP, "kn_reduction_1_op"},
-                                  {KN_REDUCTION_2_OP, "kn_reduction_2_op"},
-                                  {KN_RMS_NORM_OP, "kn_rms_norm_op"},
-                                  {KN_CONCAT_FIRST_OP_ID, "kn_concat_first_op_id"},
-                                  {KN_CONCAT_0_OP, "kn_concat_0_op"},
-                                  {KN_CONCAT_1_OP, "kn_concat_1_op"},
-                                  {KN_CONCAT_2_OP, "kn_concat_2_op"},
-                                  {KN_CONCAT_LAST_OP_ID, "kn_concat_last_op_id"},
-                                  {KN_SPLIT_FIRST_OP_ID, "kn_split_first_op_id"},
-                                  {KN_SPLIT_0_OP, "kn_split_0_op"},
-                                  {KN_SPLIT_1_OP, "kn_split_1_op"},
-                                  {KN_SPLIT_2_OP, "kn_split_2_op"},
-                                  {KN_CHUNK_0_OP, "kn_chunk_0_op"},
-                                  {KN_CHUNK_1_OP, "kn_chunk_1_op"},
-                                  {KN_CHUNK_2_OP, "kn_chunk_2_op"},
-                                  {KN_SPLIT_LAST_OP_ID, "kn_split_last_op_id"},
-                                  {KN_ALLREDUCE_OP, "kn_allreduce_op"},
-                                  {KN_CUSTOMIZED_OP, "kn_customized_op"},
-                              })
- 
- enum TBOperatorType {
-   TB_UNKOWN = 2000,
-   TB_INPUT_OP = 2001,
-   TB_OUTPUT_OP = 2002,
-   TB_MATMUL_OP = 2003,
-   // ElementUnary
-   TB_EXP_OP = 2100,
-   TB_SQUARE_OP = 2101,
-   TB_SQRT_OP = 2102,
-   TB_MUL_SCALAR_OP = 2103,
-   TB_SILU_OP = 2104,
-   TB_SIGMOID_OP = 2105,
-   TB_GELU_OP = 2106,
-   // non-lax elementunary ops
-   TB_RELU_OP = 2150,
-   TB_CLAMP_OP = 2151,
-   TB_LOG_OP = 2160,
-   // ElementBinary
-   TB_ADD_OP = 2200,
-   TB_MUL_OP = 2201,
-   TB_DIV_OP = 2202,
-   // Reduction and Normalization
-   TB_REDUCTION_FIRST_OP_ID = 2300,
-   TB_REDUCTION_0_OP = 2301,
-   TB_REDUCTION_1_OP = 2302,
-   TB_REDUCTION_2_OP = 2303,
-   TB_REDUCTION_0_TO_DIMX_OP = 2304,
-   TB_REDUCTION_1_TO_DIMX_OP = 2305,
-   TB_REDUCTION_2_TO_DIMX_OP = 2306,
-   TB_REDUCTION_LAST_OP_ID = 2349,
-   TB_RMS_NORM_OP = 2350,
-   // Concat & Split
-   TB_CONCAT_FIRST_OP_ID = 2400,
-   TB_CONCAT_0_OP = 2400,
-   TB_CONCAT_1_OP = 2401,
-   TB_CONCAT_2_OP = 2402,
-   TB_CONCAT_LAST_OP_ID = 2409,
-   TB_CONCAT_THEN_MATMUL_OP = 2411,
-   TB_SPLIT_FIRST_OP_ID = 2420,
-   TB_SPLIT_0_OP = 2420,
-   TB_SPLIT_1_OP = 2421,
-   TB_SPLIT_2_OP = 2422,
-   TB_SPLIT_LAST_OP_ID = 2429,
-   // Forloop Accum
-   // LD indicates last dimension
-   TB_FORLOOP_ACCUM_FIRST_OP = 2500,
-   TB_FORLOOP_ACCUM_NO_RED_OP = 2500,
-   TB_FORLOOP_ACCUM_RED_LD_SUM_OP = 2501,
-   TB_FORLOOP_ACCUM_RED_LD_MEAN_OP = 2502,
-   TB_FORLOOP_ACCUM_RED_LD_RMS_OP = 2503,
-   TB_FORLOOP_ACCUM_REDTOX_LD_SUM_OP = 2504,
-   TB_FORLOOP_ACCUM_LAST_OP = 2599,
-   TB_CUSTOMIZED_OP = 2999
- };
- 
- NLOHMANN_JSON_SERIALIZE_ENUM(
-     TBOperatorType,
-     {
-         {TB_UNKOWN, "tb_unkown"},
-         {TB_INPUT_OP, "tb_input_op"},
-         {TB_OUTPUT_OP, "tb_output_op"},
-         {TB_MATMUL_OP, "tb_matmul_op"},
-         {TB_EXP_OP, "tb_exp_op"},
-         {TB_SQUARE_OP, "tb_square_op"},
-         {TB_SQRT_OP, "tb_sqrt_op"},
-         {TB_MUL_SCALAR_OP, "tb_mul_scalar_op"},
-         {TB_SILU_OP, "tb_silu_op"},
-         {TB_SIGMOID_OP, "tb_sigmoid_op"},
-         {TB_GELU_OP, "tb_gelu_op"},
-         {TB_RELU_OP, "tb_relu_op"},
-         {TB_CLAMP_OP, "tb_clamp_op"},
-         {TB_LOG_OP, "tb_log_op"},
-         {TB_ADD_OP, "tb_add_op"},
-         {TB_MUL_OP, "tb_mul_op"},
-         {TB_DIV_OP, "tb_div_op"},
-         {TB_REDUCTION_FIRST_OP_ID, "tb_reduction_first_op_id"},
-         {TB_REDUCTION_0_OP, "tb_reduction_0_op"},
-         {TB_REDUCTION_1_OP, "tb_reduction_1_op"},
-         {TB_REDUCTION_2_OP, "tb_reduction_2_op"},
-         {TB_REDUCTION_0_TO_DIMX_OP, "tb_reduction_0_to_dimx_op"},
-         {TB_REDUCTION_1_TO_DIMX_OP, "tb_reduction_1_to_dimx_op"},
-         {TB_REDUCTION_2_TO_DIMX_OP, "tb_reduction_2_to_dimx_op"},
-         {TB_REDUCTION_LAST_OP_ID, "tb_reduction_last_op_id"},
-         {TB_RMS_NORM_OP, "tb_rms_norm_op"},
-         {TB_CONCAT_FIRST_OP_ID, "tb_concat_first_op_id"},
-         {TB_CONCAT_0_OP, "tb_concat_0_op"},
-         {TB_CONCAT_1_OP, "tb_concat_1_op"},
-         {TB_CONCAT_2_OP, "tb_concat_2_op"},
-         {TB_CONCAT_LAST_OP_ID, "tb_concat_last_op_id"},
-         {TB_CONCAT_THEN_MATMUL_OP, "tb_concat_then_matmul_op"},
-         {TB_SPLIT_FIRST_OP_ID, "tb_split_first_op_id"},
-         {TB_SPLIT_0_OP, "tb_split_0_op"},
-         {TB_SPLIT_1_OP, "tb_split_1_op"},
-         {TB_SPLIT_2_OP, "tb_split_2_op"},
-         {TB_SPLIT_LAST_OP_ID, "tb_split_last_op_id"},
-         {TB_FORLOOP_ACCUM_NO_RED_OP, "tb_forloop_accum_nored_op"},
-         {TB_FORLOOP_ACCUM_RED_LD_SUM_OP, "tb_forloop_accum_red_ld_sum_op"},
-         {TB_FORLOOP_ACCUM_RED_LD_MEAN_OP, "tb_forloop_accum_red_ld_mean_op"},
-         {TB_FORLOOP_ACCUM_RED_LD_RMS_OP, "tb_forloop_accum_red_ld_rms_op"},
-         {TB_FORLOOP_ACCUM_REDTOX_LD_SUM_OP, "tb_forloop_accum_redtox_ld_sum_op"},
-         {TB_FORLOOP_ACCUM_LAST_OP, "tb_forloop_accum_last_op"},
-         {TB_CUSTOMIZED_OP, "tb_customized_op"},
-     })
- 
- bool is_threadblock_element_unary(TBOperatorType op_type);
- 
- enum ActivationType {
-   ACT_UNKOWN = 3000,
-   ACT_EXP = 3001,
-   ACT_RELU = 3002,
-   ACT_GELU = 3003,
-   ACT_SILU = 3004,
-   ACT_NONE = 3099,
- };
- 
- enum TBEpilogueType {
-   TB_EPILOGUE_NONE = 3100,
-   TB_EPILOGUE_ALLREDUCE = 3101,
-   TB_EPILOGUE_ALLTOALL = 3102,
-   TB_EPILOGUE_INVALID = 3199,
- };
- 
- } // namespace type
- } // namespace mirage
-=======
 #include "mirage/utils/json_utils.h"
 #include <cassert>
 #include <cstddef>
@@ -536,5 +277,4 @@
 };
 
 } // namespace type
-} // namespace mirage
->>>>>>> a9d17501
+} // namespace mirage