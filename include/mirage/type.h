/* Copyright 2023-2024 CMU
 *
 * Licensed under the Apache License, Version 2.0 (the "License");
 * you may not use this file except in compliance with the License.
 * You may obtain a copy of the License at
 *
 *     http://www.apache.org/licenses/LICENSE-2.0
 *
 * Unless required by applicable law or agreed to in writing, software
 * distributed under the License is distributed on an "AS IS" BASIS,
 * WITHOUT WARRANTIES OR CONDITIONS OF ANY KIND, either express or implied.
 * See the License for the specific language governing permissions and
 * limitations under the License.
 */

#pragma once

#include "mirage/utils/json_utils.h"
#include <cassert>
#include <cstddef>
#include <cstdint>
#include <string>
#include <unordered_map>

namespace mirage {
namespace type {

typedef uint16_t FPType;
typedef int64_t GuidType;

// only to be used in create_op in search.cc
inline std::unordered_map<std::string, float> CLAMP_MIN_MAX;

enum DataType {
  // 1-bit types
  // range: 900-909
  // 2-bit types
  // range: 910-919
  // 4-bit types
  // range: 920-929
  DT_INT4 = 920,
  // 8-bit types
  // range(float types): 930-934
  // range(int types): 935-939
  DT_FLOAT8 = 930,
  DT_INT8 = 935,
  // 16-bit types
  // range(float types): 940-944
  // range(int types): 945-949
  DT_BFLOAT16 = 940,
  DT_FLOAT16 = 941,
  DT_UINT16 = 945,
  // 32-bit types
  // range(float type): 950-954
  // range(int type): 955-959
  DT_FLOAT32 = 950,
  // 64-bit types
  // range(float types): 960-964
  DT_DOUBLE = 960,
  DT_UNKNOWN = 999,
};

size_t get_datatype_size(DataType type);
std::string get_datatype_str(DataType dtype);

enum KNOperatorType {
  KN_UNKOWN = 1000,
  KN_INPUT_OP = 1001,
  KN_OUTPUT_OP = 1002,
  KN_MATMUL_OP = 1003,
  // ElementUnary
  KN_EXP_OP = 1100,
  KN_SQUARE_OP = 1101,
  KN_SQRT_OP = 1102,
  KN_MUL_SCALAR_OP = 1103,
  KN_SILU_OP = 1104,
  KN_SIGMOID_OP = 1105,
  KN_GELU_OP = 1106,
  // non-lax elementunary ops
  KN_RELU_OP = 1150,
  KN_CLAMP_OP = 1151,
  KN_LOG_OP = 1160,
  // ElementBinary
  KN_ADD_OP = 1200,
  KN_MUL_OP = 1201,
  KN_DIV_OP = 1202,
  KN_POW_OP = 1203,
  // Reduction & Normalization
  KN_REDUCTION_0_OP = 1300,
  KN_REDUCTION_1_OP = 1301,
  KN_REDUCTION_2_OP = 1302,
  KN_RMS_NORM_OP = 1350,
  // Concat & Split
  KN_CONCAT_FIRST_OP_ID = 1400,
  KN_CONCAT_0_OP = 1400,
  KN_CONCAT_1_OP = 1401,
  KN_CONCAT_2_OP = 1402,
  KN_CONCAT_LAST_OP_ID = 1409,
  KN_SPLIT_FIRST_OP_ID = 1420,
  KN_SPLIT_0_OP = 1420,
  KN_SPLIT_1_OP = 1421,
  KN_SPLIT_2_OP = 1422,
  KN_CHUNK_0_OP = 1423,
  KN_CHUNK_1_OP = 1424,
  KN_CHUNK_2_OP = 1425,
  KN_SPLIT_LAST_OP_ID = 1429,
  // Communication
  KN_ALLREDUCE_OP = 1900,
  KN_CUSTOMIZED_OP = 1999,
};

NLOHMANN_JSON_SERIALIZE_ENUM(KNOperatorType,
                             {
                                 {KN_UNKOWN, "kn_unkown"},
                                 {KN_INPUT_OP, "kn_input_op"},
                                 {KN_OUTPUT_OP, "kn_output_op"},
                                 {KN_MATMUL_OP, "kn_matmul_op"},
                                 {KN_EXP_OP, "kn_exp_op"},
                                 {KN_SQUARE_OP, "kn_square_op"},
                                 {KN_SQRT_OP, "kn_sqrt_op"},
                                 {KN_MUL_SCALAR_OP, "kn_mul_scalar_op"},
                                 {KN_SILU_OP, "kn_silu_op"},
                                 {KN_SIGMOID_OP, "kn_sigmoid_op"},
                                 {KN_GELU_OP, "kn_gelu_op"},
                                 {KN_RELU_OP, "kn_relu_op"},
                                 {KN_CLAMP_OP, "kn_clamp_op"},
                                 {KN_LOG_OP, "kn_log_op"},
                                 {KN_ADD_OP, "kn_add_op"},
                                 {KN_MUL_OP, "kn_mul_op"},
                                 {KN_DIV_OP, "kn_div_op"},
                                 {KN_POW_OP, "kn_pow_op"},
                                 {KN_REDUCTION_0_OP, "kn_reduction_0_op"},
                                 {KN_REDUCTION_1_OP, "kn_reduction_1_op"},
                                 {KN_REDUCTION_2_OP, "kn_reduction_2_op"},
                                 {KN_RMS_NORM_OP, "kn_rms_norm_op"},
                                 {KN_CONCAT_FIRST_OP_ID,
                                  "kn_concat_first_op_id"},
                                 {KN_CONCAT_0_OP, "kn_concat_0_op"},
                                 {KN_CONCAT_1_OP, "kn_concat_1_op"},
                                 {KN_CONCAT_2_OP, "kn_concat_2_op"},
                                 {KN_CONCAT_LAST_OP_ID, "kn_concat_last_op_id"},
                                 {KN_SPLIT_FIRST_OP_ID, "kn_split_first_op_id"},
                                 {KN_SPLIT_0_OP, "kn_split_0_op"},
                                 {KN_SPLIT_1_OP, "kn_split_1_op"},
                                 {KN_SPLIT_2_OP, "kn_split_2_op"},
                                 {KN_CHUNK_0_OP, "kn_chunk_0_op"},
                                 {KN_CHUNK_1_OP, "kn_chunk_1_op"},
                                 {KN_CHUNK_2_OP, "kn_chunk_2_op"},
                                 {KN_SPLIT_LAST_OP_ID, "kn_split_last_op_id"},
                                 {KN_ALLREDUCE_OP, "kn_allreduce_op"},
                                 {KN_CUSTOMIZED_OP, "kn_customized_op"},
                             })

enum TBOperatorType {
  TB_UNKOWN = 2000,
  TB_INPUT_OP = 2001,
  TB_OUTPUT_OP = 2002,
  TB_MATMUL_OP = 2003,
  // ElementUnary
  TB_EXP_OP = 2100,
  TB_SQUARE_OP = 2101,
  TB_SQRT_OP = 2102,
  TB_MUL_SCALAR_OP = 2103,
  TB_SILU_OP = 2104,
  TB_SIGMOID_OP = 2105,
  TB_GELU_OP = 2106,
  // non-lax elementunary ops
  TB_RELU_OP = 2150,
  TB_CLAMP_OP = 2151,
  TB_LOG_OP = 2160,
  // ElementBinary
  TB_ADD_OP = 2200,
  TB_MUL_OP = 2201,
  TB_DIV_OP = 2202,
<<<<<<< HEAD
  TB_SUB_OP = 2203,
=======
  TB_POW_OP = 2203,
>>>>>>> 10076fd3
  // Reduction and Normalization
  TB_REDUCTION_FIRST_OP_ID = 2300,
  TB_REDUCTION_0_OP = 2301,
  TB_REDUCTION_1_OP = 2302,
  TB_REDUCTION_2_OP = 2303,
  TB_REDUCTION_0_TO_DIMX_OP = 2304,
  TB_REDUCTION_1_TO_DIMX_OP = 2305,
  TB_REDUCTION_2_TO_DIMX_OP = 2306,
  TB_REDUCTION_0_MAX_OP = 2307,
  TB_REDUCTION_1_MAX_OP = 2308,
  TB_REDUCTION_2_MAX_OP = 2309,
  TB_REDUCTION_LAST_OP_ID = 2349,
  TB_RMS_NORM_OP = 2350,
  // Concat & Split
  TB_CONCAT_FIRST_OP_ID = 2400,
  TB_CONCAT_0_OP = 2400,
  TB_CONCAT_1_OP = 2401,
  TB_CONCAT_2_OP = 2402,
  TB_CONCAT_LAST_OP_ID = 2409,
  TB_CONCAT_THEN_MATMUL_OP = 2411,
  TB_SPLIT_FIRST_OP_ID = 2420,
  TB_SPLIT_0_OP = 2420,
  TB_SPLIT_1_OP = 2421,
  TB_SPLIT_2_OP = 2422,
  TB_SPLIT_LAST_OP_ID = 2429,
  // Forloop Accum
  // LD indicates last dimension
  TB_FORLOOP_ACCUM_FIRST_OP = 2500,
  TB_FORLOOP_ACCUM_NO_RED_OP = 2500,
  TB_FORLOOP_ACCUM_RED_LD_SUM_OP = 2501,
  TB_FORLOOP_ACCUM_RED_LD_MEAN_OP = 2502,
  TB_FORLOOP_ACCUM_RED_LD_RMS_OP = 2503,
  TB_FORLOOP_ACCUM_REDTOX_LD_SUM_OP = 2504,
  TB_FORLOOP_ACCUM_NO_RED_RESCALE_OP = 2505,
  TB_FORLOOP_ACCUM_RED_LD_SUM_RESCALE_OP = 2506,
  TB_FORLOOP_ACCUM_LAST_OP = 2599,
  TB_CUSTOMIZED_OP = 2999
};

NLOHMANN_JSON_SERIALIZE_ENUM(
    TBOperatorType,
    {
        {TB_UNKOWN, "tb_unkown"},
        {TB_INPUT_OP, "tb_input_op"},
        {TB_OUTPUT_OP, "tb_output_op"},
        {TB_MATMUL_OP, "tb_matmul_op"},
        {TB_EXP_OP, "tb_exp_op"},
        {TB_SQUARE_OP, "tb_square_op"},
        {TB_SQRT_OP, "tb_sqrt_op"},
        {TB_MUL_SCALAR_OP, "tb_mul_scalar_op"},
        {TB_SILU_OP, "tb_silu_op"},
        {TB_SIGMOID_OP, "tb_sigmoid_op"},
        {TB_GELU_OP, "tb_gelu_op"},
        {TB_RELU_OP, "tb_relu_op"},
        {TB_CLAMP_OP, "tb_clamp_op"},
        {TB_LOG_OP, "tb_log_op"},
        {TB_ADD_OP, "tb_add_op"},
        {TB_SUB_OP, "tb_sub_op"},
        {TB_MUL_OP, "tb_mul_op"},
        {TB_DIV_OP, "tb_div_op"},
        {TB_POW_OP, "tb_pow_op"},
        {TB_REDUCTION_FIRST_OP_ID, "tb_reduction_first_op_id"},
        {TB_REDUCTION_0_OP, "tb_reduction_0_op"},
        {TB_REDUCTION_1_OP, "tb_reduction_1_op"},
        {TB_REDUCTION_2_OP, "tb_reduction_2_op"},
        {TB_REDUCTION_0_TO_DIMX_OP, "tb_reduction_0_to_dimx_op"},
        {TB_REDUCTION_1_TO_DIMX_OP, "tb_reduction_1_to_dimx_op"},
        {TB_REDUCTION_2_TO_DIMX_OP, "tb_reduction_2_to_dimx_op"},
        {TB_REDUCTION_0_MAX_OP, "tb_reduction_0_max_op"},
        {TB_REDUCTION_1_MAX_OP, "tb_reduction_1_max_op"},
        {TB_REDUCTION_2_MAX_OP, "tb_reduction_2_max_op"},
        {TB_REDUCTION_LAST_OP_ID, "tb_reduction_last_op_id"},
        {TB_RMS_NORM_OP, "tb_rms_norm_op"},
        {TB_CONCAT_FIRST_OP_ID, "tb_concat_first_op_id"},
        {TB_CONCAT_0_OP, "tb_concat_0_op"},
        {TB_CONCAT_1_OP, "tb_concat_1_op"},
        {TB_CONCAT_2_OP, "tb_concat_2_op"},
        {TB_CONCAT_LAST_OP_ID, "tb_concat_last_op_id"},
        {TB_CONCAT_THEN_MATMUL_OP, "tb_concat_then_matmul_op"},
        {TB_SPLIT_FIRST_OP_ID, "tb_split_first_op_id"},
        {TB_SPLIT_0_OP, "tb_split_0_op"},
        {TB_SPLIT_1_OP, "tb_split_1_op"},
        {TB_SPLIT_2_OP, "tb_split_2_op"},
        {TB_SPLIT_LAST_OP_ID, "tb_split_last_op_id"},
        {TB_FORLOOP_ACCUM_NO_RED_OP, "tb_forloop_accum_nored_op"},
        {TB_FORLOOP_ACCUM_RED_LD_SUM_OP, "tb_forloop_accum_red_ld_sum_op"},
        {TB_FORLOOP_ACCUM_RED_LD_MEAN_OP, "tb_forloop_accum_red_ld_mean_op"},
        {TB_FORLOOP_ACCUM_RED_LD_RMS_OP, "tb_forloop_accum_red_ld_rms_op"},
        {TB_FORLOOP_ACCUM_REDTOX_LD_SUM_OP,
         "tb_forloop_accum_redtox_ld_sum_op"},
        {TB_FORLOOP_ACCUM_NO_RED_RESCALE_OP,
         "tb_forloop_accum_nored_rescale_op"},
        {TB_FORLOOP_ACCUM_RED_LD_SUM_RESCALE_OP,
         "tb_forloop_accum_red_ld_sum_rescale_op"},
        {TB_FORLOOP_ACCUM_LAST_OP, "tb_forloop_accum_last_op"},
        {TB_CUSTOMIZED_OP, "tb_customized_op"},
    })

bool is_threadblock_element_unary(TBOperatorType op_type);

enum ActivationType {
  ACT_UNKOWN = 3000,
  ACT_EXP = 3001,
  ACT_RELU = 3002,
  ACT_GELU = 3003,
  ACT_SILU = 3004,
  ACT_NONE = 3099,
};

enum TBEpilogueType {
  TB_EPILOGUE_NONE = 3100,
  TB_EPILOGUE_ALLREDUCE = 3101,
  TB_EPILOGUE_ALLTOALL = 3102,
  TB_EPILOGUE_INVALID = 3199,
};

} // namespace type
} // namespace mirage<|MERGE_RESOLUTION|>--- conflicted
+++ resolved
@@ -172,11 +172,8 @@
   TB_ADD_OP = 2200,
   TB_MUL_OP = 2201,
   TB_DIV_OP = 2202,
-<<<<<<< HEAD
   TB_SUB_OP = 2203,
-=======
-  TB_POW_OP = 2203,
->>>>>>> 10076fd3
+  TB_POW_OP = 2204,
   // Reduction and Normalization
   TB_REDUCTION_FIRST_OP_ID = 2300,
   TB_REDUCTION_0_OP = 2301,
