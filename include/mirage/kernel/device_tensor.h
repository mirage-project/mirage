--- conflicted
+++ resolved
@@ -28,7 +28,6 @@
 #define MAX_TENSOR_DIMS 4
 
 class KNOperator;
-class DeviceMemoryOffsetManager;
 
 struct alignas(16) DTensor {
   DTensor(void);
@@ -60,9 +59,6 @@
     return true;
   }
   inline bool operator!=(DTensor const &b) const {
-<<<<<<< HEAD
-    return !(*this == b);
-=======
     if (data_type != b.data_type) {
       return true;
     }
@@ -88,7 +84,6 @@
     }
     assert(data_offset == b.data_offset);
     return false;
->>>>>>> 2a5e48b0
   }
 
   inline size_t num_elements() const {
@@ -125,8 +120,6 @@
   //  DTensor fields
   KNOperator *owner_op;
   int owner_ts_idx;
-  off_t data_offset;
-  off_t fp_offset;
   // pointer to data
   // void *data_ptr;
   // offset in device memory
@@ -135,8 +128,6 @@
   // mirage::type::FPType *fp_ptr;
   // offset in device memory
   int64_t fp_offset;
-
-  DeviceMemoryOffsetManager *dmm;
 
   static int next_guid;
 };
