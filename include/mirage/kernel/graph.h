--- conflicted
+++ resolved
@@ -62,19 +62,14 @@
   // elementunary operator
   DTensor exp(DTensor const &input);
   DTensor *exp(DTensor const *input);
-<<<<<<< HEAD
-=======
-  DTensor silu(DTensor const &input);
-  DTensor *silu(DTensor const *input);
-  DTensor gelu(DTensor const &input);
-  DTensor *gelu(DTensor const *input);
->>>>>>> 546551d8
   DTensor square(DTensor const &input);
   DTensor *square(DTensor const *input);
   DTensor sqrt(DTensor const &input);
   DTensor *sqrt(DTensor const *input);
   DTensor silu(DTensor const &input);
   DTensor *silu(DTensor const *input);
+  DTensor gelu(DTensor const &input);
+  DTensor *gelu(DTensor const *input);
   DTensor relu(DTensor const &input);
   DTensor *relu(DTensor const *input);
   DTensor
