/* Copyright 2023-2024 CMU
 *
 * Licensed under the Apache License, Version 2.0 (the "License");
 * you may not use this file except in compliance with the License.
 * You may obtain a copy of the License at
 *
 *     http://www.apache.org/licenses/LICENSE-2.0
 *
 * Unless required by applicable law or agreed to in writing, software
 * distributed under the License is distributed on an "AS IS" BASIS,
 * WITHOUT WARRANTIES OR CONDITIONS OF ANY KIND, either express or implied.
 * See the License for the specific language governing permissions and
 * limitations under the License.
 */

#pragma once

#include "mirage/kernel/customized.h"
#include "mirage/kernel/device_tensor.h"
#include "mirage/kernel/operator.h"
#include "mirage/threadblock/graph.h"
#include <vector>

namespace mirage {
namespace kernel {

class Graph {
private:
  struct pair_hash {
    size_t operator()(std::pair<int, int> const &p) const;
  };

public:
  Graph(dim3 gpu_dim = {1, 1, 1});
  ~Graph();
  Graph(Graph const &) = delete;
  Graph &operator=(Graph const &) = delete;
  // input operator
  DTensor new_input(std::vector<int> const &dims,
                    std::vector<size_t> const &strides,
                    mirage::type::DataType data_type,
                    mirage::layout::DmemLayout layout);
  DTensor *new_input_ptr(std::vector<int> const &dims,
                         std::vector<size_t> const &strides,
                         mirage::type::DataType data_type,
                         mirage::layout::DmemLayout layout);
  KNOperator *create_input_op(std::vector<int> const &dims,
                              std::vector<size_t> const &strides,
                              mirage::type::DataType data_type,
                              mirage::layout::DmemLayout layout);
  // output operator
  void mark_output(DTensor const &A);
  void mark_output(DTensor const *A);
  void mark_output(DTensor const &A, std::vector<size_t> const &strides);
  void mark_output(DTensor const *A, std::vector<size_t> const &strides);
  KNOperator *create_output_op(DTensor const &A,
                               std::vector<size_t> const &strides);
  // matmul operator
  DTensor matmul(DTensor const &A, DTensor const &B);
  DTensor *matmul(DTensor const *A, DTensor const *B);
  KNOperator *create_matmul_op(DTensor const &A, DTensor const &B);
  // elementunary operator
  DTensor exp(DTensor const &input);
  DTensor *exp(DTensor const *input);
  DTensor square(DTensor const &input);
  DTensor *square(DTensor const *input);
  DTensor sqrt(DTensor const &input);
  DTensor *sqrt(DTensor const *input);
  DTensor silu(DTensor const &input);
  DTensor *silu(DTensor const *input);
  DTensor gelu(DTensor const &input);
  DTensor *gelu(DTensor const *input);
  DTensor relu(DTensor const &input);
  DTensor *relu(DTensor const *input);
  DTensor
      clamp(DTensor const &input, float const &min_val, float const &max_val);
  DTensor *
      clamp(DTensor const *input, float const &min_val, float const &max_val);
  DTensor elementunary(DTensor const &input,
                       mirage::type::KNOperatorType _type);
  DTensor *elementunary(DTensor const *input,
                        mirage::type::KNOperatorType _type);

  KNOperator *create_elementunary_op(DTensor const &input,
                                     mirage::type::KNOperatorType _type);

  DTensor elementunary_clamp(DTensor const &input,
                             float const &min_val,
                             float const &max_val);
  DTensor *elementunary_clamp(DTensor const *input,
                              float const &min_val,
                              float const &max_val);

  KNOperator *create_elementunary_clamp_op(DTensor const &input,
                                           float const &min_val,
                                           float const &max_val);

  // elementunary operator
  DTensor add(DTensor const &input1, DTensor const &input2);
  DTensor mul(DTensor const &input1, DTensor const &input2);
  DTensor div(DTensor const &input1, DTensor const &input2);
  DTensor *add(DTensor const *input1, DTensor const *input2);
  DTensor *mul(DTensor const *input1, DTensor const *input2);
  DTensor *div(DTensor const *input1, DTensor const *input2);
  DTensor elementbinary(DTensor const &input1,
                        DTensor const &input2,
                        mirage::type::KNOperatorType _type);
  DTensor *elementbinary(DTensor const *input1,
                         DTensor const *input2,
                         mirage::type::KNOperatorType _type);
  KNOperator *create_elementbinary_op(DTensor const &input1,
                                      DTensor const &input2,
                                      mirage::type::KNOperatorType _type);
  // reduction operator
  DTensor reduction(DTensor const &input, int dim, int size = 1);
  DTensor *reduction(DTensor const *input, int dim, int size = 1);
  KNOperator *create_reduction_op(DTensor const &input, int dim, int factor);
  // normalization operator
  DTensor rms_norm(DTensor const &input,
                   std::vector<int> const &normalized_shape);
  DTensor *rms_norm(DTensor const *input,
                    std::vector<int> const &normalized_shape);
  KNOperator *create_rms_norm_op(DTensor const &input,
                                 std::vector<int> const &normalized_shape);
  DTensor rms_norm(DTensor const &input,
                   DTensor const &elementwise_afffine,
                   std::vector<int> const &normalized_shape);
  DTensor *rms_norm(DTensor const *input,
                    DTensor const *elementwise_affine,
                    std::vector<int> const &normalized_shape);
  KNOperator *create_rms_norm_op(DTensor const &input,
                                 DTensor const &elementwise_affine,
                                 std::vector<int> const &normalized_shape);
  // allreduce operator
  DTensor all_reduce(DTensor const &input, bool inplace = true);
  DTensor *all_reduce(DTensor const *input, bool inplace = true);
  KNOperator *create_all_reduce_op(DTensor const &input, bool inplace);
  // chunk operator
  std::vector<DTensor> chunk(DTensor const &input, int chunk_size, int dim);
  int chunk(DTensor const *input, int chunk_size, int dim);
  KNOperator *create_chunk_op(DTensor const &input, int chunk_size, int dim);
  // customized operator
  std::vector<DTensor> customized(std::vector<DTensor> const &inputs,
                                  mirage::threadblock::Graph const &_graph);
  int customized(std::vector<DTensor const *> inputs,
                 DTensor **outputs,
                 mirage::threadblock::Graph const *bgraph);
  KNOperator *create_customized_op(std::vector<DTensor> const &inputs,
                                   mirage::threadblock::Graph const &_graph);
  // helper functions
<<<<<<< HEAD
  int get_num_input_dtensors() const;
  int get_num_output_dtensors() const;
  int get_input_dtensors(DTensor **inputs) const;
  int get_input_dtensor_layout(DTensor const *input, int *strides) const;
=======
  int get_input_dtensors(DTensor **inputs);
  int get_input_dtensor_layout(DTensor const *input, int *strides, int *dims);
>>>>>>> 2e1d8f0a
  void generate_triton_program(char const *filepath);

  bool can_allocate(DTensor const &tensor,
                    bool allocate_fingerprint = true) const;
  bool can_allocate(size_t data_size_in_bytes, size_t fp_size_in_bytes) const;
  bool allocate(DTensor &tensor, bool allocate_fingerprint = true);
  void free(DTensor &tensor);

  // hash related functions
  size_t get_owner_independent_hash() const;

public:
  std::vector<mirage::kernel::KNOperator *> operators;
  dim3 gpu_dim;
  // memory allocator
  // device memory offset manager
  off_t dmem_data_offset, dmem_fp_offset;
  std::vector<std::pair<off_t, size_t>> allocated_data_tensors,
      allocated_fp_tensors;
  // std::unordered_map<std::pair<int, int>, DTensor, pair_hash> tensors;
  // std::unordered_map<std::pair<int, int>, std::pair<int, int>, pair_hash>
  // edges; std::vector<std::vector<SrcEdge>> edges;
  // mirage::kernel::OperatorFactory *operator_factory;

  using OpType = KNOperator;
  using TensorType = DTensor;
};

void to_json(json &j, Graph const &g);
void from_json(json const &j, Graph &g);

} // namespace kernel
} // namespace mirage<|MERGE_RESOLUTION|>--- conflicted
+++ resolved
@@ -148,15 +148,10 @@
   KNOperator *create_customized_op(std::vector<DTensor> const &inputs,
                                    mirage::threadblock::Graph const &_graph);
   // helper functions
-<<<<<<< HEAD
   int get_num_input_dtensors() const;
   int get_num_output_dtensors() const;
   int get_input_dtensors(DTensor **inputs) const;
-  int get_input_dtensor_layout(DTensor const *input, int *strides) const;
-=======
-  int get_input_dtensors(DTensor **inputs);
-  int get_input_dtensor_layout(DTensor const *input, int *strides, int *dims);
->>>>>>> 2e1d8f0a
+  int get_input_dtensor_shape_and_stride(DTensor const *input, int *strides, int *dims) const;
   void generate_triton_program(char const *filepath);
 
   bool can_allocate(DTensor const &tensor,
