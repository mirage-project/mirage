--- conflicted
+++ resolved
@@ -68,23 +68,14 @@
 };
 
 class Pow : public AbstractExpr {
-<<<<<<< HEAD
-  public:
-    Pow(std::shared_ptr<AbstractExpr> lhs, std::shared_ptr<AbstractExpr> rhs);
-    z3::expr to_z3(z3::context &c,
-                   std::unordered_set<std::string> &all_variables) const override;
-    std::string to_string() const override;
-    std::shared_ptr<AbstractExpr> lhs, rhs;
-  };
-=======
 public:
   Pow(std::shared_ptr<AbstractExpr> lhs, std::shared_ptr<AbstractExpr> rhs);
   z3::expr to_z3(z3::context &c,
                  std::unordered_set<std::string> &all_variables) const override;
   std::string to_string() const override;
+  std::string to_egg() const override;
   std::shared_ptr<AbstractExpr> lhs, rhs;
 };
->>>>>>> a9d17501
 
 class Exp : public AbstractExpr {
 public:
