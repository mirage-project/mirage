--- conflicted
+++ resolved
@@ -24,15 +24,11 @@
                   std::vector<int> frange_to_explore,
                   char const *filename,
                   bool verbose,
-<<<<<<< HEAD
                   char const *default_config,
                   bool is_formal_verified);
-=======
-                  char const *default_config);
-
+                  
 void cython_to_json(mirage::kernel::Graph const *input_graph,
                     char const *filename);
 mirage::kernel::Graph *cython_from_json(char const *filename);
->>>>>>> a9d17501
 } // namespace search_c
 } // namespace mirage