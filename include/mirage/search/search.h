--- conflicted
+++ resolved
@@ -62,14 +62,9 @@
   std::vector<std::pair<size_t, IKNRange>> init_ranges;
   std::vector<std::vector<IKNRange>> target_ranges;
 
-<<<<<<< HEAD
   // Verifier
   std::shared_ptr<Verifier> verifier;
 
-  void search_from(std::vector<SerializedSearchContext> const &contexts);
-
-=======
->>>>>>> 2a64dc59
   void generate_next_operator(
       SearchContext &c,
       std::function<bool(SearchContext const &)> const &verify,
