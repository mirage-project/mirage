--- conflicted
+++ resolved
@@ -11,11 +11,7 @@
 
 namespace tb {
 
-<<<<<<< HEAD
-enum class ElementBinaryOpType { ADD, SUB, MUL, DIV };
-=======
-enum class ElementBinaryOpType { ADD, MUL, DIV, POW };
->>>>>>> 10076fd3
+enum class ElementBinaryOpType { ADD, SUB, MUL, DIV, POW };
 
 template <typename T, ElementBinaryOpType OP>
 static __device__ __forceinline__ T perform_element_binary_op(T a, T b) {
