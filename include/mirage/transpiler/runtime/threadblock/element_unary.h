--- conflicted
+++ resolved
@@ -51,12 +51,9 @@
   static __device__ __forceinline__ void run(T *__restrict__ dst,
                                              T const *__restrict__ src,
                                              int thread_idx,
-<<<<<<< HEAD
                                              float scalar,
                                              const float *epilogue_scalars) {
-=======
-                                             float scalar) {
->>>>>>> 9fef5eff
+
     constexpr auto numel = Numel{}.value;
     auto dst_layout = DstLayout{};
     auto src_layout = SrcLayout{};
@@ -64,11 +61,7 @@
       int64_t dst_phy_pos = dst_layout(elem_idx);
       int64_t src_phy_pos = src_layout(elem_idx);
       T res = perform_element_unary_op<T, OP>(src[src_phy_pos], scalar);
-<<<<<<< HEAD
       Epilogue::run(res, dst, dst_phy_pos, epilogue_scalars);
-=======
-      Epilogue::run(res, dst, dst_phy_pos);
->>>>>>> 9fef5eff
     }
   }
 };
