--- conflicted
+++ resolved
@@ -33,12 +33,7 @@
   // and H100 is 90
   int target_cc;
 
-<<<<<<< HEAD
-  // Whether to enable profiling
-  bool profile_mode;
-=======
   bool profiling;
->>>>>>> a2b8b546
 
   // features for GPUs >= Grace Hopper
   int num_consumer_wgs;
