--- conflicted
+++ resolved
@@ -22,13 +22,9 @@
 
 class TBForloopAccumOp : public TBOperator {
 public:
-<<<<<<< HEAD
-  TBForloopAccumOp(Graph *_graph, STensor const &input);
-=======
   TBForloopAccumOp(Graph *_graph,
                    STensor const &input,
                    mirage::type::TBOperatorType type);
->>>>>>> ba11a578
   ~TBForloopAccumOp();
 
   operator json() const override;
