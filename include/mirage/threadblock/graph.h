--- conflicted
+++ resolved
@@ -34,12 +34,9 @@
 
 public:
   Graph();
-<<<<<<< HEAD
-  Graph(dim3 grid_dim, dim3 block_dim, int forloop_range, int reduction_dimx, dim3 gpu_dim=dim3(1, 1, 1), bool from_constructed=false);
-=======
   Graph(dim3 grid_dim, dim3 block_dim, int forloop_range, int reduction_dimx);
-  Graph(dim3 gpu_dim, dim3 grid_dim, dim3 block_dim, int forloop_range, int reduction_dimx);
->>>>>>> 738346f3
+  // For graph with communication prologue/epilogue 
+  Graph(dim3 grid_dim, dim3 block_dim, int forloop_range, int reduction_dimx, dim3 gpu_dim, bool from_constructed);
   ~Graph();
   Graph(Graph const &) = delete;
   Graph &operator=(Graph const &) = delete;
@@ -178,7 +175,6 @@
   int forloop_range;
   int reduction_dimx;
   std::vector<mirage::threadblock::TBOperator *> operators;
-  dim3 gpu_dim;
   bool from_constructed;
   // memory allocator
   off_t smem_offset;
