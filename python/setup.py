--- conflicted
+++ resolved
@@ -13,11 +13,8 @@
 # limitations under the License.
 #
 import os
-<<<<<<< HEAD
+from os import path
 from pathlib import Path
-=======
-from os import path
->>>>>>> b61175d1
 import sys
 import sysconfig
 from setuptools import find_packages, setup, Command
@@ -36,32 +33,35 @@
 
 
 def config_cython():
-<<<<<<< HEAD
-  sys_cflags = sysconfig.get_config_var("CFLAGS")
-  try:
-      from Cython.Build import cythonize
-      ret = []
-      path = "mirage/_cython"
-      for fn in os.listdir(path):
-          if not fn.endswith(".pyx"):
-              continue
-          ret.append(Extension(
-              "mirage.%s" % fn[:-4],
-              ["%s/%s" % (path, fn)],
-              include_dirs=["../include", "../deps/json/include", "../deps/cutlass/include", "/usr/local/cuda/include"],
-              libraries=["mirage_runtime", "cudadevrt", "cudart_static", "cudnn", "cublas", "cudart", "cuda", "z3"],
-              library_dirs=["../build", "../deps/z3/build", "/usr/local/cuda/lib64", "/usr/local/cuda/lib64/stubs"],
-              extra_compile_args=["-std=c++17"],
-              extra_link_args=["-fPIC"],
-              language="c++"))
-      return cythonize(ret, compiler_directives={"language_level" : 3})
-  except ImportError:
-      print("WARNING: cython is not installed!!!")
-      return []
-
-
-
-
+    sys_cflags = sysconfig.get_config_var("CFLAGS")
+    try:
+        from Cython.Build import cythonize
+        ret = []
+        cython_path = path.join(path.dirname(__file__), "mirage/_cython")
+        mirage_path = path.join(path.dirname(__file__), "..")
+        for fn in os.listdir(cython_path):
+            if not fn.endswith(".pyx"):
+                continue
+            ret.append(Extension(
+                "mirage.%s" % fn[:-4],
+                ["%s/%s" % (cython_path, fn)],
+                include_dirs=[path.join(mirage_path, "include"),
+                              path.join(mirage_path, "deps", "json", "include"),
+                              path.join(mirage_path, "deps", "cutlass", "include"),
+                              "/usr/local/cuda/include"],
+                libraries=["mirage_runtime", "cudadevrt", "cudart_static", "cudnn", "cublas", "cudart", "cuda", "z3"],
+                library_dirs=[path.join(mirage_path, "build"),
+                              path.join(mirage_path, "deps", "z3", "build"),
+                              "/usr/local/cuda/lib64",
+                              "/usr/local/cuda/lib64/stubs"],
+                extra_compile_args=["-std=c++17"],
+                extra_link_args=["-fPIC"],
+                language="c++"))
+        return cythonize(ret, compiler_directives={"language_level" : 3})
+    except ImportError:
+        print("WARNING: cython is not installed!!!")
+        return []
+    
 # install Z3 if not installed already  
 try:
   subprocess.check_output(['z3', '--version'])
@@ -122,38 +122,6 @@
   raise SystemExit(e.returncode)
 
 
-
-=======
-    sys_cflags = sysconfig.get_config_var("CFLAGS")
-    try:
-        from Cython.Build import cythonize
-        ret = []
-        cython_path = path.join(path.dirname(__file__), "mirage/_cython")
-        mirage_path = path.join(path.dirname(__file__), "..")
-        for fn in os.listdir(cython_path):
-            if not fn.endswith(".pyx"):
-                continue
-            ret.append(Extension(
-                "mirage.%s" % fn[:-4],
-                ["%s/%s" % (cython_path, fn)],
-                include_dirs=[path.join(mirage_path, "include"),
-                              path.join(mirage_path, "deps", "json", "include"),
-                              path.join(mirage_path, "deps", "cutlass", "include"),
-                              "/usr/local/cuda/include"],
-                libraries=["mirage_runtime", "cudadevrt", "cudart_static", "cudnn", "cublas", "cudart", "cuda", "z3"],
-                library_dirs=[path.join(mirage_path, "build"),
-                              path.join(mirage_path, "deps", "z3", "build"),
-                              "/usr/local/cuda/lib64",
-                              "/usr/local/cuda/lib64/stubs"],
-                extra_compile_args=["-std=c++17"],
-                extra_link_args=["-fPIC"],
-                language="c++"))
-        return cythonize(ret, compiler_directives={"language_level" : 3})
-    except ImportError:
-        print("WARNING: cython is not installed!!!")
-        return []
->>>>>>> b61175d1
-
 setup_args = {}
 
 
