--- conflicted
+++ resolved
@@ -16,22 +16,16 @@
     """Raised when cannot find input tensors """
     pass
 
-<<<<<<< HEAD
 def new_kernel_graph(gpu_dim: tuple):
     kgraph = core.CyKNGraph(gpu_dim)
     return KNGraph(kgraph, gpu_dim)
-=======
+
 def set_gpu_device_id(device_id: int):
     global_config.gpu_device_id = device_id
     core.set_gpu_device_id(device_id)
 
 def bypass_compile_errors(value: bool=True):
     global_config.bypass_compile_errors = value
-
-def new_kernel_graph():
-    kgraph = core.CyKNGraph()
-    return KNGraph(kgraph)
->>>>>>> 330e04e7
 
 def new_threadblock_graph(grid_dim: tuple, block_dim: tuple, forloop_range: int, reduction_dimx: int):
     bgraph = core.CyTBGraph(grid_dim, block_dim, forloop_range, reduction_dimx)
