import torch

import os
import tempfile
import subprocess
import shutil
import sys
import sysconfig
from typing import *

from .core import *
from .threadblock import *
from .visualizer import *
from .utils import *
from .global_config import global_config
from .graph_dataset import graph_dataset

from collections import deque

MAX_THREADS = os.cpu_count()

HARD_CODE = """
#include <Python.h>
#include <cuda_runtime.h>

static PyObject *launch(PyObject *self, PyObject *args) {
  PyObject *input_list, *output_list, *py_buffer, *py_stream, *py_profiler_buffer;
  void *buffer;
  std::vector<void const *> input_tensors;
  std::vector<void*> output_tensors;
  void *profiler_buffer;

  if (!PyArg_ParseTuple(args, "OOOOO", &input_list, &output_list, &py_buffer, &py_stream, &py_profiler_buffer)) {
    PyErr_SetString(PyExc_TypeError, "Invalid parameters");
    return NULL;
  }

  if(!PyList_Check(input_list) || !PyList_Check(output_list)) {
    PyErr_SetString(PyExc_TypeError, "Both arg1 and arg2 must be lists.");
    return NULL;
  }

  Py_ssize_t input_size = PyList_Size(input_list);
  Py_ssize_t output_size = PyList_Size(output_list);

  for(Py_ssize_t i = 0; i < input_size; i++) {
    PyObject *item = PyList_GetItem(input_list, i);
    void* tensor = PyLong_AsVoidPtr(item);
    if(!tensor) {
      PyErr_Format(PyExc_TypeError, "Failed to convert item %d (input) to void pointer", i);
      return NULL;
    }
    input_tensors.push_back(PyLong_AsVoidPtr(item));
  }

  for(Py_ssize_t i = 0; i < output_size; i++) {
    PyObject *item = PyList_GetItem(output_list, i);
    void* tensor = PyLong_AsVoidPtr(item);
    if(!tensor) {
      PyErr_Format(PyExc_TypeError, "Failed to convert item %d (output) to void pointer", i);
      return NULL;
    }
    output_tensors.push_back(PyLong_AsVoidPtr(item));
  }

  buffer = PyLong_AsVoidPtr(py_buffer);
  profiler_buffer = PyLong_AsVoidPtr(py_profiler_buffer);
  cudaStream_t stream = (cudaStream_t)PyLong_AsVoidPtr(py_stream);
  execute_mugraph(input_tensors, output_tensors, buffer, stream, profiler_buffer);

  Py_RETURN_NONE;
}

static PyMethodDef ModuleMethods[] = {
  {"launch", launch, METH_VARARGS, "Entry point for all kernels with this signature"},
  {NULL, NULL, 0, NULL} // sentinel
};

static struct PyModuleDef ModuleDef = {
  PyModuleDef_HEAD_INIT,
  "__mirage_launcher",
  NULL, //documentation
  -1, //size
  ModuleMethods
};

PyMODINIT_FUNC PyInit___mirage_launcher(void) {
  PyObject *m = PyModule_Create(&ModuleDef);
  if(m == NULL) {
    return NULL;
  }
  PyModule_AddFunctions(m, ModuleMethods);
  return m;
}
"""


# Because pip install -e . and pip install . have different directory structure,
# we need to check the directory structure to find the correct MIRAGE_ROOT.
def get_key_paths():
    root_dir = os.path.join(os.path.dirname(__file__), "../..") # Using pip install -e . 
    if not os.path.exists(os.path.join(root_dir, "deps")): # Using pip install . 
        root_dir = os.path.dirname(__file__)

    # If MIRAGE_ROOT is not set, use the root_dir as MIRAGE_ROOT
    MIRAGE_ROOT = os.environ.get("MIRAGE_ROOT", root_dir)
    
    INCLUDE_PATH = ""
    DEPS_PATH = ""
    if os.path.exists(os.path.join(MIRAGE_ROOT, "deps")):
        INCLUDE_PATH = os.path.join(MIRAGE_ROOT, "include")
        DEPS_PATH = os.path.join(MIRAGE_ROOT, "deps")
    else:
        INCLUDE_PATH = os.path.join(MIRAGE_ROOT, "include")
        DEPS_PATH = os.path.join(MIRAGE_ROOT, "include/deps")

    assert os.path.exists(MIRAGE_ROOT), "No MIRAGE_ROOT directory found. Likely using the wrong MIRAGE_ROOT."
    assert os.path.exists(INCLUDE_PATH), "No /include directory found. Likely using the wrong MIRAGE_ROOT."
    assert os.path.exists(DEPS_PATH), "No /deps directory found. Likely using the wrong MIRAGE_ROOT."

    return MIRAGE_ROOT, INCLUDE_PATH, DEPS_PATH


def get_cc_cmd(target, cc, FILE_NAME, py_include_dir, INCLUDE_PATH, DEPS_PATH, so_path, profiling):
    common_cmd = [
        cc,
        FILE_NAME,
        "-O3",
        f"-I{py_include_dir}",
        f"-I{os.path.join(INCLUDE_PATH, 'mirage/transpiler/runtime')}",
        f"-I{os.path.join(DEPS_PATH, 'cutlass/include')}",
        "-shared",
        "-std=c++17",
        "-use_fast_math",
        "-lcublas",
        "-Xcompiler=-fPIC",
        "--expt-relaxed-constexpr",
        "-o",
        so_path,
    ]

    if target == 90:
        specific_cmd = [
            "-arch=sm_90a",
            "-gencode=arch=compute_90a,code=sm_90a",
        ]+ (["-DMIRAGE_ENABLE_PROFILER"] if profiling else [])
    else:
        specific_cmd = [
            "-arch=native",
        ]+ (["-DMIRAGE_ENABLE_PROFILER"] if profiling else [])

    return common_cmd[:6] + specific_cmd + common_cmd[6:]


def check_stride(dims, strides, layout="row-major"):
    curr_stride = 1
    if layout == "row-major":
        for i in range(len(dims) - 1, -1, -1):
            if strides[i] != curr_stride:
                return False
            curr_stride *= dims[i]
    elif layout == "column-major":
        for i in range(len(dims)):
            if strides[i] != curr_stride:
                return False
            curr_stride *= dims[i]
    else:
        raise ValueError(f"Unsupported layout: {layout}")
    return True


def gen_empty_tensor(alloc_size, shape, stride, device, dtype=torch.float16):
    return torch.empty(alloc_size, dtype=dtype, device=device).as_strided(shape, stride)


class Handle:
    def __init__(self, handles=[], remain_op=None) -> None:
        self.handles = handles
        self.remain_op = remain_op

    def wait(self):
        for handle in self.handles:
            handle.wait()
        if self.remain_op:
            self.remain_op()


class KNGraph:
    def __init__(self, graph):
        self.cygraph = graph

        self._is_compiled = False
        self.run = None
        self._valid_cuda_kernels = False
        self._cached_results = None
        self.visualizer = None

        self.backend = "cuda"

    def new_input(
        self, dims: tuple, strides: tuple = None, dtype: dtype = float16
    ) -> DTensor:
        # use the default strided layout if strides = None
        if strides is None:
            total_elements = 1
            strides = []
            for d in reversed(dims):
                strides.append(total_elements)
                total_elements *= d
            strides = reversed(strides)
        else:
            assert len(dims) == len(strides)
            assert check_stride(dims, strides, "row-major") | check_stride(
                dims, strides, "column-major"
            )
        return self.cygraph.new_input(dims, tuple(strides), dtype)

    def mark_output(self, A: DTensor, strides: tuple = None):
        return self.cygraph.mark_output(A, strides)

    def matmul(self, A: DTensor, B: DTensor) -> DTensor:
        return self.cygraph.matmul(A, B)

    def reduction(self, A: DTensor, dim: int):
        return self.cygraph.reduction(A, dim)

    def exp(self, A: DTensor):
        return self.cygraph.exp(A)

    def silu(self, A: DTensor):
        return self.cygraph.silu(A)

    def gelu(self, A: DTensor):
        return self.cygraph.gelu(A)

    def relu(self, A: DTensor):
        return self.cygraph.relu(A)
    
    def clamp(self, A: DTensor, min_val: float, max_val: float):
        return self.cygraph.clamp(A, min_val, max_val)

    def sqrt(self, A: DTensor):
        return self.cygraph.sqrt(A)

    def square(self, A: DTensor):
        return self.cygraph.square(A)

    def add(self, A: DTensor, B: DTensor):
        return self.cygraph.add(A, B)

    def mul(self, A: DTensor, B: DTensor):
        return self.cygraph.mul(A, B)

    def div(self, A: DTensor, B: DTensor):
        return self.cygraph.div(A, B)

    def pow(self, A: DTensor, B: DTensor):
        return self.cygraph.pow(A, B)

    def rms_norm(self, A: DTensor, normalized_shape: tuple):
        return self.cygraph.rms_norm(A, normalized_shape)

    def customized(self, inputs: list[DTensor], bgraph: TBGraph) -> list[DTensor]:
        return self.cygraph.customized(inputs, bgraph.cygraph)

    def get_owner_independent_hash(self):
        return self.cygraph.get_owner_independent_hash()

    def valid_kernels(self):
        assert self._is_compiled, "Should check kernel validness after compilation"
        return self._valid_cuda_kernels

    def get_error_message(self):
        assert self._is_compiled, "Should check error message after compilation"
        return self._error_message

    def __call__(self, **kwargs):
        if self.backend == "cuda":
            return self.cuda_call(**kwargs)
        elif self.backend == "nki":
            raise NotImplementedError("NKI backend is not implemented yet")
        elif self.backend == "triton":
            return self.triton_call(**kwargs)

    def triton_call(self, **kwargs):
        assert self.run is not None, "The graph is not compiled to triton yet."
        input_tensors = kwargs.get("inputs", [])
        verbose = kwargs.get("verbose", False)

        output_shapes = self._cached_results["output_shapes"]
        output_tensors = [
            torch.zeros(shape, dtype=input_tensors[0].dtype, device=input_tensors[0].device) for shape in output_shapes
        ]
        if(verbose):
            print("Input tensors:")
            for t in input_tensors:
                print(f"Shape: {t.shape}, dtype: {t.dtype}, device: {t.device}")
            print("Output tensors:")
            for t in output_tensors:
                print(f"Shape: {t.shape}, dtype: {t.dtype}, device: {t.device}")

        self.run(*input_tensors, *output_tensors)
        return output_tensors

    def cuda_call(self, **kwargs):
        results = self.compile(**kwargs)

        # directly return if the Transpiler cannot generate valid CUDA kernels
        if not self._valid_cuda_kernels:
            return None

        assert self.run is not None, "The graph is not compiled yet."

        input_tensors = kwargs.get("inputs", [])
        stream = kwargs.get("stream", None)
        if stream is None:
            stream = torch.cuda.default_stream()

        assert self.cygraph.get_num_inputs() == len(input_tensors), "Expected {} input tensors, got {}".format(self.cygraph.get_num_inputs(), len(input_tensors))

        # TODO: dtype and device
        buffer_tensor = torch.empty(
            results["buf_size"], dtype=torch.uint8, device=input_tensors[0].device
        ).contiguous()

        output_tensors = [
            gen_empty_tensor(
                meta["alloc_size"],
                meta["shape"],
                meta["strides"],
                device=input_tensors[0].device,
                dtype=input_tensors[0].dtype,
            )
            for meta in results["output_directives"]
        ]

        prodiler_buffer_tensor = torch.empty(results["profiler_buf_size"], dtype=torch.uint64, device=input_tensors[0].device).contiguous()

        buffer_tensor_ptr = buffer_tensor.data_ptr()
        input_tensors_ptr = [tensor.data_ptr() for tensor in input_tensors]
        output_tensors_ptr = [tensor.data_ptr() for tensor in output_tensors]
        prodiler_buffer_tensor_ptr = prodiler_buffer_tensor.data_ptr()
        self.run(input_tensors_ptr, output_tensors_ptr, buffer_tensor_ptr, stream.cuda_stream, prodiler_buffer_tensor_ptr)

        if results['profiler_buf_size'] > 0:
            from .profiler import export_to_perfetto_trace
            profiler_result_dir = "./profiling_results"
            profiler_result_file = os.path.join(profiler_result_dir, 'mirage.perfetto-trace')
            os.makedirs(profiler_result_dir, exist_ok=True)
            export_to_perfetto_trace(prodiler_buffer_tensor, profiler_result_file)
            print(f"Exported profiling results to {profiler_result_file}, please view it with perfetto: https://ui.perfetto.dev/")
        return output_tensors

    def compile(self, async_=False, **kwargs):
        if self._is_compiled:
            return self._cached_results

        input_tensors = kwargs.get("inputs", [])
        input_strides = []
        # Check that the input_strides match uGraph's specification
        dtensors = self.cygraph.get_input_dtensors()
        assert len(dtensors) == len(
            input_tensors
        ), "Given number of inputs do not match the uGraph's inputs"
        for i in range(len(dtensors)):
            dims, strides = self.cygraph.get_input_dtensor_shape_and_stride(dtensors[i])
            assert dims == input_tensors[i].shape, "Expected input dims {}, got input dims {}".format(dims, input_tensors[i].shape)
            assert strides == input_tensors[i].stride(), "Expected input strides {}, got input strides {}".format(strides, input_tensors[i].stride())
            input_strides.append(strides)
        target_cc = kwargs.get(
            "target_cc",
            torch.cuda.get_device_properties(0).major * 10
            + torch.cuda.get_device_properties(0).minor,
        )
        num_warp_groups = kwargs.get("num_warp_groups", 2)
        pipeline_stages = kwargs.get("pipeline_stages", 2)
        # TODO, add profling for Ampere later to show gpu wave
        profiling = kwargs.get("profiling", False)

        result = generate_cuda_program(
            self.cygraph, target_cc=target_cc, input_strides=input_strides, num_warp_groups = num_warp_groups, pipeline_stages = pipeline_stages, profiling = profiling
        )
        if result["max_smem_size"] > get_shared_memory_capacity(target_cc):
            # the transpiled kernel exceeds shared memory limit
            print(
                f"required shared memory size {result['max_smem_size']} exceed max shared memory size of current gpu arch {get_shared_memory_capacity(target_cc)}"
            )
            self._is_compiled = True
            self._valid_cuda_kernels = False
            self._error_message = "shared memory usage exceed limit"

            if async_:
                return Handle([], None)
            else:
                return None

<<<<<<< HEAD
        MIRAGE_ROOT = os.environ.get(
            "MIRAGE_ROOT", os.path.join(os.path.dirname(__file__), "../..")
        )

=======
        MIRAGE_ROOT, INCLUDE_PATH, DEPS_PATH = get_key_paths()
>>>>>>> a9d17501
        # if True:
        #     tempdir = './test/'

        tempdir_obj = tempfile.TemporaryDirectory()
        tempdir = tempdir_obj.name
        saved_addr = ""
        file_id = kwargs.get("file_id", -1)
        if file_id != -1:
            print(f"file_id: {file_id}")
            saved_addr = f"./generated_codes/{file_id}/"
        FILE_NAME = os.path.join(tempdir, "test.cu")
        so_path = os.path.join(tempdir, "test.cpython-38-x86_64-linux-gnu.so")

        with open(FILE_NAME, "w") as f:
            f.write(result["code"] + HARD_CODE)
            if saved_addr != "":
                print(f"saved_addr: {saved_addr}")
                os.makedirs(saved_addr, exist_ok=True)
                with open(saved_addr + "test" + str(file_id) + ".cu", "w") as f:
                    f.write(result["code"] + HARD_CODE)


        cc = shutil.which("nvcc")
        if cc is None:
            raise RuntimeError(
                "nvcc not found. Please make sure you have installed CUDA."
            )

        # This function was renamed and made public in Python 3.10
        if hasattr(sysconfig, "get_default_scheme"):
            scheme = sysconfig.get_default_scheme()
        else:
            scheme = sysconfig._get_default_scheme()
        # 'posix_local' is a custom scheme on Debian. However, starting Python 3.10, the default install
        # path changes to include 'local'. This change is required to use triton with system-wide python.
        if scheme == "posix_local":
            scheme = "posix_prefix"
        py_include_dir = sysconfig.get_paths(scheme=scheme)["include"]
        cc_cmd = get_cc_cmd(target_cc, cc, FILE_NAME, py_include_dir, INCLUDE_PATH, DEPS_PATH, so_path, profiling)

        def remain_op():
            import importlib.util
            try:
                spec = importlib.util.spec_from_file_location("__mirage_launcher", so_path)
                mod = importlib.util.module_from_spec(spec)
                spec.loader.exec_module(mod)
                self.run = getattr(mod, "launch")

                self._is_compiled = True
                self._valid_cuda_kernels = True
                self._cached_results = result
                self._error_message = "No error"
                tempdir_obj.cleanup()
                return self._cached_results
            except ImportError:
                # cannot import the built shared library likely due to 
                # compilation errors
                self._is_compiled = True
                self._valid_cuda_kernels = False
                self._cached_results = None
                self._error_message = "CUDA compilation error"
                return None

        if async_:
            if global_config.bypass_compile_errors:
                ret = subprocess.Popen(cc_cmd, stdout=subprocess.DEVNULL, stderr=subprocess.STDOUT)
            else:
                ret = subprocess.Popen(cc_cmd)
            return Handle([ret], remain_op)
        else:
            ret = subprocess.check_call(cc_cmd)
            return remain_op()

        # so_path = './test.cpython-38-x86_64-linux-gnu.so'

    def superoptimize(
        self,
        imaps: list = None,
        omaps: list = None,
        griddims: list = None,
        blockdims: list = None,
        fmaps: list = None,
        franges: list = None,
        verbose: bool = False,
        config: str = None,
        backend: str = "cuda",
        warmup_iters: int = 16,
        profile_iters: int = 1000,
        use_graph_dataset: bool = True,
        use_cached_graphs: bool = True,
        save_codes: bool = False,
        is_formal_verified: bool = False,
    ):
        if use_graph_dataset:
            cached_graph = graph_dataset.find(
                self.cygraph,
                imaps=imaps,
                omaps=omaps,
                griddims=griddims,
                blockdims=blockdims,
                fmaps=fmaps,
                franges=franges,
                backend=backend)
            if cached_graph is not None:
                return cached_graph
        if use_cached_graphs:
            previous_checkpoint = "mirage_cached_mugraphs_{:x}.json".format(self.cygraph.get_owner_independent_hash())
        else:
            previous_checkpoint = None
        cygraphs = search(
            self.cygraph,
            imaps=imaps,
            omaps=omaps,
            griddims=griddims,
            blockdims=blockdims,
            fmaps=fmaps,
            franges=franges,
            previous_checkpoint=previous_checkpoint,
            verbose=verbose,
            default_config=config,
            is_formal_verified=is_formal_verified,
        )
        all_graphs = [KNGraph(g) for g in cygraphs]
        print("Finished search, discovering {} mugraphs ...".format(len(all_graphs)))
        if backend == "cuda":
            # profile and use the best graph
            best_graph, best_perf = None, float("inf")
            print("Transpiling {} muGraphs ...".format(len(all_graphs)))
            handles = deque()

            target_cc = torch.cuda.get_device_properties(0).major * 10 + torch.cuda.get_device_properties(0).minor
            if target_cc >= 90:
                pipeline_stages_list = [2, 3, 4]
                num_warp_groups_list = [2, 3, 4]
                for idx, g in enumerate(all_graphs):
                    for pipeline_stages in pipeline_stages_list:
                        for num_warp_groups in num_warp_groups_list:
                            dtensors = g.cygraph.get_input_dtensors()
                            input_tensors = list()
                            for t in dtensors:
                                dims, strides = g.cygraph.get_input_dtensor_shape_and_stride(t)
                                dtype = convert_dtype_to_torch_type(t.dtype)
                                x = torch.randn(dims, dtype=dtype, device="cuda:{}".format(global_config.gpu_device_id))
                                x = torch.as_strided(x, size=dims, stride=strides)
                                input_tensors.append(x)
                            starter = torch.cuda.Event(enable_timing=True)
                            ender = torch.cuda.Event(enable_timing=True)
                            new_g = g
                            if len(handles) == MAX_THREADS:
                                handles.popleft().wait()
                            handle = new_g.compile(async_=True, inputs=input_tensors, pipeline_stages=pipeline_stages, num_warp_groups=num_warp_groups)
                            handles.append(handle)
            else:
                for idx, g in enumerate(all_graphs):
                    dtensors = g.cygraph.get_input_dtensors()
                    input_tensors = list()
                    for t in dtensors:
                        dims, strides = g.cygraph.get_input_dtensor_shape_and_stride(t)
                        #dims = [t.dim(i) for i in range(t.num_dims)]
                        dtype = convert_dtype_to_torch_type(t.dtype)
                        x = torch.randn(dims, dtype=dtype, device="cuda:{}".format(global_config.gpu_device_id))
                        x = torch.as_strided(x, size=dims, stride=strides)
                        input_tensors.append(x)
                    starter = torch.cuda.Event(enable_timing=True)
                    ender = torch.cuda.Event(enable_timing=True)
                    if len(handles) == MAX_THREADS:
                        handles.popleft().wait()
                    handle = g.compile(async_=True, inputs=input_tensors)
                    handles.append(handle)
            while handles:
                handles.popleft().wait()
            for idx, g in enumerate(all_graphs):
                dtensors = g.cygraph.get_input_dtensors()
                input_tensors = list()
                for t in dtensors:
                    dims, strides = g.cygraph.get_input_dtensor_shape_and_stride(t)
                    dtype = convert_dtype_to_torch_type(t.dtype)
                    x = torch.randn(dims, dtype=dtype, device="cuda:{}".format(global_config.gpu_device_id))
                    x = torch.as_strided(x, size=dims, stride=strides)
                    input_tensors.append(x)
                starter = torch.cuda.Event(enable_timing=True)
                ender = torch.cuda.Event(enable_timing=True)
                if not g.valid_kernels():
                    print("muGraph {}: {}".format(idx, g.get_error_message()))
                    continue
                # Warmup runs
                for _ in range(warmup_iters):
                    g(inputs=input_tensors)
                torch.cuda.synchronize()
                starter.record()
                for _ in range(profile_iters):
                    g(inputs=input_tensors)
                ender.record()
                torch.cuda.synchronize()
                perf = starter.elapsed_time(ender) / profile_iters
                print("muGraph {}: profiled performance (ms) = {}".format(idx, perf))
                if perf < best_perf:
                    best_graph, best_perf = g, perf
            best_graph.backend = "cuda"
            if use_graph_dataset:
                graph_dataset.store(
                    input_graph=self.cygraph,
                    optimized_graph=best_graph,
                    imaps=imaps,
                    omaps=omaps,
                    griddims=griddims,
                    blockdims=blockdims,
                    fmaps=fmaps,
                    franges=franges,
                    backend=backend)
            return best_graph
        elif backend == "nki":
            return all_graphs
        elif backend == "triton":
<<<<<<< HEAD
            MIRAGE_ROOT = os.environ.get(
                "MIRAGE_ROOT", os.path.join(os.path.dirname(__file__), "../../include")
            )
            os.environ["KERNELS_PATH"] = os.path.join(MIRAGE_ROOT, "include/mirage/transpiler/runtime") # for triton
=======
            from .triton_profiler import profile_and_select_best_graph

            MIRAGE_ROOT, INCLUDE_PATH, _ = get_key_paths()
            os.environ["KERNELS_PATH"] = os.path.join(INCLUDE_PATH, "mirage/triton_transpiler/runtime") # for triton
>>>>>>> a9d17501
            best_graph, best_file_path, best_output_shapes = profile_and_select_best_graph(all_graphs, 
                                                 target_cc=torch.cuda.get_device_properties(0).major * 10 
                                                 + torch.cuda.get_device_properties(0).minor,
                                                 warmup_iters=warmup_iters, profile_iters=profile_iters, debug_mode=verbose,
                                                 save_codes=save_codes)
            # load execute_mugraph func from the generated file
            print(f"Loading the best muGraph from {best_file_path}")
            if not os.path.exists(best_file_path):
                raise FileNotFoundError(f"File not found: {best_file_path}")
            import importlib.util
            spec = importlib.util.spec_from_file_location("__mirage_launcher", best_file_path)
            mod = importlib.util.module_from_spec(spec)
            spec.loader.exec_module(mod)
            if hasattr(mod, "execute_mugraph"):
                best_graph.run = getattr(mod, "execute_mugraph")
            else:
                raise AttributeError("The module does not contain an 'execute_mugraph' function.")
            best_graph._cached_results = {"output_shapes": best_output_shapes}
            best_graph.backend = "triton"
            if use_graph_dataset:
                graph_dataset.store(
                    input_graph=self.cygraph,
                    optimized_graph=best_graph,
                    imaps=imaps,
                    omaps=omaps,
                    griddims=griddims,
                    blockdims=blockdims,
                    fmaps=fmaps,
                    franges=franges,
                    backend=backend)

            return best_graph
        else:
            assert False, "Unsupported backend"
            return None

    def visualize(self, file_name):
        operators = self.cygraph.get_graph_structure()
        self.visualizer = visualizer(file_name)
        self.visualizer.draw_graphs(operators)
    
    def to_json(self, filename):
        cy_to_json(self.cygraph, filename)
    
    def from_json(self, filename):
        self.cygraph = cy_from_json(filename)<|MERGE_RESOLUTION|>--- conflicted
+++ resolved
@@ -394,14 +394,7 @@
             else:
                 return None
 
-<<<<<<< HEAD
-        MIRAGE_ROOT = os.environ.get(
-            "MIRAGE_ROOT", os.path.join(os.path.dirname(__file__), "../..")
-        )
-
-=======
         MIRAGE_ROOT, INCLUDE_PATH, DEPS_PATH = get_key_paths()
->>>>>>> a9d17501
         # if True:
         #     tempdir = './test/'
 
@@ -493,7 +486,6 @@
         use_graph_dataset: bool = True,
         use_cached_graphs: bool = True,
         save_codes: bool = False,
-        is_formal_verified: bool = False,
     ):
         if use_graph_dataset:
             cached_graph = graph_dataset.find(
@@ -616,17 +608,10 @@
         elif backend == "nki":
             return all_graphs
         elif backend == "triton":
-<<<<<<< HEAD
-            MIRAGE_ROOT = os.environ.get(
-                "MIRAGE_ROOT", os.path.join(os.path.dirname(__file__), "../../include")
-            )
-            os.environ["KERNELS_PATH"] = os.path.join(MIRAGE_ROOT, "include/mirage/transpiler/runtime") # for triton
-=======
             from .triton_profiler import profile_and_select_best_graph
 
             MIRAGE_ROOT, INCLUDE_PATH, _ = get_key_paths()
             os.environ["KERNELS_PATH"] = os.path.join(INCLUDE_PATH, "mirage/triton_transpiler/runtime") # for triton
->>>>>>> a9d17501
             best_graph, best_file_path, best_output_shapes = profile_and_select_best_graph(all_graphs, 
                                                  target_cc=torch.cuda.get_device_properties(0).major * 10 
                                                  + torch.cuda.get_device_properties(0).minor,
