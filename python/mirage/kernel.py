--- conflicted
+++ resolved
@@ -305,13 +305,8 @@
             spec.loader.exec_module(mod)
             self.run = getattr(mod, "launch")
 
-<<<<<<< HEAD
-        self._is_compiled = True
-        self.valid_cuda_kernels = True
-        self._cached_results = result
-        return self._cached_results
-=======
             self._is_compiled = True
+            self._valid_cuda_kernels = True
             self._cached_results = result
             tempdir_obj.cleanup()
             return self._cached_results
@@ -325,9 +320,6 @@
             return remain_op()
         
         # so_path = './test.cpython-38-x86_64-linux-gnu.so'
-
-
->>>>>>> 4432c2d5
 
     def superoptimize(
         self,
