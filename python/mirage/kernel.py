--- conflicted
+++ resolved
@@ -22,23 +22,14 @@
 #include <cuda_runtime.h>
 
 static PyObject *launch(PyObject *self, PyObject *args) {
-<<<<<<< HEAD
-  PyObject *input_list, *output_list, *py_buffer, *py_profiler_buffer;
-=======
-  PyObject *input_list, *output_list, *py_buffer, *py_stream;
->>>>>>> d97546e6
+  PyObject *input_list, *output_list, *py_buffer, *py_stream, *py_profiler_buffer;
   void *buffer;
   std::vector<void const *> input_tensors;
   std::vector<void*> output_tensors;
   void *profiler_buffer;
 
-<<<<<<< HEAD
-  if (!PyArg_ParseTuple(args, "OOOO", &input_list, &output_list, &py_buffer, &py_profiler_buffer)) {
-    PyErr_SetString(PyExc_TypeError, "XXXInvalid parameters");
-=======
-  if (!PyArg_ParseTuple(args, "OOOO", &input_list, &output_list, &py_buffer, &py_stream)) {
+  if (!PyArg_ParseTuple(args, "OOOOO", &input_list, &output_list, &py_buffer, &py_stream, &py_profiler_buffer)) {
     PyErr_SetString(PyExc_TypeError, "Invalid parameters");
->>>>>>> d97546e6
     return NULL;
   }
 
@@ -71,13 +62,9 @@
   }
 
   buffer = PyLong_AsVoidPtr(py_buffer);
-<<<<<<< HEAD
   profiler_buffer = PyLong_AsVoidPtr(py_profiler_buffer);
-  execute_mugraph(input_tensors, output_tensors, buffer, profiler_buffer);
-=======
   cudaStream_t stream = (cudaStream_t)PyLong_AsVoidPtr(py_stream);
-  execute_mugraph(input_tensors, output_tensors, buffer, stream);
->>>>>>> d97546e6
+  execute_mugraph(input_tensors, output_tensors, buffer, stream, profiler_buffer);
 
   Py_RETURN_NONE;
 }
@@ -105,10 +92,7 @@
 }
 """
 
-<<<<<<< HEAD
-
-def get_cc_cmd(target, cc, FILE_NAME, py_include_dir, MIRAGE_ROOT, so_path, profiling):
-=======
+
 # Because pip install -e . and pip install . have different directory structure,
 # we need to check the directory structure to find the correct MIRAGE_ROOT.
 def get_key_paths():
@@ -135,8 +119,7 @@
     return MIRAGE_ROOT, INCLUDE_PATH, DEPS_PATH
 
 
-def get_cc_cmd(target, cc, FILE_NAME, py_include_dir, INCLUDE_PATH, DEPS_PATH, so_path):
->>>>>>> d97546e6
+def get_cc_cmd(target, cc, FILE_NAME, py_include_dir, INCLUDE_PATH, DEPS_PATH, so_path, profiling):
     common_cmd = [
         cc,
         FILE_NAME,
@@ -347,12 +330,7 @@
         input_tensors_ptr = [tensor.data_ptr() for tensor in input_tensors]
         output_tensors_ptr = [tensor.data_ptr() for tensor in output_tensors]
         prodiler_buffer_tensor_ptr = prodiler_buffer_tensor.data_ptr()
-
-<<<<<<< HEAD
-        self.run(input_tensors_ptr, output_tensors_ptr, buffer_tensor_ptr, prodiler_buffer_tensor_ptr)
-=======
-        self.run(input_tensors_ptr, output_tensors_ptr, buffer_tensor_ptr, stream.cuda_stream)
->>>>>>> d97546e6
+        self.run(input_tensors_ptr, output_tensors_ptr, buffer_tensor_ptr, stream.cuda_stream, prodiler_buffer_tensor_ptr)
 
         if results['profiler_buf_size'] > 0:
             export_to_perfetto_trace(prodiler_buffer_tensor, 'mirage.perfetto-trace')
@@ -386,10 +364,6 @@
         result = generate_cuda_program(
             self.cygraph, target_cc=target_cc, input_strides=input_strides, num_warp_groups = num_warp_groups, pipeline_stages = pipeline_stages, profiling = profiling
         )
-<<<<<<< HEAD
-        print(result['code'])
-=======
->>>>>>> d97546e6
         if result["max_smem_size"] > get_shared_memory_capacity(target_cc):
             # the transpiled kernel exceeds shared memory limit
             print(
@@ -443,18 +417,7 @@
         if scheme == "posix_local":
             scheme = "posix_prefix"
         py_include_dir = sysconfig.get_paths(scheme=scheme)["include"]
-
-<<<<<<< HEAD
-        if not os.path.exists(MIRAGE_ROOT):
-            print(
-                f"Error: MIRAGE_ROOT ({MIRAGE_ROOT}) not found. Please set the MIRAGE_ROOT env variable correctly"
-            )
-            sys.exit(1)
-        cc_cmd = get_cc_cmd(target_cc, cc, FILE_NAME, py_include_dir, MIRAGE_ROOT, so_path, profiling)
-
-=======
-        cc_cmd = get_cc_cmd(target_cc, cc, FILE_NAME, py_include_dir, INCLUDE_PATH, DEPS_PATH, so_path)
->>>>>>> d97546e6
+        cc_cmd = get_cc_cmd(target_cc, cc, FILE_NAME, py_include_dir, INCLUDE_PATH, DEPS_PATH, so_path, profiling)
 
         def remain_op():
             import importlib.util
