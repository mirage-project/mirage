--- conflicted
+++ resolved
@@ -13,12 +13,9 @@
 from .visualizer import *
 from .utils import *
 from .triton_profiler import *
-<<<<<<< HEAD
 from .profiler import export_to_perfetto_trace
-=======
 from .global_config import global_config
 from .graph_dataset import graph_dataset
->>>>>>> cab9791a
 
 HARD_CODE = """
 #include <Python.h>
@@ -91,23 +88,8 @@
 }
 """
 
-<<<<<<< HEAD
-dtype_map = {
-    'int8':    torch.int8,
-    'int16':   torch.int16,
-    'int32':   torch.int32,
-    'int64':   torch.int64,
-    'uint8':   torch.uint8, 
-    'fp16':    torch.float16,
-    'bf16':    torch.bfloat16,
-    'fp32':    torch.float32,
-    'fp64':    torch.float64
-}
 
 def get_cc_cmd(target, cc, FILE_NAME, py_include_dir, MIRAGE_ROOT, so_path, profiling):
-=======
-def get_cc_cmd(target, cc, FILE_NAME, py_include_dir, MIRAGE_ROOT, so_path):
->>>>>>> cab9791a
     common_cmd = [
         cc,
         FILE_NAME,
