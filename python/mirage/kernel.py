--- conflicted
+++ resolved
@@ -24,23 +24,14 @@
 #include <cuda_runtime.h>
 
 static PyObject *launch(PyObject *self, PyObject *args) {
-<<<<<<< HEAD
-  PyObject *input_list, *output_list, *comm_list, *py_buffer;
+  PyObject *input_list, *output_list, *comm_list, *py_buffer, *py_stream, *py_profiler_buffer;
   void *buffer;
   std::vector<void const *> input_tensors;
   std::vector<void*> output_tensors;
   std::vector<void*> comm_buffers;
-
-  if (!PyArg_ParseTuple(args, "OOOO", &input_list, &output_list, &comm_list, &py_buffer)) {
-=======
-  PyObject *input_list, *output_list, *py_buffer, *py_stream, *py_profiler_buffer;
-  void *buffer;
-  std::vector<void const *> input_tensors;
-  std::vector<void*> output_tensors;
   void *profiler_buffer;
 
-  if (!PyArg_ParseTuple(args, "OOOOO", &input_list, &output_list, &py_buffer, &py_stream, &py_profiler_buffer)) {
->>>>>>> 330e04e7
+  if (!PyArg_ParseTuple(args, "OOOOOO", &input_list, &output_list, &comm_list, &py_buffer, &py_stream, &py_profiler_buffer)) {
     PyErr_SetString(PyExc_TypeError, "Invalid parameters");
     return NULL;
   }
@@ -85,14 +76,9 @@
   }
 
   buffer = PyLong_AsVoidPtr(py_buffer);
-<<<<<<< HEAD
-
-  execute_mugraph(input_tensors, output_tensors, comm_buffers, buffer);
-=======
   profiler_buffer = PyLong_AsVoidPtr(py_profiler_buffer);
   cudaStream_t stream = (cudaStream_t)PyLong_AsVoidPtr(py_stream);
-  execute_mugraph(input_tensors, output_tensors, buffer, stream, profiler_buffer);
->>>>>>> 330e04e7
+  execute_mugraph(input_tensors, output_tensors, comm_buffers, buffer, stream, profiler_buffer);
 
   Py_RETURN_NONE;
 }
@@ -205,7 +191,6 @@
 }
 """
 
-<<<<<<< HEAD
 dtype_map = {
     'int8':    torch.int8,
     'int16':   torch.int16,
@@ -218,9 +203,6 @@
     'fp64':    torch.float64
 }
 
-def get_cc_cmd(target, cc, FILE_NAME, py_include_dir, MIRAGE_ROOT, NCCL_ROOT, MPI_ROOT, NVSHMEM_ROOT, so_path):
-=======
-
 # Because pip install -e . and pip install . have different directory structure,
 # we need to check the directory structure to find the correct MIRAGE_ROOT.
 def get_key_paths():
@@ -254,34 +236,25 @@
 
     return MIRAGE_ROOT, INCLUDE_PATH, DEPS_PATH
 
-
 def get_cc_cmd(
     target, cc, FILE_NAME, py_include_dir, INCLUDE_PATH, DEPS_PATH, so_path, profiling
 ):
->>>>>>> 330e04e7
     common_cmd = [
         cc,
         FILE_NAME,
         "-O3",
         f"-I{py_include_dir}",
-<<<<<<< HEAD
-        f"-I{MIRAGE_ROOT}/include/mirage/transpiler/runtime/",
-        f"-I{MIRAGE_ROOT}/deps/cutlass/include/",
+        f"-I{os.path.join(INCLUDE_PATH, 'mirage/transpiler/runtime')}",
+        f"-I{os.path.join(DEPS_PATH, 'cutlass/include')}",
         "-ccbin=mpic++",
-        f"-I{NCCL_ROOT}/include/",
-        f"-L{NCCL_ROOT}/lib/",
+        # f"-I{NCCL_ROOT}/include/",
+        # f"-L{NCCL_ROOT}/lib/",
         #f"-I{MPI_ROOT}/include",
         #f"-L{MPI_ROOT}/lib",
         #f"-I{NVSHMEM_ROOT}/include",
         #f"-L{NVSHMEM_ROOT}/lib",
         f"-I/usr/include/nvshmem_12/",
         f"-L/usr/lib/x86_64-linux-gnu/",
-        #f"-I{CUDA_ROOT}/include",
-        #f"-L{CUDA_ROOT}/lib64",
-=======
-        f"-I{os.path.join(INCLUDE_PATH, 'mirage/transpiler/runtime')}",
-        f"-I{os.path.join(DEPS_PATH, 'cutlass/include')}",
->>>>>>> 330e04e7
         "-shared",
         "-std=c++17",
         "-rdc=true",
@@ -432,14 +405,12 @@
         self.use_nvshmem = bgraph.use_nvshmem
         return self.cygraph.customized(inputs, bgraph.cygraph)
 
-<<<<<<< HEAD
     # TODO (linsj20)
     def allreduce(self, A: DTensor, reduce_op="sum", inplace=False):
         return self.cygraph.all_reduce(A, reduce_op, inplace)
-=======
+    
     def get_owner_independent_hash(self):
         return self.cygraph.get_owner_independent_hash()
->>>>>>> 330e04e7
 
     def valid_kernels(self):
         assert self._is_compiled, "Should check kernel validness after compilation"
@@ -535,7 +506,6 @@
 
         assert self.run is not None, "The graph is not compiled yet."
 
-<<<<<<< HEAD
         _input_tensors = kwargs.get("inputs", [])
         input_tensors = []
         rank = kwargs.get("rank", 0)
@@ -553,8 +523,6 @@
         for i, tensor in enumerate(input_tensors):
             print(f"input_tensors[{i}].shape: {tensor.shape}, dtype: {tensor.dtype}, device: {tensor.device}, strides: {tensor.stride()}")
 
-=======
-        input_tensors = kwargs.get("inputs", [])
         stream = kwargs.get("stream", None)
         if stream is None:
             stream = torch.cuda.default_stream()
@@ -564,7 +532,6 @@
         ), "Expected {} input tensors, got {}".format(
             self.cygraph.get_num_inputs(), len(input_tensors)
         )
->>>>>>> 330e04e7
 
         # TODO: dtype and device
         buffer_tensor = torch.empty(
@@ -582,21 +549,6 @@
             for meta in results["output_directives"]
         ]
 
-<<<<<<< HEAD
-        self.initialize_mpi_nvshmem(rank)
-        try:
-            comm_buffers_ptr = self.allocate_comm_buffers()
-        except Exception as e:
-            print(f"Error when allocating comm buffers: {e}")
-            sys.exit(1)
-        buffer_tensor_ptr = buffer_tensor.data_ptr()
-        input_tensors_ptr = [tensor.data_ptr() for tensor in input_tensors]
-        output_tensors_ptr = [tensor.data_ptr() for tensor in output_tensors]
-        self.run(input_tensors_ptr, output_tensors_ptr, comm_buffers_ptr, buffer_tensor_ptr)
-        self.free_comm_buffers(comm_buffers_ptr)
-        self.finalize_mpi_nvshmem()
-
-=======
         prodiler_buffer_tensor = torch.empty(
             results["profiler_buf_size"],
             dtype=torch.uint64,
@@ -607,13 +559,26 @@
         input_tensors_ptr = [tensor.data_ptr() for tensor in input_tensors]
         output_tensors_ptr = [tensor.data_ptr() for tensor in output_tensors]
         prodiler_buffer_tensor_ptr = prodiler_buffer_tensor.data_ptr()
+        
+        comm_buffers_ptr = []
+        if self.use_nvshmem:
+            self.initialize_mpi_nvshmem(rank)
+            try:
+                comm_buffers_ptr = self.allocate_comm_buffers()
+            except Exception as e:
+                print(f"Error when allocating comm buffers: {e}")
+                sys.exit(1)
         self.run(
             input_tensors_ptr,
             output_tensors_ptr,
+            comm_buffers_ptr,
             buffer_tensor_ptr,
             stream.cuda_stream,
             prodiler_buffer_tensor_ptr,
         )
+        if self.use_nvshmem:
+            self.free_comm_buffers(comm_buffers_ptr)
+            self.finalize_mpi_nvshmem()
 
         if results["profiler_buf_size"] > 0:
             from .profiler import export_to_perfetto_trace
@@ -622,7 +587,6 @@
             os.makedirs(profiler_result_dir, exist_ok=True)
             export_to_perfetto_trace(prodiler_buffer_tensor, profiler_result_file)
             print(f"Exported profiling results to {profiler_result_file}, please view it with perfetto: https://ui.perfetto.dev/")
->>>>>>> 330e04e7
         return output_tensors
 
     def compile(self, async_=False, **kwargs):
@@ -654,16 +618,11 @@
             torch.cuda.get_device_properties(0).major * 10
             + torch.cuda.get_device_properties(0).minor,
         )
-<<<<<<< HEAD
-        num_warp_groups = kwargs.get("num_warp_groups", -1)
-        pipeline_stages = kwargs.get("pipeline_stages", -1)
-=======
         num_warp_groups = kwargs.get("num_warp_groups", 2)
         pipeline_stages = kwargs.get("pipeline_stages", 2)
         # TODO, add profling for Ampere later to show gpu wave
         profiling = kwargs.get("profiling", False)
         enable_online_softmax = kwargs.get("enable_online_softmax", False)
->>>>>>> 330e04e7
 
         result = generate_cuda_program(
             self.cygraph,
@@ -674,11 +633,8 @@
             profiling=profiling,
             enable_online_softmax=enable_online_softmax,
         )
-<<<<<<< HEAD
 
         # print(result['code'])
-=======
->>>>>>> 330e04e7
         if result["max_smem_size"] > get_shared_memory_capacity(target_cc):
             # the transpiled kernel exceeds shared memory limit
             print(
@@ -693,34 +649,7 @@
             else:
                 return None
 
-<<<<<<< HEAD
-        MIRAGE_ROOT = os.environ.get(
-            "MIRAGE_ROOT", os.path.join(os.path.dirname(__file__), "../..")
-        )
-
-        NCCL_ROOT = os.environ.get("NCCL_HOME")
-        if not os.path.exists(NCCL_ROOT):
-            print(
-                f"Warning: NCCL_ROOT ({NCCL_ROOT}) not found. Disable distributed kernel generation."
-            )
-            #sys.exit(1)
-
-        MPI_ROOT = os.environ.get("MPI_HOME")
-        if not os.path.exists(MPI_ROOT):
-            print(
-                f"Warning: MPI_ROOT ({MPI_ROOT}) not found. Disable distributed kernel generation."
-            )
-            sys.exit(1)
-
-        NVSHMEM_ROOT = os.environ.get("NVSHMEM_HOME")
-        if not os.path.exists(NVSHMEM_ROOT):
-            print(
-                f"Warning: NVSHMEM_ROOT ({NVSHMEM_ROOT}) not found. Disable distributed kernel generation."
-            )
-            sys.exit(1)
-=======
         MIRAGE_ROOT, INCLUDE_PATH, DEPS_PATH = get_key_paths()
->>>>>>> 330e04e7
         # if True:
         #     tempdir = './test/'
 
@@ -743,12 +672,6 @@
                 os.makedirs(saved_addr, exist_ok=True)
                 with open(saved_addr + "test" + str(file_id) + ".cu", "w") as f:
                     f.write(result["code"] + HARD_CODE)
-<<<<<<< HEAD
-        # TMP
-        #with open("./test.cu", "w") as f:
-        #    f.write(result["code"] + HARD_CODE)
-=======
->>>>>>> 330e04e7
 
         cc = shutil.which("nvcc")
         if cc is None:
@@ -766,16 +689,6 @@
         if scheme == "posix_local":
             scheme = "posix_prefix"
         py_include_dir = sysconfig.get_paths(scheme=scheme)["include"]
-<<<<<<< HEAD
-
-        if not os.path.exists(MIRAGE_ROOT):
-            print(
-                f"Error: MIRAGE_ROOT ({MIRAGE_ROOT}) not found. Please set the MIRAGE_ROOT env variable correctly"
-            )
-            sys.exit(1)
-        cc_cmd = get_cc_cmd(target_cc, cc, FILE_NAME, py_include_dir, MIRAGE_ROOT, NCCL_ROOT, MPI_ROOT, NVSHMEM_ROOT, so_path)
-        # print(cc_cmd)
-=======
         cc_cmd = get_cc_cmd(
             target_cc,
             cc,
@@ -786,27 +699,19 @@
             so_path,
             profiling,
         )
->>>>>>> 330e04e7
 
         def remain_op():
             import importlib.util
 
-<<<<<<< HEAD
             spec = importlib.util.spec_from_file_location("__mirage_launcher", so_path)
             mod = importlib.util.module_from_spec(spec)
             spec.loader.exec_module(mod)
             self.run = getattr(mod, "launch")
-            self.initialize_mpi_nvshmem = getattr(mod, "initialize_mpi_nvshmem")
-            self.finalize_mpi_nvshmem = getattr(mod, "finalize_mpi_nvshmem")
-            self.allocate_comm_buffers = getattr(mod, "allocate_comm_buffers")
-            self.free_comm_buffers = getattr(mod, "free_comm_buffers")
-
-            self._is_compiled = True
-            self._valid_cuda_kernels = True
-            self._cached_results = result
-            tempdir_obj.cleanup()
-            return self._cached_results
-=======
+            if self.use_nvshmem:
+                self.initialize_mpi_nvshmem = getattr(mod, "initialize_mpi_nvshmem")
+                self.finalize_mpi_nvshmem = getattr(mod, "finalize_mpi_nvshmem")
+                self.allocate_comm_buffers = getattr(mod, "allocate_comm_buffers")
+                self.free_comm_buffers = getattr(mod, "free_comm_buffers")
             try:
                 spec = importlib.util.spec_from_file_location(
                     "__mirage_launcher", so_path
@@ -829,7 +734,6 @@
                 self._cached_results = None
                 self._error_message = "CUDA compilation error"
                 return None
->>>>>>> 330e04e7
 
         if async_:
             if global_config.bypass_compile_errors:
@@ -1010,18 +914,6 @@
         elif backend == "nki":
             return all_graphs
         elif backend == "triton":
-<<<<<<< HEAD
-
-            MIRAGE_ROOT = os.environ.get(
-                "MIRAGE_ROOT", os.path.join(os.path.dirname(__file__), "../../include")
-            )
-            os.environ["KERNELS_PATH"] = os.path.join(MIRAGE_ROOT, "mirage/transpiler/runtime") # for triton
-            best_graph, best_file_path, best_output_shapes = profile_and_select_best_graph(all_graphs,
-                                                 target_cc=torch.cuda.get_device_properties(0).major * 10
-                                                 + torch.cuda.get_device_properties(0).minor,
-                                                 warmup_iters=warmup_iters, profile_iters=profile_iters, debug_mode=verbose,
-                                                 save_codes=save_codes)
-=======
             from .triton_profiler import profile_and_select_best_graph
 
             MIRAGE_ROOT, INCLUDE_PATH, _ = get_key_paths()
@@ -1039,7 +931,6 @@
                     save_codes=save_codes,
                 )
             )
->>>>>>> 330e04e7
             # load execute_mugraph func from the generated file
             print(f"Loading the best muGraph from {best_file_path}")
             if not os.path.exists(best_file_path):
