import torch

import os
import tempfile
import subprocess
import shutil
import sys
import sysconfig
from typing import *

from .core import *
from .threadblock import *
from .visualizer import *
from .utils import *
from .global_config import global_config
from .graph_dataset import graph_dataset

from collections import deque

MAX_THREADS = os.cpu_count()

HARD_CODE = """
#include <Python.h>
#include <cuda_runtime.h>

static PyObject *launch(PyObject *self, PyObject *args) {
  PyObject *input_list, *output_list, *py_buffer, *py_stream, *py_profiler_buffer;
  void *buffer;
  std::vector<void const *> input_tensors;
  std::vector<void*> output_tensors;
  void *profiler_buffer;

  if (!PyArg_ParseTuple(args, "OOOOO", &input_list, &output_list, &py_buffer, &py_stream, &py_profiler_buffer)) {
    PyErr_SetString(PyExc_TypeError, "Invalid parameters");
    return NULL;
  }

  if(!PyList_Check(input_list) || !PyList_Check(output_list)) {
    PyErr_SetString(PyExc_TypeError, "Both arg1 and arg2 must be lists.");
    return NULL;
  }

  Py_ssize_t input_size = PyList_Size(input_list);
  Py_ssize_t output_size = PyList_Size(output_list);

  for(Py_ssize_t i = 0; i < input_size; i++) {
    PyObject *item = PyList_GetItem(input_list, i);
    void* tensor = PyLong_AsVoidPtr(item);
    if(!tensor) {
      PyErr_Format(PyExc_TypeError, "Failed to convert item %d (input) to void pointer", i);
      return NULL;
    }
    input_tensors.push_back(PyLong_AsVoidPtr(item));
  }

  for(Py_ssize_t i = 0; i < output_size; i++) {
    PyObject *item = PyList_GetItem(output_list, i);
    void* tensor = PyLong_AsVoidPtr(item);
    if(!tensor) {
      PyErr_Format(PyExc_TypeError, "Failed to convert item %d (output) to void pointer", i);
      return NULL;
    }
    output_tensors.push_back(PyLong_AsVoidPtr(item));
  }

  buffer = PyLong_AsVoidPtr(py_buffer);
  profiler_buffer = PyLong_AsVoidPtr(py_profiler_buffer);
  cudaStream_t stream = (cudaStream_t)PyLong_AsVoidPtr(py_stream);
  execute_mugraph(input_tensors, output_tensors, buffer, stream, profiler_buffer);

  Py_RETURN_NONE;
}

static PyMethodDef ModuleMethods[] = {
  {"launch", launch, METH_VARARGS, "Entry point for all kernels with this signature"},
  {NULL, NULL, 0, NULL} // sentinel
};

static struct PyModuleDef ModuleDef = {
  PyModuleDef_HEAD_INIT,
  "__mirage_launcher",
  NULL, //documentation
  -1, //size
  ModuleMethods
};

PyMODINIT_FUNC PyInit___mirage_launcher(void) {
  PyObject *m = PyModule_Create(&ModuleDef);
  if(m == NULL) {
    return NULL;
  }
  PyModule_AddFunctions(m, ModuleMethods);
  return m;
}
"""


# Because pip install -e . and pip install . have different directory structure,
# we need to check the directory structure to find the correct MIRAGE_ROOT.
def get_key_paths():
    root_dir = os.path.join(os.path.dirname(__file__), "../..") # Using pip install -e . 
    if not os.path.exists(os.path.join(root_dir, "deps")): # Using pip install . 
        root_dir = os.path.dirname(__file__)

    # If MIRAGE_ROOT is not set, use the root_dir as MIRAGE_ROOT
    MIRAGE_ROOT = os.environ.get("MIRAGE_ROOT", root_dir)
    
    INCLUDE_PATH = ""
    DEPS_PATH = ""
    if os.path.exists(os.path.join(MIRAGE_ROOT, "deps")):
        INCLUDE_PATH = os.path.join(MIRAGE_ROOT, "include")
        DEPS_PATH = os.path.join(MIRAGE_ROOT, "deps")
    else:
        INCLUDE_PATH = os.path.join(MIRAGE_ROOT, "include")
        DEPS_PATH = os.path.join(MIRAGE_ROOT, "include/deps")

    assert os.path.exists(MIRAGE_ROOT), "No MIRAGE_ROOT directory found. Likely using the wrong MIRAGE_ROOT."
    assert os.path.exists(INCLUDE_PATH), "No /include directory found. Likely using the wrong MIRAGE_ROOT."
    assert os.path.exists(DEPS_PATH), "No /deps directory found. Likely using the wrong MIRAGE_ROOT."

    return MIRAGE_ROOT, INCLUDE_PATH, DEPS_PATH


def get_cc_cmd(target, cc, FILE_NAME, py_include_dir, INCLUDE_PATH, DEPS_PATH, so_path, profiling):
    common_cmd = [
        cc,
        FILE_NAME,
        "-O3",
        f"-I{py_include_dir}",
        f"-I{os.path.join(INCLUDE_PATH, 'mirage/transpiler/runtime')}",
        f"-I{os.path.join(DEPS_PATH, 'cutlass/include')}",
        "-shared",
        "-std=c++17",
        "-use_fast_math",
        "-lcublas",
        "-Xcompiler=-fPIC",
        "--expt-relaxed-constexpr",
        "-o",
        so_path,
    ]

    if target == 90:
        specific_cmd = [
            "-arch=sm_90a",
            "-gencode=arch=compute_90a,code=sm_90a",
        ]+ (["-DMIRAGE_ENABLE_PROFILER"] if profiling else [])
    else:
        specific_cmd = [
            "-arch=native",
        ]

    return common_cmd[:6] + specific_cmd + common_cmd[6:]


def check_stride(dims, strides, layout="row-major"):
    curr_stride = 1
    if layout == "row-major":
        for i in range(len(dims) - 1, -1, -1):
            if strides[i] != curr_stride:
                return False
            curr_stride *= dims[i]
    elif layout == "column-major":
        for i in range(len(dims)):
            if strides[i] != curr_stride:
                return False
            curr_stride *= dims[i]
    else:
        raise ValueError(f"Unsupported layout: {layout}")
    return True


def gen_empty_tensor(alloc_size, shape, stride, device, dtype=torch.float16):
    return torch.empty(alloc_size, dtype=dtype, device=device).as_strided(shape, stride)


class Handle:
    def __init__(self, handles=[], remain_op=None) -> None:
        self.handles = handles
        self.remain_op = remain_op

    def wait(self):
        for handle in self.handles:
            handle.wait()
        if self.remain_op:
            self.remain_op()


class KNGraph:
    def __init__(self, graph):
        self.cygraph = graph

        self._is_compiled = False
        self.run = None
        self._valid_cuda_kernels = False
        self._cached_results = None
        self.visualizer = None

        self.backend = "cuda"

    def new_input(
        self, dims: tuple, strides: tuple = None, dtype: dtype = float16
    ) -> DTensor:
        # use the default strided layout if strides = None
        if strides is None:
            total_elements = 1
            strides = []
            for d in reversed(dims):
                strides.append(total_elements)
                total_elements *= d
            strides = reversed(strides)
        else:
            assert len(dims) == len(strides)
            assert check_stride(dims, strides, "row-major") | check_stride(
                dims, strides, "column-major"
            )
        return self.cygraph.new_input(dims, tuple(strides), dtype)

    def mark_output(self, A: DTensor, strides: tuple = None):
        return self.cygraph.mark_output(A, strides)

    def matmul(self, A: DTensor, B: DTensor) -> DTensor:
        return self.cygraph.matmul(A, B)

    def reduction(self, A: DTensor, dim: int):
        return self.cygraph.reduction(A, dim)

    def exp(self, A: DTensor):
        return self.cygraph.exp(A)

    def silu(self, A: DTensor):
        return self.cygraph.silu(A)

    def gelu(self, A: DTensor):
        return self.cygraph.gelu(A)

    def relu(self, A: DTensor):
        return self.cygraph.relu(A)
    
    def clamp(self, A: DTensor, min_val: float, max_val: float):
        return self.cygraph.clamp(A, min_val, max_val)

    def sqrt(self, A: DTensor):
        return self.cygraph.sqrt(A)

    def square(self, A: DTensor):
        return self.cygraph.square(A)

    def add(self, A: DTensor, B: DTensor):
        return self.cygraph.add(A, B)

    def mul(self, A: DTensor, B: DTensor):
        return self.cygraph.mul(A, B)

    def div(self, A: DTensor, B: DTensor):
        return self.cygraph.div(A, B)

    def pow(self, A: DTensor, B: DTensor):
        return self.cygraph.pow(A, B)

    def rms_norm(self, A: DTensor, normalized_shape: tuple):
        return self.cygraph.rms_norm(A, normalized_shape)

    def customized(self, inputs: list[DTensor], bgraph: TBGraph) -> list[DTensor]:
        return self.cygraph.customized(inputs, bgraph.cygraph)

    def get_owner_independent_hash(self):
        return self.cygraph.get_owner_independent_hash()

    def valid_kernels(self):
        assert self._is_compiled, "Should check kernel validness after compilation"
        return self._valid_cuda_kernels

    def get_error_message(self):
        assert self._is_compiled, "Should check error message after compilation"
        return self._error_message

    def __call__(self, **kwargs):
        if self.backend == "cuda":
            return self.cuda_call(**kwargs)
        elif self.backend == "nki":
            raise NotImplementedError("NKI backend is not implemented yet")
        elif self.backend == "triton":
            return self.triton_call(**kwargs)

    def triton_call(self, **kwargs):
        assert self.run is not None, "The graph is not compiled to triton yet."
        input_tensors = kwargs.get("inputs", [])
        verbose = kwargs.get("verbose", False)

        output_shapes = self._cached_results["output_shapes"]
        output_tensors = [
            torch.zeros(shape, dtype=input_tensors[0].dtype, device=input_tensors[0].device) for shape in output_shapes
        ]
        if(verbose):
            print("Input tensors:")
            for t in input_tensors:
                print(f"Shape: {t.shape}, dtype: {t.dtype}, device: {t.device}")
            print("Output tensors:")
            for t in output_tensors:
                print(f"Shape: {t.shape}, dtype: {t.dtype}, device: {t.device}")

        self.run(*input_tensors, *output_tensors)
        return output_tensors

    def cuda_call(self, **kwargs):
        results = self.compile(**kwargs)

        # directly return if the Transpiler cannot generate valid CUDA kernels
        if not self._valid_cuda_kernels:
            return None

        assert self.run is not None, "The graph is not compiled yet."

        input_tensors = kwargs.get("inputs", [])
        stream = kwargs.get("stream", None)
        if stream is None:
            stream = torch.cuda.default_stream()

        assert self.cygraph.get_num_inputs() == len(input_tensors), "Expected {} input tensors, got {}".format(self.cygraph.get_num_inputs(), len(input_tensors))

        # TODO: dtype and device
        buffer_tensor = torch.empty(
            results["buf_size"], dtype=torch.uint8, device=input_tensors[0].device
        ).contiguous()

        output_tensors = [
            gen_empty_tensor(
                meta["alloc_size"],
                meta["shape"],
                meta["strides"],
                device=input_tensors[0].device,
                dtype=input_tensors[0].dtype,
            )
            for meta in results["output_directives"]
        ]

        prodiler_buffer_tensor = torch.empty(results["profiler_buf_size"], dtype=torch.uint64, device=input_tensors[0].device).contiguous()

        buffer_tensor_ptr = buffer_tensor.data_ptr()
        input_tensors_ptr = [tensor.data_ptr() for tensor in input_tensors]
        output_tensors_ptr = [tensor.data_ptr() for tensor in output_tensors]
        prodiler_buffer_tensor_ptr = prodiler_buffer_tensor.data_ptr()
        self.run(input_tensors_ptr, output_tensors_ptr, buffer_tensor_ptr, stream.cuda_stream, prodiler_buffer_tensor_ptr)

        if results['profiler_buf_size'] > 0:
            from .profiler import export_to_perfetto_trace
            export_to_perfetto_trace(prodiler_buffer_tensor, 'mirage.perfetto-trace')
        return output_tensors

    def compile(self, async_=False, **kwargs):
        if self._is_compiled:
            return self._cached_results

        input_tensors = kwargs.get("inputs", [])
        input_strides = []
        # Check that the input_strides match uGraph's specification
        dtensors = self.cygraph.get_input_dtensors()
        assert len(dtensors) == len(
            input_tensors
        ), "Given number of inputs do not match the uGraph's inputs"
        for i in range(len(dtensors)):
            dims, strides = self.cygraph.get_input_dtensor_shape_and_stride(dtensors[i])
            assert dims == input_tensors[i].shape, "Expected input dims {}, got input dims {}".format(dims, input_tensors[i].shape)
            assert strides == input_tensors[i].stride(), "Expected input strides {}, got input strides {}".format(strides, input_tensors[i].stride())
            input_strides.append(strides)
        target_cc = kwargs.get(
            "target_cc",
            torch.cuda.get_device_properties(0).major * 10
            + torch.cuda.get_device_properties(0).minor,
        )
        num_warp_groups = kwargs.get("num_warp_groups", 2)
        pipeline_stages = kwargs.get("pipeline_stages", 2)
<<<<<<< HEAD
        profiling = kwargs.get("profiling", False)
=======
        # TODO, add profling for Ampere later to show gpu wave
        profiling = kwargs.get("profiling", False) and target_cc >= 90
>>>>>>> 10076fd3

        result = generate_cuda_program(
            self.cygraph, target_cc=target_cc, input_strides=input_strides, num_warp_groups = num_warp_groups, pipeline_stages = pipeline_stages, profiling = profiling
        )
        if result["max_smem_size"] > get_shared_memory_capacity(target_cc):
            # the transpiled kernel exceeds shared memory limit
            print(
                f"required shared memory size {result['max_smem_size']} exceed max shared memory size of current gpu arch {get_shared_memory_capacity(target_cc)}"
            )
            self._is_compiled = True
            self._valid_cuda_kernels = False
            self._error_message = "shared memory usage exceed limit"

            if async_:
                return Handle([], None)
            else:
                return None

        MIRAGE_ROOT, INCLUDE_PATH, DEPS_PATH = get_key_paths()
        # if True:
        #     tempdir = './test/'

        tempdir_obj = tempfile.TemporaryDirectory()
        tempdir = tempdir_obj.name
        saved_addr = ""
        file_id = kwargs.get("file_id", -1)
        if file_id != -1:
            print(f"file_id: {file_id}")
            saved_addr = f"./generated_codes/{file_id}/"
        FILE_NAME = os.path.join(tempdir, "test.cu")
        so_path = os.path.join(tempdir, "test.cpython-38-x86_64-linux-gnu.so")

        with open(FILE_NAME, "w") as f:
            f.write(result["code"] + HARD_CODE)
            if saved_addr != "":
                print(f"saved_addr: {saved_addr}")
                os.makedirs(saved_addr, exist_ok=True)
                with open(saved_addr + "test" + str(file_id) + ".cu", "w") as f:
                    f.write(result["code"] + HARD_CODE)


        cc = shutil.which("nvcc")
        if cc is None:
            raise RuntimeError(
                "nvcc not found. Please make sure you have installed CUDA."
            )

        # This function was renamed and made public in Python 3.10
        if hasattr(sysconfig, "get_default_scheme"):
            scheme = sysconfig.get_default_scheme()
        else:
            scheme = sysconfig._get_default_scheme()
        # 'posix_local' is a custom scheme on Debian. However, starting Python 3.10, the default install
        # path changes to include 'local'. This change is required to use triton with system-wide python.
        if scheme == "posix_local":
            scheme = "posix_prefix"
        py_include_dir = sysconfig.get_paths(scheme=scheme)["include"]
        cc_cmd = get_cc_cmd(target_cc, cc, FILE_NAME, py_include_dir, INCLUDE_PATH, DEPS_PATH, so_path, profiling)

        def remain_op():
            import importlib.util
            try:
                spec = importlib.util.spec_from_file_location("__mirage_launcher", so_path)
                mod = importlib.util.module_from_spec(spec)
                spec.loader.exec_module(mod)
                self.run = getattr(mod, "launch")

                self._is_compiled = True
                self._valid_cuda_kernels = True
                self._cached_results = result
                self._error_message = "No error"
                tempdir_obj.cleanup()
                return self._cached_results
            except ImportError:
                # cannot import the built shared library likely due to 
                # compilation errors
                self._is_compiled = True
                self._valid_cuda_kernels = False
                self._cached_results = None
                self._error_message = "CUDA compilation error"
                return None

        if async_:
            if global_config.bypass_compile_errors:
                ret = subprocess.Popen(cc_cmd, stdout=subprocess.DEVNULL, stderr=subprocess.STDOUT)
            else:
                ret = subprocess.Popen(cc_cmd)
            return Handle([ret], remain_op)
        else:
            ret = subprocess.check_call(cc_cmd)
            return remain_op()

        # so_path = './test.cpython-38-x86_64-linux-gnu.so'

    def superoptimize(
        self,
        imaps: list = None,
        omaps: list = None,
        griddims: list = None,
        blockdims: list = None,
        fmaps: list = None,
        franges: list = None,
        verbose: bool = False,
        config: str = None,
        backend: str = "cuda",
        warmup_iters: int = 16,
        profile_iters: int = 1000,
        use_graph_dataset: bool = True,
        use_cached_graphs: bool = True,
        save_codes: bool = False,
    ):
        if use_graph_dataset:
            cached_graph = graph_dataset.find(
                self.cygraph,
                imaps=imaps,
                omaps=omaps,
                griddims=griddims,
                blockdims=blockdims,
                fmaps=fmaps,
                franges=franges,
                backend=backend)
            if cached_graph is not None:
                return cached_graph
        if use_cached_graphs:
            previous_checkpoint = "mirage_cached_mugraphs_{:x}.json".format(self.cygraph.get_owner_independent_hash())
        else:
            previous_checkpoint = None
        cygraphs = search(
            self.cygraph,
            imaps=imaps,
            omaps=omaps,
            griddims=griddims,
            blockdims=blockdims,
            fmaps=fmaps,
            franges=franges,
            previous_checkpoint=previous_checkpoint,
            verbose=verbose,
            default_config=config,
        )
        all_graphs = [KNGraph(g) for g in cygraphs]
        print("Finished search, discovering {} mugraphs ...".format(len(all_graphs)))
        if backend == "cuda":
            # profile and use the best graph
            best_graph, best_perf = None, float("inf")
            print("Transpiling {} muGraphs ...".format(len(all_graphs)))
            handles = deque()

            target_cc = torch.cuda.get_device_properties(0).major * 10 + torch.cuda.get_device_properties(0).minor
            if target_cc >= 90:
                pipeline_stages_list = [2, 3, 4]
                num_warp_groups_list = [2, 3, 4]
                for idx, g in enumerate(all_graphs):
                    for pipeline_stages in pipeline_stages_list:
                        for num_warp_groups in num_warp_groups_list:
                            dtensors = g.cygraph.get_input_dtensors()
                            input_tensors = list()
                            for t in dtensors:
                                dims, strides = g.cygraph.get_input_dtensor_shape_and_stride(t)
                                dtype = convert_dtype_to_torch_type(t.dtype)
                                x = torch.randn(dims, dtype=dtype, device="cuda:{}".format(global_config.gpu_device_id))
                                x = torch.as_strided(x, size=dims, stride=strides)
                                input_tensors.append(x)
                            starter = torch.cuda.Event(enable_timing=True)
                            ender = torch.cuda.Event(enable_timing=True)
                            new_g = g
                            if len(handles) == MAX_THREADS:
                                handles.popleft().wait()
                            handle = new_g.compile(async_=True, inputs=input_tensors, pipeline_stages=pipeline_stages, num_warp_groups=num_warp_groups)
                            handles.append(handle)
            else:
                for idx, g in enumerate(all_graphs):
                    dtensors = g.cygraph.get_input_dtensors()
                    input_tensors = list()
                    for t in dtensors:
                        dims, strides = g.cygraph.get_input_dtensor_shape_and_stride(t)
                        #dims = [t.dim(i) for i in range(t.num_dims)]
                        dtype = convert_dtype_to_torch_type(t.dtype)
                        x = torch.randn(dims, dtype=dtype, device="cuda:{}".format(global_config.gpu_device_id))
                        x = torch.as_strided(x, size=dims, stride=strides)
                        input_tensors.append(x)
                    starter = torch.cuda.Event(enable_timing=True)
                    ender = torch.cuda.Event(enable_timing=True)
                    if len(handles) == MAX_THREADS:
                        handles.popleft().wait()
                    handle = g.compile(async_=True, inputs=input_tensors)
                    handles.append(handle)
            while handles:
                handles.popleft().wait()
            for idx, g in enumerate(all_graphs):
                dtensors = g.cygraph.get_input_dtensors()
                input_tensors = list()
                for t in dtensors:
                    dims, strides = g.cygraph.get_input_dtensor_shape_and_stride(t)
                    dtype = convert_dtype_to_torch_type(t.dtype)
                    x = torch.randn(dims, dtype=dtype, device="cuda:{}".format(global_config.gpu_device_id))
                    x = torch.as_strided(x, size=dims, stride=strides)
                    input_tensors.append(x)
                starter = torch.cuda.Event(enable_timing=True)
                ender = torch.cuda.Event(enable_timing=True)
                if not g.valid_kernels():
                    print("muGraph {}: {}".format(idx, g.get_error_message()))
                    continue
                # Warmup runs
                for _ in range(warmup_iters):
                    g(inputs=input_tensors)
                torch.cuda.synchronize()
                starter.record()
                for _ in range(profile_iters):
                    g(inputs=input_tensors)
                ender.record()
                torch.cuda.synchronize()
                perf = starter.elapsed_time(ender) / profile_iters
                print("muGraph {}: profiled performance (ms) = {}".format(idx, perf))
                if perf < best_perf:
                    best_graph, best_perf = g, perf
            best_graph.backend = "cuda"
            if use_graph_dataset:
                graph_dataset.store(
                    input_graph=self.cygraph,
                    optimized_graph=best_graph,
                    imaps=imaps,
                    omaps=omaps,
                    griddims=griddims,
                    blockdims=blockdims,
                    fmaps=fmaps,
                    franges=franges,
                    backend=backend)
            return best_graph
        elif backend == "nki":
            return all_graphs
        elif backend == "triton":
            from .triton_profiler import profile_and_select_best_graph

            MIRAGE_ROOT, INCLUDE_PATH, _ = get_key_paths()
            os.environ["KERNELS_PATH"] = os.path.join(INCLUDE_PATH, "mirage/triton_transpiler/runtime") # for triton
            best_graph, best_file_path, best_output_shapes = profile_and_select_best_graph(all_graphs, 
                                                 target_cc=torch.cuda.get_device_properties(0).major * 10 
                                                 + torch.cuda.get_device_properties(0).minor,
                                                 warmup_iters=warmup_iters, profile_iters=profile_iters, debug_mode=verbose,
                                                 save_codes=save_codes)
            # load execute_mugraph func from the generated file
            print(f"Loading the best muGraph from {best_file_path}")
            if not os.path.exists(best_file_path):
                raise FileNotFoundError(f"File not found: {best_file_path}")
            import importlib.util
            spec = importlib.util.spec_from_file_location("__mirage_launcher", best_file_path)
            mod = importlib.util.module_from_spec(spec)
            spec.loader.exec_module(mod)
            if hasattr(mod, "execute_mugraph"):
                best_graph.run = getattr(mod, "execute_mugraph")
            else:
                raise AttributeError("The module does not contain an 'execute_mugraph' function.")
            best_graph._cached_results = {"output_shapes": best_output_shapes}
            best_graph.backend = "triton"
            if use_graph_dataset:
                graph_dataset.store(
                    input_graph=self.cygraph,
                    optimized_graph=best_graph,
                    imaps=imaps,
                    omaps=omaps,
                    griddims=griddims,
                    blockdims=blockdims,
                    fmaps=fmaps,
                    franges=franges,
                    backend=backend)

            return best_graph
        else:
            assert False, "Unsupported backend"
            return None

    def visualize(self, file_name):
        operators = self.cygraph.get_graph_structure()
        self.visualizer = visualizer(file_name)
        self.visualizer.draw_graphs(operators)<|MERGE_RESOLUTION|>--- conflicted
+++ resolved
@@ -370,12 +370,8 @@
         )
         num_warp_groups = kwargs.get("num_warp_groups", 2)
         pipeline_stages = kwargs.get("pipeline_stages", 2)
-<<<<<<< HEAD
-        profiling = kwargs.get("profiling", False)
-=======
         # TODO, add profling for Ampere later to show gpu wave
         profiling = kwargs.get("profiling", False) and target_cc >= 90
->>>>>>> 10076fd3
 
         result = generate_cuda_program(
             self.cygraph, target_cc=target_cc, input_strides=input_strides, num_warp_groups = num_warp_groups, pipeline_stages = pipeline_stages, profiling = profiling
