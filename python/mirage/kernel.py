import torch

import os
import tempfile
import subprocess
import shutil
import sys
import sysconfig
from typing import *

from .core import *
from .threadblock import *
from .visualizer import *
from .utils import *
from .triton_profiler import *
from .global_config import global_config
from .graph_dataset import graph_dataset

HARD_CODE = """
#include <Python.h>

static PyObject *launch(PyObject *self, PyObject *args) {
  PyObject *input_list, *output_list, *py_buffer;
  void *buffer;
  std::vector<void const *> input_tensors;
  std::vector<void*> output_tensors;

  if (!PyArg_ParseTuple(args, "OOO", &input_list, &output_list, &py_buffer)) {
    PyErr_SetString(PyExc_TypeError, "Invalid parameters");
    return NULL;
  }

  if(!PyList_Check(input_list) || !PyList_Check(output_list)) {
    PyErr_SetString(PyExc_TypeError, "Both arg1 and arg2 must be lists.");
    return NULL;
  }

  Py_ssize_t input_size = PyList_Size(input_list);
  Py_ssize_t output_size = PyList_Size(output_list);

  for(Py_ssize_t i = 0; i < input_size; i++) {
    PyObject *item = PyList_GetItem(input_list, i);
    void* tensor = PyLong_AsVoidPtr(item);
    if(!tensor) {
      PyErr_Format(PyExc_TypeError, "Failed to convert item %d (input) to void pointer", i);
      return NULL;
    }
    input_tensors.push_back(PyLong_AsVoidPtr(item));
  }

  for(Py_ssize_t i = 0; i < output_size; i++) {
    PyObject *item = PyList_GetItem(output_list, i);
    void* tensor = PyLong_AsVoidPtr(item);
    if(!tensor) {
      PyErr_Format(PyExc_TypeError, "Failed to convert item %d (output) to void pointer", i);
      return NULL;
    }
    output_tensors.push_back(PyLong_AsVoidPtr(item));
  }

  buffer = PyLong_AsVoidPtr(py_buffer);
  execute_mugraph(input_tensors, output_tensors, buffer);

  Py_RETURN_NONE;
}

static PyMethodDef ModuleMethods[] = {
  {"launch", launch, METH_VARARGS, "Entry point for all kernels with this signature"},
  {NULL, NULL, 0, NULL} // sentinel
};

static struct PyModuleDef ModuleDef = {
  PyModuleDef_HEAD_INIT,
  "__mirage_launcher",
  NULL, //documentation
  -1, //size
  ModuleMethods
};

PyMODINIT_FUNC PyInit___mirage_launcher(void) {
  PyObject *m = PyModule_Create(&ModuleDef);
  if(m == NULL) {
    return NULL;
  }
  PyModule_AddFunctions(m, ModuleMethods);
  return m;
}
"""

dtype_map = {
    'int8':    torch.int8,
    'int16':   torch.int16,
    'int32':   torch.int32,
    'int64':   torch.int64,
    'uint8':   torch.uint8, 
    'fp16':    torch.float16,
    'bf16':    torch.bfloat16,
    'fp32':    torch.float32,
    'fp64':    torch.float64
}

def get_cc_cmd(target, cc, FILE_NAME, py_include_dir, MIRAGE_ROOT, so_path):
    common_cmd = [
        cc,
        FILE_NAME,
        "-O3",
        f"-I{py_include_dir}",
        f"-I{MIRAGE_ROOT}/include/mirage/transpiler/runtime/",
        f"-I{MIRAGE_ROOT}/deps/cutlass/include",
        "-shared",
        "-std=c++17",
        "-use_fast_math",
        "-lcublas",
        "-Xcompiler=-fPIC",
        "--expt-relaxed-constexpr",
        "-o",
        so_path,
    ]

    if target == 90:
        specific_cmd = [
            "-arch=sm_90a",
            "-gencode=arch=compute_90a,code=sm_90a",
        ]
    else:
        specific_cmd = [
            "-arch=native",
        ]

    return common_cmd[:6] + specific_cmd + common_cmd[6:]


def check_stride(dims, strides, layout="row-major"):
    curr_stride = 1
    if layout == "row-major":
        for i in range(len(dims) - 1, -1, -1):
            if strides[i] != curr_stride:
                return False
            curr_stride *= dims[i]
    elif layout == "column-major":
        for i in range(len(dims)):
            if strides[i] != curr_stride:
                return False
            curr_stride *= dims[i]
    else:
        raise ValueError(f"Unsupported layout: {layout}")
    return True


def gen_empty_tensor(alloc_size, shape, stride, device, dtype=torch.float16):
    return torch.empty(alloc_size, dtype=dtype, device=device).as_strided(shape, stride)


class Handle:
    def __init__(self, handles=[], remain_op=None) -> None:
        self.handles = handles
        self.remain_op = remain_op

    def wait(self):
        for handle in self.handles:
            handle.wait()
        if self.remain_op:
            self.remain_op()


class KNGraph:
    def __init__(self, graph):
        self.cygraph = graph

        self._is_compiled = False
        self.run = None
        self._valid_cuda_kernels = False
        self._cached_results = None
        self.visualizer = None

        self.backend = "cuda"

    def new_input(
        self, dims: tuple, strides: tuple = None, dtype: dtype = float16
    ) -> DTensor:
        # use the default strided layout if strides = None
        if strides is None:
            total_elements = 1
            strides = []
            for d in reversed(dims):
                strides.append(total_elements)
                total_elements *= d
            strides = reversed(strides)
        else:
            assert len(dims) == len(strides)
            assert check_stride(dims, strides, "row-major") | check_stride(
                dims, strides, "column-major"
            )
        return self.cygraph.new_input(dims, tuple(strides), dtype)

    def mark_output(self, A: DTensor, strides: tuple = None):
        return self.cygraph.mark_output(A, strides)

    def matmul(self, A: DTensor, B: DTensor) -> DTensor:
        return self.cygraph.matmul(A, B)

    def reduction(self, A: DTensor, dim: int):
        return self.cygraph.reduction(A, dim)

    def exp(self, A: DTensor):
        return self.cygraph.exp(A)

    def silu(self, A: DTensor):
        return self.cygraph.silu(A)

    def gelu(self, A: DTensor):
        return self.cygraph.gelu(A)

    def relu(self, A: DTensor):
        return self.cygraph.relu(A)
    
    def clamp(self, A: DTensor, min_val: float, max_val: float):
        return self.cygraph.clamp(A, min_val, max_val)

    def add(self, A: DTensor, B: DTensor):
        return self.cygraph.add(A, B)

    def mul(self, A: DTensor, B: DTensor):
        return self.cygraph.mul(A, B)

    def div(self, A: DTensor, B: DTensor):
        return self.cygraph.div(A, B)

    def rms_norm(self, A: DTensor, normalized_shape: tuple):
        return self.cygraph.rms_norm(A, normalized_shape)

    def customized(self, inputs: list[DTensor], bgraph: TBGraph) -> list[DTensor]:
        return self.cygraph.customized(inputs, bgraph.cygraph)

    def get_owner_independent_hash(self):
        return self.cygraph.get_owner_independent_hash()

    def valid_kernels(self):
        assert self._is_compiled, "Should check kernel validness after compilation"
        return self._valid_cuda_kernels

    def get_error_message(self):
        assert self._is_compiled, "Should check error message after compilation"
        return self._error_message

    def __call__(self, **kwargs):
        if self.backend == "cuda":
            return self.cuda_call(**kwargs)
        elif self.backend == "nki":
            raise NotImplementedError("NKI backend is not implemented yet")
        elif self.backend == "triton":
            return self.triton_call(**kwargs)

    def triton_call(self, **kwargs):
        assert self.run is not None, "The graph is not compiled to triton yet."
        input_tensors = kwargs.get("inputs", [])
        verbose = kwargs.get("verbose", False)

        output_shapes = self._cached_results["output_shapes"]
        output_tensors = [
            torch.zeros(shape, dtype=input_tensors[0].dtype, device=input_tensors[0].device) for shape in output_shapes
        ]
        if(verbose):
            print("Input tensors:")
            for t in input_tensors:
                print(f"Shape: {t.shape}, dtype: {t.dtype}, device: {t.device}")
            print("Output tensors:")
            for t in output_tensors:
                print(f"Shape: {t.shape}, dtype: {t.dtype}, device: {t.device}")

        self.run(*input_tensors, *output_tensors)
        return output_tensors

    def cuda_call(self, **kwargs):
        results = self.compile(**kwargs)

        # directly return if the Transpiler cannot generate valid CUDA kernels
        if not self._valid_cuda_kernels:
            return None

        assert self.run is not None, "The graph is not compiled yet."

        input_tensors = kwargs.get("inputs", [])

        assert self.cygraph.get_num_inputs() == len(input_tensors), "Expected {} input tensors, got {}".format(self.cygraph.get_num_inputs(), len(input_tensors))

        # TODO: dtype and device
        buffer_tensor = torch.empty(
            results["buf_size"], dtype=torch.uint8, device=input_tensors[0].device
        ).contiguous()

        output_tensors = [
            gen_empty_tensor(
                meta["alloc_size"],
                meta["shape"],
                meta["strides"],
                device=input_tensors[0].device,
                dtype=input_tensors[0].dtype,
            )
            for meta in results["output_directives"]
        ]

        buffer_tensor_ptr = buffer_tensor.data_ptr()
        input_tensors_ptr = [tensor.data_ptr() for tensor in input_tensors]
        output_tensors_ptr = [tensor.data_ptr() for tensor in output_tensors]

        self.run(input_tensors_ptr, output_tensors_ptr, buffer_tensor_ptr)

        return output_tensors

    def compile(self, async_=False, **kwargs):
        if self._is_compiled:
            return self._cached_results

        input_tensors = kwargs.get("inputs", [])
        input_strides = []
        # Check that the input_strides match uGraph's specification
        dtensors = self.cygraph.get_input_dtensors()
        assert len(dtensors) == len(
            input_tensors
        ), "Given number of inputs do not match the uGraph's inputs"
        for i in range(len(dtensors)):
            input_strides.append(self.cygraph.get_input_dtensor_layout(dtensors[i]))
        target_cc = kwargs.get(
            "target_cc",
            torch.cuda.get_device_properties(0).major * 10
            + torch.cuda.get_device_properties(0).minor,
        )
        num_warp_groups = kwargs.get("num_warp_groups", 2)
        pipeline_stages = kwargs.get("pipeline_stages", 2)

        result = generate_cuda_program(
            self.cygraph, target_cc=target_cc, input_strides=input_strides, num_warp_groups = num_warp_groups, pipeline_stages = pipeline_stages
        )
        # print(result)
        if result["max_smem_size"] > get_shared_memory_capacity(target_cc):
            # the transpiled kernel exceeds shared memory limit
            print(
                f"required shared memory size {result['max_smem_size']} exceed max shared memory size of current gpu arch {get_shared_memory_capacity(target_cc)}"
            )
            self._is_compiled = True
            self._valid_cuda_kernels = False
            self._error_message = "shared memory usage exceed limit"

            if async_:
                return Handle([], None)
            else:
                return None

        MIRAGE_ROOT = os.environ.get(
            "MIRAGE_ROOT", os.path.join(os.path.dirname(__file__), "../../include")
        )

        # if True:
        #     tempdir = './test/'

        tempdir_obj = tempfile.TemporaryDirectory()
        tempdir = tempdir_obj.name
        saved_addr = ""
        file_id = kwargs.get("file_id", -1)
        if file_id != -1:
            print(f"file_id: {file_id}")
            saved_addr = f"./generated_codes/{file_id}/"
        FILE_NAME = os.path.join(tempdir, "test.cu")
        so_path = os.path.join(tempdir, "test.cpython-38-x86_64-linux-gnu.so")

        with open(FILE_NAME, "w") as f:
            f.write(result["code"] + HARD_CODE)
            if saved_addr != "":
                print(f"saved_addr: {saved_addr}")
                os.makedirs(saved_addr, exist_ok=True)
                with open(saved_addr + "test" + str(file_id) + ".cu", "w") as f:
                    f.write(result["code"] + HARD_CODE)


        cc = shutil.which("nvcc")
        if cc is None:
            raise RuntimeError(
                "nvcc not found. Please make sure you have installed CUDA."
            )

        # This function was renamed and made public in Python 3.10
        if hasattr(sysconfig, "get_default_scheme"):
            scheme = sysconfig.get_default_scheme()
        else:
            scheme = sysconfig._get_default_scheme()
        # 'posix_local' is a custom scheme on Debian. However, starting Python 3.10, the default install
        # path changes to include 'local'. This change is required to use triton with system-wide python.
        if scheme == "posix_local":
            scheme = "posix_prefix"
        py_include_dir = sysconfig.get_paths(scheme=scheme)["include"]

        if not os.path.exists(MIRAGE_ROOT):
            print(
                f"Error: MIRAGE_ROOT ({MIRAGE_ROOT}) not found. Please set the MIRAGE_ROOT env variable correctly"
            )
            sys.exit(1)
        cc_cmd = get_cc_cmd(target_cc, cc, FILE_NAME, py_include_dir, MIRAGE_ROOT, so_path)


        def remain_op():
            import importlib.util
            try:
                spec = importlib.util.spec_from_file_location("__mirage_launcher", so_path)
                mod = importlib.util.module_from_spec(spec)
                spec.loader.exec_module(mod)
                self.run = getattr(mod, "launch")

                self._is_compiled = True
                self._valid_cuda_kernels = True
                self._cached_results = result
                self._error_message = "No error"
                tempdir_obj.cleanup()
                return self._cached_results
            except ImportError:
                # cannot import the built shared library likely due to 
                # compilation errors
                self._is_compiled = True
                self._valid_cuda_kernels = False
                self._cached_results = None
                self._error_message = "CUDA compilation error"
                return None

        if async_:
            ret = subprocess.Popen(cc_cmd, stdout=subprocess.DEVNULL, stderr=subprocess.STDOUT)
            return Handle([ret], remain_op)
        else:
            ret = subprocess.check_call(cc_cmd)
            return remain_op()

        # so_path = './test.cpython-38-x86_64-linux-gnu.so'

    def superoptimize(
        self,
        imaps: list = None,
        omaps: list = None,
        griddims: list = None,
        blockdims: list = None,
        fmaps: list = None,
        franges: list = None,
        verbose: bool = False,
        disable_graph_dataset: bool = False,
        config: str = None,
        backend: str = "cuda",
        warmup_iters: int = 16,
        profile_iters: int = 1000,
        previous_checkpoint: str = None,
        save_codes: bool = False,
    ):
        if not disable_graph_dataset:
            cached_graph = graph_dataset.find(
                self.cygraph,
                imaps=imaps,
                omaps=omaps,
                griddims=griddims,
                blockdims=blockdims,
                fmaps=fmaps,
                franges=franges,
                backend=backend)
            if cached_graph is not None:
                return cached_graph
        cygraphs = search(
            self.cygraph,
            imaps=imaps,
            omaps=omaps,
            griddims=griddims,
            blockdims=blockdims,
            fmaps=fmaps,
            franges=franges,
            previous_checkpoint=previous_checkpoint,
            verbose=verbose,
            default_config=config,
        )
        all_graphs = [KNGraph(g) for g in cygraphs]
        if backend == "cuda":
            # profile and use the best graph
            best_graph, best_perf = None, float("inf")
            print("Transpiling discovered {} muGraphs ...".format(len(all_graphs)))
            handles = []

            target_cc = torch.cuda.get_device_properties(0).major * 10 + torch.cuda.get_device_properties(0).minor
            if target_cc >= 90:
                pipeline_stages_list = [2, 3, 4]
                num_warp_groups_list = [2, 3, 4]
                for idx, g in enumerate(all_graphs):
                    for pipeline_stages in pipeline_stages_list:
                        for num_warp_groups in num_warp_groups_list:
                            dtensors = g.cygraph.get_input_dtensors()
                            input_tensors = list()
                            for t in dtensors:
                                dims = [t.dim(i) for i in range(t.num_dims)]
                                input_tensors.append(
<<<<<<< HEAD
                                    torch.randn(dims, dtype=t.dtype, device="cuda:{}".format(global_config.gpu_device_id))
=======
                                    torch.randn(dims, dtype=dtype_map[str(t.dtype)], device="cuda:0")
>>>>>>> 8582bf44
                                )
                            starter = torch.cuda.Event(enable_timing=True)
                            ender = torch.cuda.Event(enable_timing=True)
                            new_g = g
                            handle = new_g.compile(async_=True, inputs=input_tensors, pipeline_stages=pipeline_stages, num_warp_groups=num_warp_groups)
                            handles.append(handle)
            else:
                for idx, g in enumerate(all_graphs):
                    dtensors = g.cygraph.get_input_dtensors()
                    input_tensors = list()
                    for t in dtensors:
                        dims = [t.dim(i) for i in range(t.num_dims)]
                        dtype = convert_dtype_to_torch_type(t.dtype)
                        input_tensors.append(
<<<<<<< HEAD
                            torch.randn(dims, dtype=dtype, device="cuda:{}".format(global_config.gpu_device_id))
=======
                            torch.randn(dims, dtype=dtype_map[str(t.dtype)], device="cuda:0")
>>>>>>> 8582bf44
                        )
                    starter = torch.cuda.Event(enable_timing=True)
                    ender = torch.cuda.Event(enable_timing=True)
                    handle = g.compile(async_=True, inputs=input_tensors)
                    handles.append(handle)
            for handle in handles:
                handle.wait()
            for idx, g in enumerate(all_graphs):
                dtensors = g.cygraph.get_input_dtensors()
                input_tensors = list()
                for t in dtensors:
                    dims = [t.dim(i) for i in range(t.num_dims)]
                    dtype = convert_dtype_to_torch_type(t.dtype)
                    input_tensors.append(
<<<<<<< HEAD
                        torch.randn(dims, dtype=dtype, device="cuda:{}".format(global_config.gpu_device_id))
=======
                        torch.randn(dims, dtype=dtype_map[str(t.dtype)], device="cuda:0")
>>>>>>> 8582bf44
                    )
                starter = torch.cuda.Event(enable_timing=True)
                ender = torch.cuda.Event(enable_timing=True)
                if not g.valid_kernels():
                    print("muGraph {}: {}".format(idx, g.get_error_message()))
                    continue
                # Warmup runs
                for _ in range(warmup_iters):
                    g(inputs=input_tensors)
                torch.cuda.synchronize()
                starter.record()
                for _ in range(profile_iters):
                    g(inputs=input_tensors)
                ender.record()
                torch.cuda.synchronize()
                perf = starter.elapsed_time(ender) / profile_iters
                print("muGraph {}: profiled performance (ms) = {}".format(idx, perf))
                if perf < best_perf:
                    best_graph, best_perf = g, perf
            best_graph.backend = "cuda"
            if not disable_graph_dataset:
                graph_dataset.store(
                    input_graph=self.cygraph,
                    optimized_graph=best_graph,
                    imaps=imaps,
                    omaps=omaps,
                    griddims=griddims,
                    blockdims=blockdims,
                    fmaps=fmaps,
                    franges=franges,
                    backend=backend)
            return best_graph
        elif backend == "nki":
            return all_graphs
        elif backend == "triton":
            MIRAGE_ROOT = os.environ.get(
                "MIRAGE_ROOT", os.path.join(os.path.dirname(__file__), "../../include")
            )
            os.environ["KERNELS_PATH"] = os.path.join(MIRAGE_ROOT, "mirage/transpiler/runtime") # for triton
            best_graph, best_file_path, best_output_shapes = profile_and_select_best_graph(all_graphs, 
                                                 target_cc=torch.cuda.get_device_properties(0).major * 10 
                                                 + torch.cuda.get_device_properties(0).minor,
                                                 warmup_iters=warmup_iters, profile_iters=profile_iters, debug_mode=verbose,
                                                 save_codes=save_codes)
            # load execute_mugraph func from the generated file
            print(f"Loading the best muGraph from {best_file_path}")
            if not os.path.exists(best_file_path):
                raise FileNotFoundError(f"File not found: {best_file_path}")
            import importlib.util
            spec = importlib.util.spec_from_file_location("__mirage_launcher", best_file_path)
            mod = importlib.util.module_from_spec(spec)
            spec.loader.exec_module(mod)
            if hasattr(mod, "execute_mugraph"):
                best_graph.run = getattr(mod, "execute_mugraph")
            else:
                raise AttributeError("The module does not contain an 'execute_mugraph' function.")
            best_graph._cached_results = {"output_shapes": best_output_shapes}
            best_graph.backend = "triton"
            if not disable_graph_dataset:
                graph_dataset.store(
                    input_graph=self.cygraph,
                    optimized_graph=best_graph,
                    imaps=imaps,
                    omaps=omaps,
                    griddims=griddims,
                    blockdims=blockdims,
                    fmaps=fmaps,
                    franges=franges,
                    backend=backend)

            return best_graph
        else:
            assert False, "Unsupported backend"
            return None

    def visualize(self, file_name):
        operators = self.cygraph.get_graph_structure()
        self.visualizer = visualizer(file_name)
        self.visualizer.draw_graphs(operators)<|MERGE_RESOLUTION|>--- conflicted
+++ resolved
@@ -86,18 +86,6 @@
   return m;
 }
 """
-
-dtype_map = {
-    'int8':    torch.int8,
-    'int16':   torch.int16,
-    'int32':   torch.int32,
-    'int64':   torch.int64,
-    'uint8':   torch.uint8, 
-    'fp16':    torch.float16,
-    'bf16':    torch.bfloat16,
-    'fp32':    torch.float32,
-    'fp64':    torch.float64
-}
 
 def get_cc_cmd(target, cc, FILE_NAME, py_include_dir, MIRAGE_ROOT, so_path):
     common_cmd = [
@@ -489,12 +477,9 @@
                             input_tensors = list()
                             for t in dtensors:
                                 dims = [t.dim(i) for i in range(t.num_dims)]
+                                dtype = convert_dtype_to_torch_type(t.dtype)
                                 input_tensors.append(
-<<<<<<< HEAD
                                     torch.randn(dims, dtype=t.dtype, device="cuda:{}".format(global_config.gpu_device_id))
-=======
-                                    torch.randn(dims, dtype=dtype_map[str(t.dtype)], device="cuda:0")
->>>>>>> 8582bf44
                                 )
                             starter = torch.cuda.Event(enable_timing=True)
                             ender = torch.cuda.Event(enable_timing=True)
@@ -509,11 +494,7 @@
                         dims = [t.dim(i) for i in range(t.num_dims)]
                         dtype = convert_dtype_to_torch_type(t.dtype)
                         input_tensors.append(
-<<<<<<< HEAD
                             torch.randn(dims, dtype=dtype, device="cuda:{}".format(global_config.gpu_device_id))
-=======
-                            torch.randn(dims, dtype=dtype_map[str(t.dtype)], device="cuda:0")
->>>>>>> 8582bf44
                         )
                     starter = torch.cuda.Event(enable_timing=True)
                     ender = torch.cuda.Event(enable_timing=True)
@@ -528,11 +509,7 @@
                     dims = [t.dim(i) for i in range(t.num_dims)]
                     dtype = convert_dtype_to_torch_type(t.dtype)
                     input_tensors.append(
-<<<<<<< HEAD
                         torch.randn(dims, dtype=dtype, device="cuda:{}".format(global_config.gpu_device_id))
-=======
-                        torch.randn(dims, dtype=dtype_map[str(t.dtype)], device="cuda:0")
->>>>>>> 8582bf44
                     )
                 starter = torch.cuda.Event(enable_timing=True)
                 ender = torch.cuda.Event(enable_timing=True)
