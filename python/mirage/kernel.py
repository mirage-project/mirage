--- conflicted
+++ resolved
@@ -112,13 +112,7 @@
         self._is_compiled = False
         self.run = None
         self._cached_results = None
-<<<<<<< HEAD
         self.visualizer = None
-    
-    def new_input(self, dims: tuple, dtype: dtype = float16) -> DTensor:
-        return self.cygraph.new_input(dims, dtype)
-    
-=======
 
     def new_input(
         self, dims: tuple, strides: tuple = None, dtype: dtype = float16
@@ -141,7 +135,6 @@
     def mark_output(self, A: DTensor, strides: tuple = None):
         return self.cygraph.mark_output(A, strides)
 
->>>>>>> a11f89b0
     def matmul(self, A: DTensor, B: DTensor) -> DTensor:
         return self.cygraph.matmul(A, B)
 
@@ -341,7 +334,6 @@
             if perf < best_perf:
                 best_graph, best_perf = g, perf
 
-<<<<<<< HEAD
         return best_graph
 
     def visualize(self, graph_name, file_name=None):
@@ -349,7 +341,4 @@
             file_name = graph_name
         operators = self.cygraph.get_graph_structure()
         self.visualizer = visualizer(graph_name, file_name)
-        self.visualizer.draw_graphs(operators)
-=======
-        return best_graph
->>>>>>> a11f89b0
+        self.visualizer.draw_graphs(operators)