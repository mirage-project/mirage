import torch

import os
import tempfile
import subprocess
import shutil
import sys
import sysconfig
from typing import *

from .core import *
from .threadblock import *
from .visualizer import *
from .utils import *
from .triton_profiler import *

HARD_CODE = """
#include <Python.h>

static PyObject *launch(PyObject *self, PyObject *args) {
  PyObject *input_list, *output_list, *py_buffer;
  void *buffer;
  std::vector<void const *> input_tensors;
  std::vector<void*> output_tensors;

  if (!PyArg_ParseTuple(args, "OOO", &input_list, &output_list, &py_buffer)) {
    PyErr_SetString(PyExc_TypeError, "Invalid parameters");
    return NULL;
  }

  if(!PyList_Check(input_list) || !PyList_Check(output_list)) {
    PyErr_SetString(PyExc_TypeError, "Both arg1 and arg2 must be lists.");
    return NULL;
  }

  Py_ssize_t input_size = PyList_Size(input_list);
  Py_ssize_t output_size = PyList_Size(output_list);

  for(Py_ssize_t i = 0; i < input_size; i++) {
    PyObject *item = PyList_GetItem(input_list, i);
    void* tensor = PyLong_AsVoidPtr(item);
    if(!tensor) {
      PyErr_Format(PyExc_TypeError, "Failed to convert item %d (input) to void pointer", i);
      return NULL;
    }
    input_tensors.push_back(PyLong_AsVoidPtr(item));
  }

  for(Py_ssize_t i = 0; i < output_size; i++) {
    PyObject *item = PyList_GetItem(output_list, i);
    void* tensor = PyLong_AsVoidPtr(item);
    if(!tensor) {
      PyErr_Format(PyExc_TypeError, "Failed to convert item %d (output) to void pointer", i);
      return NULL;
    }
    output_tensors.push_back(PyLong_AsVoidPtr(item));
  }

  buffer = PyLong_AsVoidPtr(py_buffer);
  execute_mugraph(input_tensors, output_tensors, buffer);

  Py_RETURN_NONE;
}

static PyMethodDef ModuleMethods[] = {
  {"launch", launch, METH_VARARGS, "Entry point for all kernels with this signature"},
  {NULL, NULL, 0, NULL} // sentinel
};

static struct PyModuleDef ModuleDef = {
  PyModuleDef_HEAD_INIT,
  "__mirage_launcher",
  NULL, //documentation
  -1, //size
  ModuleMethods
};

PyMODINIT_FUNC PyInit___mirage_launcher(void) {
  PyObject *m = PyModule_Create(&ModuleDef);
  if(m == NULL) {
    return NULL;
  }
  PyModule_AddFunctions(m, ModuleMethods);
  return m;
}
"""

def get_cc_cmd(target, cc, FILE_NAME, py_include_dir, MIRAGE_ROOT, so_path):
    common_cmd = [
        cc,
        FILE_NAME,
        "-O3",
        f"-I{py_include_dir}",
        f"-I{MIRAGE_ROOT}/include/mirage/transpiler/runtime/",
        f"-I{MIRAGE_ROOT}/deps/cutlass/include",
        "-shared",
        "-std=c++17",
        "-use_fast_math",
        "-lcublas",
        "-Xcompiler=-fPIC",
        "--expt-relaxed-constexpr",
        "-o",
        so_path,
    ]

    if target == 90:
        specific_cmd = [
            "-arch=sm_90a",
            "-gencode=arch=compute_90a,code=sm_90a",
        ]
    else:
        specific_cmd = [
            "-arch=native",
        ]

    return common_cmd[:6] + specific_cmd + common_cmd[6:]


def check_stride(dims, strides, layout="row-major"):
    curr_stride = 1
    if layout == "row-major":
        for i in range(len(dims) - 1, -1, -1):
            if strides[i] != curr_stride:
                return False
            curr_stride *= dims[i]
    elif layout == "column-major":
        for i in range(len(dims)):
            if strides[i] != curr_stride:
                return False
            curr_stride *= dims[i]
    else:
        raise ValueError(f"Unsupported layout: {layout}")
    return True


def gen_empty_tensor(alloc_size, shape, stride, device, dtype=torch.float16):
    return torch.empty(alloc_size, dtype=dtype, device=device).as_strided(shape, stride)


class Handle:
    def __init__(self, handles=[], remain_op=None) -> None:
        self.handles = handles
        self.remain_op = remain_op

    def wait(self):
        for handle in self.handles:
            handle.wait()
        if self.remain_op:
            self.remain_op()


class KNGraph:
    def __init__(self, graph):
        self.cygraph = graph

        self._is_compiled = False
        self.run = None
        self._valid_cuda_kernels = False
        self._cached_results = None
        self.visualizer = None

        self.backend = "cuda"

    def new_input(
        self, dims: tuple, strides: tuple = None, dtype: dtype = float16
    ) -> DTensor:
        # use the default strided layout if strides = None
        if strides is None:
            total_elements = 1
            strides = []
            for d in reversed(dims):
                strides.append(total_elements)
                total_elements *= d
            strides = reversed(strides)
        else:
            assert len(dims) == len(strides)
            assert check_stride(dims, strides, "row-major") | check_stride(
                dims, strides, "column-major"
            )
        return self.cygraph.new_input(dims, tuple(strides), dtype)

    def mark_output(self, A: DTensor, strides: tuple = None):
        return self.cygraph.mark_output(A, strides)

    def matmul(self, A: DTensor, B: DTensor) -> DTensor:
        return self.cygraph.matmul(A, B)

    def reduction(self, A: DTensor, dim: int):
        return self.cygraph.reduction(A, dim)

    def exp(self, A: DTensor):
        return self.cygraph.exp(A)

    def silu(self, A: DTensor):
        return self.cygraph.silu(A)

    def add(self, A: DTensor, B: DTensor):
        return self.cygraph.add(A, B)

    def mul(self, A: DTensor, B: DTensor):
        return self.cygraph.mul(A, B)

    def div(self, A: DTensor, B: DTensor):
        return self.cygraph.div(A, B)

    def rms_norm(self, A: DTensor, normalized_shape: tuple):
        return self.cygraph.rms_norm(A, normalized_shape)

    def customized(self, inputs: list[DTensor], bgraph: TBGraph) -> list[DTensor]:
        return self.cygraph.customized(inputs, bgraph.cygraph)

    def valid_kernels(self):
        assert self._is_compiled, "Should check kernel validness after compilation"
        return self._valid_cuda_kernels

    def __call__(self, **kwargs):
        if self.backend == "cuda":
            return self.cuda_call(**kwargs)
        elif self.backend == "nki":
            raise NotImplementedError("NKI backend is not implemented yet")
        elif self.backend == "triton":
            return self.triton_call(**kwargs)

    def triton_call(self, **kwargs):
        assert self.run is not None, "The graph is not compiled to triton yet."
        input_tensors = kwargs.get("inputs", [])
        verbose = kwargs.get("verbose", False)

        output_shapes = self._cached_results["output_shapes"]
        output_tensors = [
            torch.zeros(shape, dtype=torch.float16, device=input_tensors[0].device) for shape in output_shapes
        ]
        if(verbose):
            print("Input tensors:")
            for t in input_tensors:
                print(f"Shape: {t.shape}, dtype: {t.dtype}, device: {t.device}")
            print("Output tensors:")
            for t in output_tensors:
                print(f"Shape: {t.shape}, dtype: {t.dtype}, device: {t.device}")

        self.run(*input_tensors, *output_tensors)
        return output_tensors

    def cuda_call(self, **kwargs):
        results = self.compile(**kwargs)

        # directly return if the Transpiler cannot generate valid CUDA kernels
        if not self._valid_cuda_kernels:
            return None

        assert self.run is not None, "The graph is not compiled yet."

        input_tensors = kwargs.get("inputs", [])

        # TODO: dtype and device
        buffer_tensor = torch.empty(
            results["buf_size"], dtype=torch.uint8, device=input_tensors[0].device
        ).contiguous()

        output_tensors = [
            gen_empty_tensor(
                meta["alloc_size"],
                meta["shape"],
                meta["strides"],
                device=input_tensors[0].device,
                dtype=torch.float16,
            )
            for meta in results["output_directives"]
        ]

        buffer_tensor_ptr = buffer_tensor.data_ptr()
        input_tensors_ptr = [tensor.data_ptr() for tensor in input_tensors]
        output_tensors_ptr = [tensor.data_ptr() for tensor in output_tensors]

        self.run(input_tensors_ptr, output_tensors_ptr, buffer_tensor_ptr)

        return output_tensors

    def compile(self, async_=False, **kwargs):
        if self._is_compiled:
            return self._cached_results

        input_tensors = kwargs.get("inputs", [])
        input_strides = []
        # Check that the input_strides match uGraph's specification
        dtensors = self.cygraph.get_input_dtensors()
        assert len(dtensors) == len(
            input_tensors
        ), "Given number of inputs do not match the uGraph's inputs"
        for i in range(len(dtensors)):
            input_strides.append(self.cygraph.get_input_dtensor_layout(dtensors[i]))
        target_cc = kwargs.get(
            "target_cc",
            torch.cuda.get_device_properties(0).major * 10
            + torch.cuda.get_device_properties(0).minor,
        )
        num_warp_groups = kwargs.get("num_warp_groups", 2)
        pipeline_stages = kwargs.get("pipeline_stages", 2)

        result = generate_cuda_program(
            self.cygraph, target_cc=target_cc, input_strides=input_strides, num_warp_groups = num_warp_groups, pipeline_stages = pipeline_stages
        )
        # print(result)
        if result["max_smem_size"] > get_shared_memory_capacity(target_cc):
            # the transpiled kernel exceeds shared memory limit
            print(
                f"required shared memory size {result['max_smem_size']} exceed max shared memory size of current gpu arch {get_shared_memory_capacity(target_cc)}"
            )
            self._is_compiled = True
            self._valid_cuda_kernels = False

            if async_:
                return Handle([], None)
            else:
                return None

        MIRAGE_ROOT = os.environ.get(
            "MIRAGE_ROOT", os.path.join(os.path.dirname(__file__), "../../include")
        )

        # if True:
        #     tempdir = './test/'

        tempdir_obj = tempfile.TemporaryDirectory()
        tempdir = tempdir_obj.name
        saved_addr = ""
        file_id = kwargs.get("file_id", -1)
        if file_id != -1:
            print(f"file_id: {file_id}")
            saved_addr = f"./generated_codes/{file_id}/"
        FILE_NAME = os.path.join(tempdir, "test.cu")
        so_path = os.path.join(tempdir, "test.cpython-38-x86_64-linux-gnu.so")

        with open(FILE_NAME, "w") as f:
            f.write(result["code"] + HARD_CODE)
            if saved_addr != "":
                print(f"saved_addr: {saved_addr}")
                os.makedirs(saved_addr, exist_ok=True)
                with open(saved_addr + "test" + str(file_id) + ".cu", "w") as f:
                    f.write(result["code"] + HARD_CODE)


        cc = shutil.which("nvcc")
        if cc is None:
            raise RuntimeError(
                "nvcc not found. Please make sure you have installed CUDA."
            )

        # This function was renamed and made public in Python 3.10
        if hasattr(sysconfig, "get_default_scheme"):
            scheme = sysconfig.get_default_scheme()
        else:
            scheme = sysconfig._get_default_scheme()
        # 'posix_local' is a custom scheme on Debian. However, starting Python 3.10, the default install
        # path changes to include 'local'. This change is required to use triton with system-wide python.
        if scheme == "posix_local":
            scheme = "posix_prefix"
        py_include_dir = sysconfig.get_paths(scheme=scheme)["include"]

        if not os.path.exists(MIRAGE_ROOT):
            print(
                f"Error: MIRAGE_ROOT ({MIRAGE_ROOT}) not found. Please set the MIRAGE_ROOT env variable correctly"
            )
            sys.exit(1)
        cc_cmd = get_cc_cmd(target_cc, cc, FILE_NAME, py_include_dir, MIRAGE_ROOT, so_path)


        def remain_op():
            import importlib.util

            spec = importlib.util.spec_from_file_location("__mirage_launcher", so_path)
            mod = importlib.util.module_from_spec(spec)
            spec.loader.exec_module(mod)
            self.run = getattr(mod, "launch")

            self._is_compiled = True
            self._valid_cuda_kernels = True
            self._cached_results = result
            tempdir_obj.cleanup()
            return self._cached_results

        if async_:
            ret = subprocess.Popen(cc_cmd)
            return Handle([ret], remain_op)
        else:
            ret = subprocess.check_call(cc_cmd)
            return remain_op()

        # so_path = './test.cpython-38-x86_64-linux-gnu.so'

    def superoptimize(
        self,
        imaps: list = None,
        omaps: list = None,
        griddims: list = None,
        blockdims: list = None,
        fmaps: list = None,
        franges: list = None,
        verbose: bool = False,
        config: str = None,
        backend: str = "cuda",
        warmup_iters: int = 16,
        profile_iters: int = 1000,
        previous_checkpoint: str = None,
        save_codes: bool = False,
    ):
        cygraphs = search(
            self.cygraph,
            imaps=imaps,
            omaps=omaps,
            griddims=griddims,
            blockdims=blockdims,
            fmaps=fmaps,
            franges=franges,
            previous_checkpoint=previous_checkpoint,
            verbose=verbose,
            default_config=config,
        )
        all_graphs = [KNGraph(g) for g in cygraphs]
        if backend == "cuda":
            # profile and use the best graph
            best_graph, best_perf = None, float("inf")
            print("Transpiling discovered {} muGraphs ...".format(len(all_graphs)))
<<<<<<< HEAD
            for idx, g in enumerate(all_graphs):
                dtensors = g.cygraph.get_input_dtensors()
                input_tensors = list()
                for t in dtensors:
                    dims = [t.dim(i) for i in range(t.num_dims)]
                    input_tensors.append(
                        torch.randn(dims, dtype=torch.float16, device="cuda:0")
                    )
                starter = torch.cuda.Event(enable_timing=True)
                ender = torch.cuda.Event(enable_timing=True)
                if save_codes:
                    handle = g.compile(async_=True, inputs=input_tensors, file_id=idx)
                else:
                    handle = g.compile(async_=True, inputs=input_tensors)
                handles.append(handle)
=======
            handles = []

            target_cc = torch.cuda.get_device_properties(0).major * 10 + torch.cuda.get_device_properties(0).minor
            if target_cc >= 90:
                pipeline_stages_list = [2, 3, 4]
                num_warp_groups_list = [2, 3, 4]
                for idx, g in enumerate(all_graphs):
                    for pipeline_stages in pipeline_stages_list:
                        for num_warp_groups in num_warp_groups_list:
                            dtensors = g.cygraph.get_input_dtensors()
                            input_tensors = list()
                            for t in dtensors:
                                dims = [t.dim(i) for i in range(t.num_dims)]
                                input_tensors.append(
                                    torch.randn(dims, dtype=torch.float16, device="cuda:0")
                                )
                            starter = torch.cuda.Event(enable_timing=True)
                            ender = torch.cuda.Event(enable_timing=True)
                            new_g = g
                            handle = new_g.compile(async_=True, inputs=input_tensors, pipeline_stages=pipeline_stages, num_warp_groups=num_warp_groups)
                            handles.append(handle)
            else:
                for idx, g in enumerate(all_graphs):
                    dtensors = g.cygraph.get_input_dtensors()
                    input_tensors = list()
                    for t in dtensors:
                        dims = [t.dim(i) for i in range(t.num_dims)]
                        input_tensors.append(
                            torch.randn(dims, dtype=torch.float16, device="cuda:0")
                        )
                    starter = torch.cuda.Event(enable_timing=True)
                    ender = torch.cuda.Event(enable_timing=True)
                    handle = g.compile(async_=True, inputs=input_tensors)
                    handles.append(handle)
>>>>>>> 96c7bfdb
            for handle in handles:
                handle.wait()
            for idx, g in enumerate(all_graphs):
                dtensors = g.cygraph.get_input_dtensors()
                input_tensors = list()
                for t in dtensors:
                    dims = [t.dim(i) for i in range(t.num_dims)]
                    input_tensors.append(
                        torch.randn(dims, dtype=torch.float16, device="cuda:0")
                    )
                starter = torch.cuda.Event(enable_timing=True)
                ender = torch.cuda.Event(enable_timing=True)
                if not g.valid_kernels():
                    print("muGraph {}: skipping since its shared memory usage exceed limit".format(idx))
                    continue
                # Warmup runs
                for _ in range(warmup_iters):
                    g(inputs=input_tensors)
                torch.cuda.synchronize()
                starter.record()
                for _ in range(profile_iters):
                    g(inputs=input_tensors)
                ender.record()
                torch.cuda.synchronize()
                perf = starter.elapsed_time(ender) / profile_iters
                print("muGraph {}: profiled performance (ms) = {}".format(idx, perf))
                if perf < best_perf:
                    best_graph, best_perf = g, perf
            best_graph.backend = "cuda"
            return best_graph
        elif backend == "nki":
            return all_graphs
        elif backend == "triton":
            MIRAGE_ROOT = os.environ.get(
                "MIRAGE_ROOT", os.path.join(os.path.dirname(__file__), "../../include")
            )
            os.environ["KERNELS_PATH"] = os.path.join(MIRAGE_ROOT, "mirage/transpiler/runtime") # for triton
            best_graph, best_file_path, best_output_shapes = profile_and_select_best_graph(all_graphs, 
                                                 target_cc=torch.cuda.get_device_properties(0).major * 10 
                                                 + torch.cuda.get_device_properties(0).minor,
                                                 warmup_iters=warmup_iters, profile_iters=profile_iters, debug_mode=verbose,
                                                 save_codes=save_codes)
            # load execute_mugraph func from the generated file
            print(f"Loading the best muGraph from {best_file_path}")
            if not os.path.exists(best_file_path):
                raise FileNotFoundError(f"File not found: {best_file_path}")
            import importlib.util
            spec = importlib.util.spec_from_file_location("__mirage_launcher", best_file_path)
            mod = importlib.util.module_from_spec(spec)
            spec.loader.exec_module(mod)
            if hasattr(mod, "execute_mugraph"):
                best_graph.run = getattr(mod, "execute_mugraph")
            else:
                raise AttributeError("The module does not contain an 'execute_mugraph' function.")
            best_graph._cached_results = {"output_shapes": best_output_shapes}
            best_graph.backend = "triton"
            return best_graph
        else:
            assert False, "Unsupported backend"
            return None

    def visualize(self, file_name):
        operators = self.cygraph.get_graph_structure()
        self.visualizer = visualizer(file_name)
        self.visualizer.draw_graphs(operators)<|MERGE_RESOLUTION|>--- conflicted
+++ resolved
@@ -421,23 +421,6 @@
             # profile and use the best graph
             best_graph, best_perf = None, float("inf")
             print("Transpiling discovered {} muGraphs ...".format(len(all_graphs)))
-<<<<<<< HEAD
-            for idx, g in enumerate(all_graphs):
-                dtensors = g.cygraph.get_input_dtensors()
-                input_tensors = list()
-                for t in dtensors:
-                    dims = [t.dim(i) for i in range(t.num_dims)]
-                    input_tensors.append(
-                        torch.randn(dims, dtype=torch.float16, device="cuda:0")
-                    )
-                starter = torch.cuda.Event(enable_timing=True)
-                ender = torch.cuda.Event(enable_timing=True)
-                if save_codes:
-                    handle = g.compile(async_=True, inputs=input_tensors, file_id=idx)
-                else:
-                    handle = g.compile(async_=True, inputs=input_tensors)
-                handles.append(handle)
-=======
             handles = []
 
             target_cc = torch.cuda.get_device_properties(0).major * 10 + torch.cuda.get_device_properties(0).minor
@@ -472,7 +455,6 @@
                     ender = torch.cuda.Event(enable_timing=True)
                     handle = g.compile(async_=True, inputs=input_tensors)
                     handles.append(handle)
->>>>>>> 96c7bfdb
             for handle in handles:
                 handle.wait()
             for idx, g in enumerate(all_graphs):
