--- conflicted
+++ resolved
@@ -21,21 +21,13 @@
 #include <cuda_runtime.h>
 
 static PyObject *launch(PyObject *self, PyObject *args) {
-<<<<<<< HEAD
-  PyObject *input_list, *output_list, *py_buffer, *py_stream;
-=======
   PyObject *input_list, *output_list, *py_buffer, *py_stream, *py_profiler_buffer;
->>>>>>> da1467ba
   void *buffer;
   std::vector<void const *> input_tensors;
   std::vector<void*> output_tensors;
   void *profiler_buffer;
 
-<<<<<<< HEAD
-  if (!PyArg_ParseTuple(args, "OOOO", &input_list, &output_list, &py_buffer, &py_stream)) {
-=======
   if (!PyArg_ParseTuple(args, "OOOOO", &input_list, &output_list, &py_buffer, &py_stream, &py_profiler_buffer)) {
->>>>>>> da1467ba
     PyErr_SetString(PyExc_TypeError, "Invalid parameters");
     return NULL;
   }
@@ -69,14 +61,9 @@
   }
 
   buffer = PyLong_AsVoidPtr(py_buffer);
-<<<<<<< HEAD
-  cudaStream_t stream = (cudaStream_t)PyLong_AsVoidPtr(py_stream);
-  execute_mugraph(input_tensors, output_tensors, buffer, stream);
-=======
   profiler_buffer = PyLong_AsVoidPtr(py_profiler_buffer);
   cudaStream_t stream = (cudaStream_t)PyLong_AsVoidPtr(py_stream);
   execute_mugraph(input_tensors, output_tensors, buffer, stream, profiler_buffer);
->>>>>>> da1467ba
 
   Py_RETURN_NONE;
 }
@@ -343,14 +330,9 @@
         prodiler_buffer_tensor_ptr = prodiler_buffer_tensor.data_ptr()
         self.run(input_tensors_ptr, output_tensors_ptr, buffer_tensor_ptr, stream.cuda_stream, prodiler_buffer_tensor_ptr)
 
-<<<<<<< HEAD
-        self.run(input_tensors_ptr, output_tensors_ptr, buffer_tensor_ptr, stream.cuda_stream)
-
-=======
         if results['profiler_buf_size'] > 0:
             from .profiler import export_to_perfetto_trace
             export_to_perfetto_trace(prodiler_buffer_tensor, 'mirage.perfetto-trace')
->>>>>>> da1467ba
         return output_tensors
 
     def compile(self, async_=False, **kwargs):
