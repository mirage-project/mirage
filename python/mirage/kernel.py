--- conflicted
+++ resolved
@@ -340,11 +340,8 @@
         franges: list = None,
         verbose: bool = False,
         config: str = None,
-<<<<<<< HEAD
         previous_checkpoint: str = None,
-=======
         backend: str = "cuda"
->>>>>>> 8fde1df6
     ):
         cygraphs = search(
             self.cygraph,
