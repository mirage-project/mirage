--- conflicted
+++ resolved
@@ -371,16 +371,11 @@
 
         if results["profiler_buf_size"] > 0:
             from .profiler import export_to_perfetto_trace
-<<<<<<< HEAD
-
-            export_to_perfetto_trace(prodiler_buffer_tensor, "mirage.perfetto-trace")
-=======
             profiler_result_dir = "./profiling_results"
             profiler_result_file = os.path.join(profiler_result_dir, 'mirage.perfetto-trace')
             os.makedirs(profiler_result_dir, exist_ok=True)
             export_to_perfetto_trace(prodiler_buffer_tensor, profiler_result_file)
             print(f"Exported profiling results to {profiler_result_file}, please view it with perfetto: https://ui.perfetto.dev/")
->>>>>>> a9d17501
         return output_tensors
 
     def compile(self, async_=False, **kwargs):
@@ -415,12 +410,8 @@
         num_warp_groups = kwargs.get("num_warp_groups", 2)
         pipeline_stages = kwargs.get("pipeline_stages", 2)
         # TODO, add profling for Ampere later to show gpu wave
-<<<<<<< HEAD
-        profiling = kwargs.get("profiling", False) and target_cc >= 90
+        profiling = kwargs.get("profiling", False)
         enable_online_softmax = kwargs.get("enable_online_softmax", False)
-=======
-        profiling = kwargs.get("profiling", False)
->>>>>>> a9d17501
 
         result = generate_cuda_program(
             self.cygraph,
