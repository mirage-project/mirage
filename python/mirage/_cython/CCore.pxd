--- conflicted
+++ resolved
@@ -302,12 +302,9 @@
                            vector[MDim3] blockdims,
                            vector[int] fmaps,
                            vector[int] franges,
-<<<<<<< HEAD
-=======
                            int max_num_threadblock_graph_op,
                            int max_num_kernel_graph_op,
                            int num_search_thread,
->>>>>>> 919f8bf8
                            const char * filename,
                            bool verbose,
                            const char * default_config)
