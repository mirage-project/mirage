# Copyright 2024 CMU
#
# Licensed under the Apache License, Version 2.0 (the "License");
# you may not use this file except in compliance with the License.
# You may obtain a copy of the License at
#
#     http://www.apache.org/licenses/LICENSE-2.0
#
# Unless required by applicable law or agreed to in writing, software
# distributed under the License is distributed on an "AS IS" BASIS,
# WITHOUT WARRANTIES OR CONDITIONS OF ANY KIND, either express or implied.
# See the License for the specific language governing permissions and
# limitations under the License.
#

from libcpp.memory cimport shared_ptr
from libcpp.string cimport string
from libcpp.vector cimport vector
from libcpp cimport bool

ctypedef unsigned long int size_t

cdef extern from "vector_types.h":
    ctypedef struct dim3:
        unsigned int x
        unsigned int y
        unsigned int z
    ctypedef struct int3:
        int x
        int y
        int z

cdef extern from "mirage/type.h" namespace "mirage::type":
    # This must be consistent with mirage/type.h
    cdef enum DataType:
        DT_INT4 = 920,
        DT_FLOAT8 = 930,
        DT_INT8 = 935,
        DT_BFLOAT16 = 940,
        DT_FLOAT16 = 941,
        DT_UINT16 = 945,
        DT_FLOAT32 = 950,
        DT_DOUBLE = 960,
        DT_UNKNOWN = 999,
    cdef enum TBEpilogueType:
        TB_EPILOGUE_NONE = 3100,
        TB_EPILOGUE_ALLREDUCE = 3101,
        TB_EPILOGUE_ALLTOALL = 3102,
        TB_EPILOGUE_INVALID = 3199,
    cdef enum KNOperatorType:
        KN_UNKOWN = 1000,
        KN_INPUT_OP = 1001,
        KN_OUTPUT_OP = 1002,
        KN_MATMUL_OP = 1003,
        # ElementUnary
        KN_EXP_OP = 1100,
        KN_SQUARE_OP = 1101,
        KN_SQRT_OP = 1102,
        KN_MUL_SCALAR_OP = 1103,
        KN_SILU_OP = 1104,
        KN_SIGMOID_OP = 1105,
        KN_GELU_OP = 1106,
        KN_RELU_OP = 1150,
        KN_CLAMP_OP = 1151,
        KN_LOG_OP = 1160,
        # ElementBinary
        KN_ADD_OP = 1200,
        KN_MUL_OP = 1201,
        KN_DIV_OP = 1202,
        KN_POW_OP = 1203,
        # Reduction & Normalization
        KN_REDUCTION_0_OP = 1300,
        KN_REDUCTION_1_OP = 1301,
        KN_REDUCTION_2_OP = 1302,
        KN_RMS_NORM_OP = 1350,
        # Concat & Split
        KN_CONCAT_FIRST_OP_ID = 1400,
        KN_CONCAT_0_OP = 1400,
        KN_CONCAT_1_OP = 1401,
        KN_CONCAT_2_OP = 1402,
        KN_CONCAT_LAST_OP_ID = 1409,
        KN_SPLIT_FIRST_OP_ID = 1420,
        KN_SPLIT_0_OP = 1420,
        KN_SPLIT_1_OP = 1421,
        KN_SPLIT_2_OP = 1422,
        KN_CHUNK_0_OP = 1423,
        KN_CHUNK_1_OP = 1424,
        KN_CHUNK_2_OP = 1425,
        KN_SPLIT_LAST_OP_ID = 1429,
        # Communication
        KN_ALLREDUCE_OP = 1900,
        KN_CUSTOMIZED_OP = 1999,
    cdef enum TBOperatorType:
        TB_UNKOWN = 2000,
        TB_INPUT_OP = 2001,
        TB_OUTPUT_OP = 2002,
        TB_MATMUL_OP = 2003,
        # ElementUnary
        TB_EXP_OP = 2100,
        TB_SQUARE_OP = 2101,
        TB_SQRT_OP = 2102,
        TB_MUL_SCALAR_OP = 2103,
        TB_SILU_OP = 2104,
        TB_SIGMOID_OP = 2105,
        TB_GELU_OP = 2106,
        TB_RELU_OP = 2150,
        TB_CLAMP_OP = 2151,
        TB_LOG_OP = 2160,
        # ElementBinary
        TB_ADD_OP = 2200,
        TB_MUL_OP = 2201,
        TB_DIV_OP = 2202,
        TB_POW_OP = 2203,
        # Reduction and Normalization
        TB_REDUCTION_FIRST_OP_ID = 2300,
        TB_REDUCTION_0_OP = 2301,
        TB_REDUCTION_1_OP = 2302,
        TB_REDUCTION_2_OP = 2303,
        TB_REDUCTION_0_TO_DIMX_OP = 2304,
        TB_REDUCTION_1_TO_DIMX_OP = 2305,
        TB_REDUCTION_2_TO_DIMX_OP = 2306,
        TB_REDUCTION_LAST_OP_ID = 2349,
        TB_RMS_NORM_OP = 2350,
        # Concat
        TB_CONCAT_FIRST_OP_ID = 2400,
        TB_CONCAT_0_OP = 2400,
        TB_CONCAT_1_OP = 2401,
        TB_CONCAT_2_OP = 2402,
        TB_CONCAT_LAST_OP_ID = 2409,
        TB_CONCAT_THEN_MATMUL_OP = 2411,
        TB_SPLIT_FIRST_OP_ID = 2420,
        TB_SPLIT_0_OP = 2420,
        TB_SPLIT_1_OP = 2421,
        TB_SPLIT_2_OP = 2422,
        TB_SPLIT_LAST_OP_ID = 2429,
        # Forloop Accum
        # LD indicates last dimension
        TB_FORLOOP_ACCUM_FIRST_OP = 2500,
        TB_FORLOOP_ACCUM_NO_RED_OP = 2500,
        TB_FORLOOP_ACCUM_RED_LD_SUM_OP = 2501,
        TB_FORLOOP_ACCUM_RED_LD_MEAN_OP = 2502,
        TB_FORLOOP_ACCUM_RED_LD_RMS_OP = 2503,
        TB_FORLOOP_ACCUM_REDTOX_LD_SUM_OP = 2504,
        TB_FORLOOP_ACCUM_LAST_OP = 2599,
        TB_CUSTOMIZED_OP = 2999

cdef extern from "mirage/layout.h" namespace "mirage::layout":
    # This must be consistent with mirage/layout.h
    cdef enum DmemLayout:
        DmemRowMajor = 100,
        DmemColumnMajor = 101,
        DmemUnknownLayout = 199,
    cdef enum SmemLayout:
        SmemRowMajor = 200,
        SmemColumnMajor = 201,
        SmemUnknownLayout = 299

cdef cppclass CppTBGraph "mirage::threadblock::Graph"

cdef extern from "mirage/kernel/device_tensor.h" namespace "mirage::kernel":
    cdef struct CppDTensor "mirage::kernel::DTensor":
        DataType data_type
        DmemLayout layout
        int num_dims
        int dim[4]
        size_t guid
        #KNOperator *owner_op
        #void *data_ptr
        int owner_ts_idx

cdef extern from "mirage/kernel/graph.h" namespace "mirage::kernel":

    cdef cppclass CppKNOperator "mirage::kernel::KNOperator":
        KNOperatorType op_type
        vector[CppDTensor] input_tensors
        vector[CppDTensor] output_tensors
        int get_input_dtensors(CppDTensor** cinputs)
        int get_output_dtensors(CppDTensor** cinputs)
 
    cdef cppclass CppKNCustomizedOp "mirage::kernel::KNCustomizedOp"(CppKNOperator):
        CppTBGraph bgraph
        void get_bgraph(CppTBGraph** bgraph)

    cdef cppclass CppKNGraph "mirage::kernel::Graph":
        CppKNGraph()
        CppDTensor* new_input_ptr(vector[int] dims,
                                  vector[size_t] strides,
                                  DataType data_type,
                                  DmemLayout layout)
        void mark_output(const CppDTensor* A, vector[size_t] strides)
        CppDTensor* matmul(const CppDTensor* A, const CppDTensor* B)
        CppDTensor* reduction(const CppDTensor* input, int dim, int size)
        CppDTensor* rms_norm(const CppDTensor* input, vector[int])
        CppDTensor* exp(const CppDTensor* input)
        CppDTensor* silu(const CppDTensor* input)
        CppDTensor* gelu(const CppDTensor* input)
        CppDTensor* relu(const CppDTensor* input)
        CppDTensor* clamp(const CppDTensor* input, float min_val, float max_val)
        CppDTensor* sqrt(const CppDTensor* input)
        CppDTensor* square(const CppDTensor* input)
        CppDTensor* add(const CppDTensor* op1, const CppDTensor* op2)
        CppDTensor* mul(const CppDTensor* op1, const CppDTensor* op2)
        CppDTensor* div(const CppDTensor* op1, const CppDTensor* op2)
        CppDTensor* pow(const CppDTensor* op1, const CppDTensor* op2)
        int customized(vector[const CppDTensor*] inputs,
                       CppDTensor** outputs,
                       CppTBGraph* bgraph)
        int get_num_input_dtensors()
        int get_num_output_dtensors()
        int get_input_dtensors(CppDTensor** cinputs)
        int get_input_dtensor_shape_and_stride(const CppDTensor *input, int *strides, int *dims)
        void generate_triton_program(const char *filepath)
        void generate_cuda_program(const char *filepath)
        size_t get_owner_independent_hash() const
        vector[CppKNOperator*] operators

cdef extern from "mirage/threadblock/graph.h" namespace "mirage::threadblock":
    ctypedef struct CppSTensor "mirage::threadblock::STensor":
        DataType data_type
        SmemLayout layout
        int num_dims
        int dim[4]
        int owner_ts_idx
        size_t guid
    
    cdef cppclass CppTBOperator "mirage::threadblock::TBOperator":
        TBOperatorType op_type
        vector[CppSTensor] input_tensors
        vector[CppSTensor] output_tensors
        int get_input_stensors(CppSTensor** cinputs)
        int get_output_stensors(CppSTensor** cinputs)

    cdef cppclass CppTBInputOp "mirage::threadblock::TBInputOp"(CppTBOperator):
        int forloop_dim
        int3 input_map
        size_t get_dtensor_guid()

    cdef cppclass CppTBOutputOp "mirage::threadblock::TBOutputOp"(CppTBOperator):
        int forloop_dim
        int3 output_map
        size_t get_dtensor_guid()

    cdef cppclass CppTBGraph "mirage::threadblock::Graph":
        CppTBGraph(dim3 grid_dim,
                   dim3 block_dim,
                   int forloop_range,
                   int reduction_dimx)

        CppSTensor* new_input(const CppDTensor* dtensor,
                           int3 input_map,
                           int forloop_dim,
                           SmemLayout layout)
        CppDTensor* new_output(const CppSTensor* stensor,
                            int3 output_map,
                            int forloop_dim,
                            TBEpilogueType epilogue)
        CppSTensor* matmul(const CppSTensor *A,
                        const CppSTensor *B)
        CppSTensor* exp(const CppSTensor *A)
        CppSTensor* silu(const CppSTensor *A)
        CppSTensor* gelu(const CppSTensor *A)
        CppSTensor* relu(const CppSTensor *A)
        CppSTensor* clamp(const CppSTensor *A, float min_val, float max_val)
        CppSTensor* square(const CppSTensor *A)
        CppSTensor* sqrt(const CppSTensor *A)
        CppSTensor* add(const CppSTensor *A,
                     const CppSTensor *B)
        CppSTensor* mul(const CppSTensor *A,
                     const CppSTensor *B)
        CppSTensor* div(const CppSTensor *A,
                     const CppSTensor *B)
        CppSTensor* reduction(const CppSTensor *A, int dim)
        CppSTensor* rms_norm(const CppSTensor *A)
        CppSTensor* concat(const CppSTensor *A,
                        const CppSTensor *B,
                        int dim)
        CppSTensor* forloop_accum(const CppSTensor *A,
                               TBOperatorType optype)
        dim3 grid_dim
        dim3 block_dim
        int forloop_range
        int reduction_dimx
        vector[CppTBOperator*] operators

cdef extern from "mirage/search/search_c.h" namespace "mirage::search_c":
    ctypedef struct MInt3:
        int x
        int y
        int z
    ctypedef struct MDim3:
        unsigned int x
        unsigned int y
        unsigned int z

    cdef int cython_search(const CppKNGraph *input_graph,
                           int max_num_new_graphs,
                           CppKNGraph** new_graphs,
                           vector[MInt3] imaps,
                           vector[MInt3] omaps,
                           vector[MDim3] griddims,
                           vector[MDim3] blockdims,
                           vector[int] fmaps,
                           vector[int] franges,
                           const char * filename,
                           bool verbose,
<<<<<<< HEAD
                           const char * default_config,
                           bool is_formal_verified)
=======
                           const char * default_config)
    
    cdef void cython_to_json(const CppKNGraph *input_graph,
                             const char *filename)
    cdef CppKNGraph *cython_from_json(const char *filename)
>>>>>>> a9d17501

cdef extern from "mirage/transpiler/transpile.h" namespace "mirage::transpiler":
    ctypedef struct TranspilerConfig:
        int target_cc
        int num_consumer_wgs
        int num_producer_wgs;
        int pipeline_stages;
        bool profiling;
    ctypedef struct OutputTensorDirective:
        size_t alloc_size
        vector[int] shape
        vector[size_t] strides
    ctypedef struct TranspileResult:
        string code
        size_t buf_size
        size_t max_smem_size
        size_t profiler_buf_size
        vector[OutputTensorDirective] output_directives
    cdef TranspileResult transpile(const CppKNGraph *graph,
                       const TranspilerConfig config,
                       vector[vector[size_t]] input_strides)

cdef extern from "mirage/nki_transpiler/transpile.h" namespace "mirage::nki_transpiler":
    ctypedef struct NKITranspilerConfig:
        int target_cc
    ctypedef struct NKIErrorInfo:
        vector[string] errors
    ctypedef struct NKITranspileResult:
        string code
        NKIErrorInfo error_state
    cdef NKITranspileResult transpile(const CppKNGraph *graph,
                                      const NKITranspilerConfig config)

cdef extern from "mirage/triton_transpiler/transpile.h" namespace "mirage::triton_transpiler":
    ctypedef struct TritonTranspilerConfig:
        int target_cc
    ctypedef struct TritonTranspileResult:
        string code
        vector[vector[int]] output_shapes
    cdef TritonTranspileResult transpile(const CppKNGraph *graph,
                                         const TritonTranspilerConfig config)

cdef extern from "mirage/kernel/device_memory_manager.h" namespace "mirage::kernel":
    cdef int cython_set_gpu_device_id(int gpu_id)<|MERGE_RESOLUTION|>--- conflicted
+++ resolved
@@ -303,16 +303,11 @@
                            vector[int] franges,
                            const char * filename,
                            bool verbose,
-<<<<<<< HEAD
-                           const char * default_config,
-                           bool is_formal_verified)
-=======
                            const char * default_config)
     
     cdef void cython_to_json(const CppKNGraph *input_graph,
                              const char *filename)
     cdef CppKNGraph *cython_from_json(const char *filename)
->>>>>>> a9d17501
 
 cdef extern from "mirage/transpiler/transpile.h" namespace "mirage::transpiler":
     ctypedef struct TranspilerConfig:
