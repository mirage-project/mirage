# Copyright 2024 CMU
#
# Licensed under the Apache License, Version 2.0 (the "License");
# you may not use this file except in compliance with the License.
# You may obtain a copy of the License at
#
#     http://www.apache.org/licenses/LICENSE-2.0
#
# Unless required by applicable law or agreed to in writing, software
# distributed under the License is distributed on an "AS IS" BASIS,
# WITHOUT WARRANTIES OR CONDITIONS OF ANY KIND, either express or implied.
# See the License for the specific language governing permissions and
# limitations under the License.
#

from libcpp.memory cimport shared_ptr
from libcpp.string cimport string
from libcpp.vector cimport vector
from libcpp cimport bool

ctypedef unsigned long int size_t

cdef extern from "vector_types.h":
    ctypedef struct dim3:
        unsigned int x
        unsigned int y
        unsigned int z
    ctypedef struct int3:
        int x
        int y
        int z

cdef extern from "mirage/type.h" namespace "mirage::type":
    # This must be consistent with mirage/type.h
    cdef enum DataType:
        DT_INT4 = 920,
        DT_FLOAT8 = 930,
        DT_INT8 = 935,
        DT_BFLOAT16 = 940,
        DT_FLOAT16 = 941,
        DT_UINT16 = 945,
        DT_FLOAT32 = 950,
        DT_DOUBLE = 960,
        DT_UNKNOWN = 999,
    cdef enum TBEpilogueType:
        TB_EPILOGUE_NONE = 3100,
        TB_EPILOGUE_ALLREDUCE = 3101,
        TB_EPILOGUE_ALLTOALL = 3102,
        TB_EPILOGUE_INVALID = 3199,
    cdef enum KNOperatorType:
        KN_UNKOWN = 1000,
        KN_INPUT_OP = 1001,
        KN_OUTPUT_OP = 1002,
        KN_MATMUL_OP = 1003,
        # ElementUnary
        KN_EXP_OP = 1100,
        KN_SQUARE_OP = 1101,
        KN_SQRT_OP = 1102,
        KN_MUL_SCALAR_OP = 1103,
        KN_SILU_OP = 1104,
        KN_SIGMOID_OP = 1105,
        KN_GELU_OP = 1106,
        KN_RELU_OP = 1150,
        KN_CLAMP_OP = 1151,
        KN_LOG_OP = 1160,
        # ElementBinary
        KN_ADD_OP = 1200,
        KN_MUL_OP = 1201,
        KN_DIV_OP = 1202,
        KN_POW_OP = 1203,
        # Reduction & Normalization
        KN_REDUCTION_0_OP = 1300,
        KN_REDUCTION_1_OP = 1301,
        KN_REDUCTION_2_OP = 1302,
        KN_RMS_NORM_OP = 1350,
        # Concat & Split
        KN_CONCAT_FIRST_OP_ID = 1400,
        KN_CONCAT_0_OP = 1400,
        KN_CONCAT_1_OP = 1401,
        KN_CONCAT_2_OP = 1402,
        KN_CONCAT_LAST_OP_ID = 1409,
        KN_SPLIT_FIRST_OP_ID = 1420,
        KN_SPLIT_0_OP = 1420,
        KN_SPLIT_1_OP = 1421,
        KN_SPLIT_2_OP = 1422,
        KN_CHUNK_0_OP = 1423,
        KN_CHUNK_1_OP = 1424,
        KN_CHUNK_2_OP = 1425,
        KN_SPLIT_LAST_OP_ID = 1429,
        # Chunk
        KN_CHUNK_FIRST_OP_ID = 1430,
        KN_CHUNK_0_OP = 1430,
        KN_CHUNK_1_OP = 1431,
        KN_CHUNK_2_OP = 1432,
        KN_CHUNK_LAST_OP_ID = 1439,
        # Communication
        KN_ALLREDUCE_OP = 1900,
        KN_CUSTOMIZED_OP = 1999,
    cdef enum TBOperatorType:
        TB_UNKOWN = 2000,
        TB_INPUT_OP = 2001,
        TB_OUTPUT_OP = 2002,
        TB_MATMUL_OP = 2003,
        # ElementUnary
        TB_EXP_OP = 2100,
        TB_SQUARE_OP = 2101,
        TB_SQRT_OP = 2102,
        TB_MUL_SCALAR_OP = 2103,
        TB_SILU_OP = 2104,
        TB_SIGMOID_OP = 2105,
        TB_GELU_OP = 2106,
        TB_RELU_OP = 2150,
        TB_CLAMP_OP = 2151,
        TB_LOG_OP = 2160,
        # ElementBinary
        TB_ADD_OP = 2200,
        TB_MUL_OP = 2201,
        TB_DIV_OP = 2202,
        TB_SUB_OP = 2203,
        TB_POW_OP = 2204,
        # Reduction and Normalization
        TB_REDUCTION_FIRST_OP_ID = 2300,
        TB_REDUCTION_0_OP = 2301,
        TB_REDUCTION_1_OP = 2302,
        TB_REDUCTION_2_OP = 2303,
        TB_REDUCTION_0_TO_DIMX_OP = 2304,
        TB_REDUCTION_1_TO_DIMX_OP = 2305,
        TB_REDUCTION_2_TO_DIMX_OP = 2306,
        TB_REDUCTION_0_MAX_OP = 2307,
        TB_REDUCTION_1_MAX_OP = 2308,
        TB_REDUCTION_2_MAX_OP = 2309,
        TB_REDUCTION_LAST_OP_ID = 2349,
        TB_RMS_NORM_OP = 2350,
        # Concat
        TB_CONCAT_FIRST_OP_ID = 2400,
        TB_CONCAT_0_OP = 2400,
        TB_CONCAT_1_OP = 2401,
        TB_CONCAT_2_OP = 2402,
        TB_CONCAT_LAST_OP_ID = 2409,
        TB_CONCAT_THEN_MATMUL_OP = 2411,
        TB_SPLIT_FIRST_OP_ID = 2420,
        TB_SPLIT_0_OP = 2420,
        TB_SPLIT_1_OP = 2421,
        TB_SPLIT_2_OP = 2422,
        TB_SPLIT_LAST_OP_ID = 2429,
        TB_CHUNK_FIRST_OP_ID = 2430,
        TB_CHUNK_0_OP = 2430,
        TB_CHUNK_1_OP = 2431,
        TB_CHUNK_2_OP = 2432,
        TB_CHUNK_LAST_OP_ID = 2439,
        # Forloop Accum
        # LD indicates last dimension
        TB_FORLOOP_ACCUM_FIRST_OP = 2500,
        TB_FORLOOP_ACCUM_NO_RED_OP = 2500,
        TB_FORLOOP_ACCUM_RED_LD_SUM_OP = 2501,
        TB_FORLOOP_ACCUM_RED_LD_MEAN_OP = 2502,
        TB_FORLOOP_ACCUM_RED_LD_RMS_OP = 2503,
        TB_FORLOOP_ACCUM_REDTOX_LD_SUM_OP = 2504,
        TB_FORLOOP_ACCUM_NO_RED_RESCALE_OP = 2505,
        TB_FORLOOP_ACCUM_RED_LD_SUM_RESCALE_OP = 2506,
        TB_FORLOOP_ACCUM_MAX_OP = 2507,
        TB_FORLOOP_ACCUM_LAST_OP = 2599,
        TB_CUSTOMIZED_OP = 2999

cdef extern from "mirage/layout.h" namespace "mirage::layout":
    # This must be consistent with mirage/layout.h
    cdef enum DmemLayout:
        DmemRowMajor = 100,
        DmemColumnMajor = 101,
        DmemUnknownLayout = 199,
    cdef enum SmemLayout:
        SmemRowMajor = 200,
        SmemColumnMajor = 201,
        SmemUnknownLayout = 299

cdef cppclass CppTBGraph "mirage::threadblock::Graph"

cdef extern from "mirage/kernel/device_tensor.h" namespace "mirage::kernel":
    cdef struct CppDTensor "mirage::kernel::DTensor":
        DataType data_type
        DmemLayout layout
        int num_dims
        int dim[4]
        size_t guid
        #KNOperator *owner_op
        #void *data_ptr
        int owner_ts_idx

cdef extern from "mirage/kernel/graph.h" namespace "mirage::kernel":

    cdef cppclass CppKNOperator "mirage::kernel::KNOperator":
        KNOperatorType op_type
        vector[CppDTensor] input_tensors
        vector[CppDTensor] output_tensors
        int get_input_dtensors(CppDTensor** cinputs)
        int get_output_dtensors(CppDTensor** cinputs)
 
    cdef cppclass CppKNCustomizedOp "mirage::kernel::KNCustomizedOp"(CppKNOperator):
        CppTBGraph bgraph
        void get_bgraph(CppTBGraph** bgraph)

    cdef cppclass CppKNGraph "mirage::kernel::Graph":
        CppKNGraph()
        CppDTensor* new_input_ptr(vector[int] dims,
                                  vector[size_t] strides,
                                  DataType data_type,
                                  DmemLayout layout)
        void mark_output(const CppDTensor* A, vector[size_t] strides)
        CppDTensor* matmul(const CppDTensor* A, const CppDTensor* B)
        CppDTensor* reduction(const CppDTensor* input, int dim, int size)
        CppDTensor* rms_norm(const CppDTensor* input, vector[int])
        CppDTensor* exp(const CppDTensor* input)
        CppDTensor* silu(const CppDTensor* input)
        CppDTensor* gelu(const CppDTensor* input)
        CppDTensor* relu(const CppDTensor* input)
        CppDTensor* clamp(const CppDTensor* input, float min_val, float max_val)
        CppDTensor* sqrt(const CppDTensor* input)
        CppDTensor* square(const CppDTensor* input)
        CppDTensor* add(const CppDTensor* op1, const CppDTensor* op2)
        CppDTensor* mul(const CppDTensor* op1, const CppDTensor* op2)
        CppDTensor* div(const CppDTensor* op1, const CppDTensor* op2)
<<<<<<< HEAD
        vector[CppDTensor*] chunk(const CppDTensor* op1, int chunk_size, int chunk_dim)
=======
        CppDTensor* pow(const CppDTensor* op1, const CppDTensor* op2)
>>>>>>> 330e04e7
        int customized(vector[const CppDTensor*] inputs,
                       CppDTensor** outputs,
                       CppTBGraph* bgraph)
        int get_num_input_dtensors()
        int get_num_output_dtensors()
        int get_input_dtensors(CppDTensor** cinputs)
        int get_input_dtensor_shape_and_stride(const CppDTensor *input, int *strides, int *dims)
        void generate_triton_program(const char *filepath)
        void generate_cuda_program(const char *filepath)
        size_t get_owner_independent_hash() const
        vector[CppKNOperator*] operators

cdef extern from "mirage/threadblock/graph.h" namespace "mirage::threadblock":
    ctypedef struct CppSTensor "mirage::threadblock::STensor":
        DataType data_type
        SmemLayout layout
        int num_dims
        int dim[4]
        int owner_ts_idx
        size_t guid
    
    cdef cppclass CppTBOperator "mirage::threadblock::TBOperator":
        TBOperatorType op_type
        vector[CppSTensor] input_tensors
        vector[CppSTensor] output_tensors
        int get_input_stensors(CppSTensor** cinputs)
        int get_output_stensors(CppSTensor** cinputs)

    cdef cppclass CppTBInputOp "mirage::threadblock::TBInputOp"(CppTBOperator):
        int forloop_dim
        int3 input_map
        size_t get_dtensor_guid()

    cdef cppclass CppTBOutputOp "mirage::threadblock::TBOutputOp"(CppTBOperator):
        int forloop_dim
        int3 output_map
        size_t get_dtensor_guid()

    cdef cppclass CppTBGraph "mirage::threadblock::Graph":
        CppTBGraph(dim3 grid_dim,
                   dim3 block_dim,
                   int forloop_range,
                   int reduction_dimx)

        CppSTensor* new_input(const CppDTensor* dtensor,
                           int3 input_map,
                           int forloop_dim,
                           SmemLayout layout)
        CppDTensor* new_output(const CppSTensor* stensor,
                            int3 output_map,
                            int forloop_dim,
                            TBEpilogueType epilogue)
        CppSTensor* matmul(const CppSTensor *A,
                        const CppSTensor *B)
        CppSTensor* exp(const CppSTensor *A)
        CppSTensor* silu(const CppSTensor *A)
        CppSTensor* gelu(const CppSTensor *A)
        CppSTensor* relu(const CppSTensor *A)
        CppSTensor* clamp(const CppSTensor *A, float min_val, float max_val)
        CppSTensor* square(const CppSTensor *A)
        CppSTensor* sqrt(const CppSTensor *A)
        CppSTensor* mul_scalar(const CppSTensor *A, float scalar)
        CppSTensor* add(const CppSTensor *A,
                     const CppSTensor *B)
        CppSTensor* mul(const CppSTensor *A,
                     const CppSTensor *B)
        CppSTensor* div(const CppSTensor *A,
                     const CppSTensor *B)
<<<<<<< HEAD
        vector[CppSTensor*] chunk(const CppSTensor *A, int chunk_size, int chunk_dim)
=======
        CppSTensor* sub(const CppSTensor *A,
                     const CppSTensor *B)
>>>>>>> 330e04e7
        CppSTensor* reduction(const CppSTensor *A, int dim)
        vector[CppSTensor*] reduction_max(const CppSTensor *A, int dim)
        CppSTensor* rms_norm(const CppSTensor *A)
        CppSTensor* concat(const CppSTensor *A,
                        const CppSTensor *B,
                        int dim)
        CppSTensor* forloop_accum(const CppSTensor *A,
                               TBOperatorType optype)
        CppSTensor* forloop_accum_rescale(const CppSTensor *A,
                               const CppSTensor *B,
                               TBOperatorType optype)
        CppSTensor* forloop_accum_max(const CppSTensor *A)
        dim3 grid_dim
        dim3 block_dim
        int forloop_range
        int reduction_dimx
        vector[CppTBOperator*] operators

cdef extern from "mirage/search/search_c.h" namespace "mirage::search_c":
    ctypedef struct MInt3:
        int x
        int y
        int z
    ctypedef struct MDim3:
        unsigned int x
        unsigned int y
        unsigned int z

    cdef int cython_search(const CppKNGraph *input_graph,
                           int max_num_new_graphs,
                           CppKNGraph** new_graphs,
                           vector[MInt3] imaps,
                           vector[MInt3] omaps,
                           vector[MDim3] griddims,
                           vector[MDim3] blockdims,
                           vector[int] fmaps,
                           vector[int] franges,
                           const char * filename,
                           bool verbose,
                           const char * default_config)
    
    cdef void cython_to_json(const CppKNGraph *input_graph,
                             const char *filename)
    cdef CppKNGraph *cython_from_json(const char *filename)

cdef extern from "mirage/transpiler/transpile.h" namespace "mirage::transpiler":
    ctypedef struct TranspilerConfig:
        int target_cc
        int num_consumer_wgs
        int num_producer_wgs;
        int pipeline_stages;
        bool profiling;
        bool enable_online_softmax;
    ctypedef struct OutputTensorDirective:
        size_t alloc_size
        vector[int] shape
        vector[size_t] strides
    ctypedef struct TranspileResult:
        string code
        size_t buf_size
        size_t max_smem_size
        size_t profiler_buf_size
        vector[OutputTensorDirective] output_directives
    cdef TranspileResult transpile(const CppKNGraph *graph,
                       const TranspilerConfig config,
                       vector[vector[size_t]] input_strides)

cdef extern from "mirage/nki_transpiler/transpile.h" namespace "mirage::nki_transpiler":
    ctypedef struct NKITranspilerConfig:
        int target_cc
    ctypedef struct NKIErrorInfo:
        vector[string] errors
    ctypedef struct NKITranspileResult:
        string code
        NKIErrorInfo error_state
    cdef NKITranspileResult transpile(const CppKNGraph *graph,
                                      const NKITranspilerConfig config)

cdef extern from "mirage/triton_transpiler/transpile.h" namespace "mirage::triton_transpiler":
    ctypedef struct TritonTranspilerConfig:
        int target_cc
    ctypedef struct TritonTranspileResult:
        string code
        vector[vector[int]] output_shapes
    cdef TritonTranspileResult transpile(const CppKNGraph *graph,
                                         const TritonTranspilerConfig config)

cdef extern from "mirage/kernel/device_memory_manager.h" namespace "mirage::kernel":
    cdef int cython_set_gpu_device_id(int gpu_id)<|MERGE_RESOLUTION|>--- conflicted
+++ resolved
@@ -219,11 +219,8 @@
         CppDTensor* add(const CppDTensor* op1, const CppDTensor* op2)
         CppDTensor* mul(const CppDTensor* op1, const CppDTensor* op2)
         CppDTensor* div(const CppDTensor* op1, const CppDTensor* op2)
-<<<<<<< HEAD
         vector[CppDTensor*] chunk(const CppDTensor* op1, int chunk_size, int chunk_dim)
-=======
         CppDTensor* pow(const CppDTensor* op1, const CppDTensor* op2)
->>>>>>> 330e04e7
         int customized(vector[const CppDTensor*] inputs,
                        CppDTensor** outputs,
                        CppTBGraph* bgraph)
@@ -292,12 +289,9 @@
                      const CppSTensor *B)
         CppSTensor* div(const CppSTensor *A,
                      const CppSTensor *B)
-<<<<<<< HEAD
         vector[CppSTensor*] chunk(const CppSTensor *A, int chunk_size, int chunk_dim)
-=======
         CppSTensor* sub(const CppSTensor *A,
                      const CppSTensor *B)
->>>>>>> 330e04e7
         CppSTensor* reduction(const CppSTensor *A, int dim)
         vector[CppSTensor*] reduction_max(const CppSTensor *A, int dim)
         CppSTensor* rms_norm(const CppSTensor *A)
