# Copyright 2024 CMU
#
# Licensed under the Apache License, Version 2.0 (the "License");
# you may not use this file except in compliance with the License.
# You may obtain a copy of the License at
#
#     http://www.apache.org/licenses/LICENSE-2.0
#
# Unless required by applicable law or agreed to in writing, software
# distributed under the License is distributed on an "AS IS" BASIS,
# WITHOUT WARRANTIES OR CONDITIONS OF ANY KIND, either express or implied.
# See the License for the specific language governing permissions and
# limitations under the License.
#

from libcpp.memory cimport shared_ptr
from libcpp.string cimport string
from libcpp.vector cimport vector
from libcpp cimport bool

ctypedef unsigned long int size_t

cdef extern from "vector_types.h":
    ctypedef struct dim3:
        unsigned int x
        unsigned int y
        unsigned int z
    ctypedef struct int3:
        int x
        int y
        int z

cdef extern from "mirage/type.h" namespace "mirage::type":
    # This must be consistent with mirage/type.h
    cdef enum DataType:
        DT_INT4 = 920,
        DT_FLOAT8 = 930,
        DT_INT8 = 935,
        DT_BFLOAT16 = 940,
        DT_FLOAT16 = 941,
        DT_UINT16 = 945,
        DT_FLOAT32 = 950,
        DT_DOUBLE = 960,
        DT_UNKNOWN = 999,
    cdef enum TBEpilogueType:
        TB_EPILOGUE_NONE = 3100,
        TB_EPILOGUE_ALLREDUCE = 3101,
        TB_EPILOGUE_ALLTOALL = 3102,
        TB_EPILOGUE_INVALID = 3199,
    cdef enum KNOperatorType:
        KN_UNKOWN = 1000,
        KN_INPUT_OP = 1001,
        KN_OUTPUT_OP = 1002,
        KN_MATMUL_OP = 1003,
        # ElementUnary
        KN_EXP_OP = 1100,
        KN_SQUARE_OP = 1101,
        KN_SQRT_OP = 1102,
        KN_MUL_SCALAR_OP = 1103,
        KN_SILU_OP = 1104,
        KN_SIGMOID_OP = 1105,
        KN_GELU_OP = 1106,
        KN_RELU_OP = 1150,
        KN_CLAMP_OP = 1151,
        KN_LOG_OP = 1160,
        # ElementBinary
        KN_ADD_OP = 1200,
        KN_MUL_OP = 1201,
        KN_DIV_OP = 1202,
        # Reduction & Normalization
        KN_REDUCTION_0_OP = 1300,
        KN_REDUCTION_1_OP = 1301,
        KN_REDUCTION_2_OP = 1302,
        KN_RMS_NORM_OP = 1350,
        # Concat & Split
        KN_CONCAT_FIRST_OP_ID = 1400,
        KN_CONCAT_0_OP = 1400,
        KN_CONCAT_1_OP = 1401,
        KN_CONCAT_2_OP = 1402,
        KN_CONCAT_LAST_OP_ID = 1409,
        KN_SPLIT_FIRST_OP_ID = 1420,
        KN_SPLIT_0_OP = 1420,
        KN_SPLIT_1_OP = 1421,
        KN_SPLIT_2_OP = 1422,
        KN_CHUNK_0_OP = 1423,
        KN_CHUNK_1_OP = 1424,
        KN_CHUNK_2_OP = 1425,
        KN_SPLIT_LAST_OP_ID = 1429,
        # Communication
        KN_ALLREDUCE_OP = 1900,
        KN_CUSTOMIZED_OP = 1999,
    cdef enum TBOperatorType:
        TB_UNKOWN = 2000,
        TB_INPUT_OP = 2001,
        TB_OUTPUT_OP = 2002,
        TB_MATMUL_OP = 2003,
        # ElementUnary
        TB_EXP_OP = 2100,
        TB_SQUARE_OP = 2101,
        TB_SQRT_OP = 2102,
        TB_MUL_SCALAR_OP = 2103,
        TB_SILU_OP = 2104,
        TB_SIGMOID_OP = 2105,
        TB_GELU_OP = 2106,
        TB_RELU_OP = 2150,
        TB_CLAMP_OP = 2151,
        TB_LOG_OP = 2160,
        # ElementBinary
        TB_ADD_OP = 2200,
        TB_MUL_OP = 2201,
        TB_DIV_OP = 2202,
        # Reduction and Normalization
        TB_REDUCTION_FIRST_OP_ID = 2300,
        TB_REDUCTION_0_OP = 2301,
        TB_REDUCTION_1_OP = 2302,
        TB_REDUCTION_2_OP = 2303,
        TB_REDUCTION_0_TO_DIMX_OP = 2304,
        TB_REDUCTION_1_TO_DIMX_OP = 2305,
        TB_REDUCTION_2_TO_DIMX_OP = 2306,
        TB_REDUCTION_LAST_OP_ID = 2349,
        TB_RMS_NORM_OP = 2350,
        # Concat
        TB_CONCAT_FIRST_OP_ID = 2400,
        TB_CONCAT_0_OP = 2400,
        TB_CONCAT_1_OP = 2401,
        TB_CONCAT_2_OP = 2402,
        TB_CONCAT_LAST_OP_ID = 2409,
        TB_CONCAT_THEN_MATMUL_OP = 2411,
        TB_SPLIT_FIRST_OP_ID = 2420,
        TB_SPLIT_0_OP = 2420,
        TB_SPLIT_1_OP = 2421,
        TB_SPLIT_2_OP = 2422,
        TB_SPLIT_LAST_OP_ID = 2429,
        # Forloop Accum
        # LD indicates last dimension
        TB_FORLOOP_ACCUM_FIRST_OP = 2500,
        TB_FORLOOP_ACCUM_NO_RED_OP = 2500,
        TB_FORLOOP_ACCUM_RED_LD_SUM_OP = 2501,
        TB_FORLOOP_ACCUM_RED_LD_MEAN_OP = 2502,
        TB_FORLOOP_ACCUM_RED_LD_RMS_OP = 2503,
        TB_FORLOOP_ACCUM_REDTOX_LD_SUM_OP = 2504,
        TB_FORLOOP_ACCUM_LAST_OP = 2599,
        TB_CUSTOMIZED_OP = 2999

cdef extern from "mirage/layout.h" namespace "mirage::layout":
    # This must be consistent with mirage/layout.h
    cdef enum DmemLayout:
        DmemRowMajor = 100,
        DmemColumnMajor = 101,
        DmemUnknownLayout = 199,
    cdef enum SmemLayout:
        SmemRowMajor = 200,
        SmemColumnMajor = 201,
        SmemUnknownLayout = 299

cdef cppclass CppTBGraph "mirage::threadblock::Graph"

cdef extern from "mirage/kernel/device_tensor.h" namespace "mirage::kernel":
    cdef struct CppDTensor "mirage::kernel::DTensor":
        DataType data_type
        DmemLayout layout
        int num_dims
        int dim[4]
        size_t guid
        #KNOperator *owner_op
        #void *data_ptr
        int owner_ts_idx

cdef extern from "mirage/kernel/graph.h" namespace "mirage::kernel":

    cdef cppclass CppKNOperator "mirage::kernel::KNOperator":
        KNOperatorType op_type
        vector[CppDTensor] input_tensors
        vector[CppDTensor] output_tensors
        int get_input_dtensors(CppDTensor** cinputs)
        int get_output_dtensors(CppDTensor** cinputs)
 
    cdef cppclass CppKNCustomizedOp "mirage::kernel::KNCustomizedOp"(CppKNOperator):
        CppTBGraph bgraph
        void get_bgraph(CppTBGraph** bgraph)

    cdef cppclass CppKNGraph "mirage::kernel::Graph":
        CppKNGraph()
        CppDTensor* new_input_ptr(vector[int] dims,
                                  vector[size_t] strides,
                                  DataType data_type,
                                  DmemLayout layout)
        void mark_output(const CppDTensor* A, vector[size_t] strides)
        CppDTensor* matmul(const CppDTensor* A, const CppDTensor* B)
        CppDTensor* reduction(const CppDTensor* input, int dim, int size)
        CppDTensor* rms_norm(const CppDTensor* input, vector[int])
        CppDTensor* exp(const CppDTensor* input)
        CppDTensor* silu(const CppDTensor* input)
        CppDTensor* gelu(const CppDTensor* input)
        CppDTensor* relu(const CppDTensor* input)
        CppDTensor* clamp(const CppDTensor* input, float min_val, float max_val)
        CppDTensor* add(const CppDTensor* op1, const CppDTensor* op2)
        CppDTensor* mul(const CppDTensor* op1, const CppDTensor* op2)
        CppDTensor* div(const CppDTensor* op1, const CppDTensor* op2)
        int customized(vector[const CppDTensor*] inputs,
                       CppDTensor** outputs,
                       CppTBGraph* bgraph)
        int get_num_input_dtensors()
        int get_num_output_dtensors()
        int get_input_dtensors(CppDTensor** cinputs)
        int get_input_dtensor_shape_and_stride(const CppDTensor *input, int *strides, int *dims)
        void generate_triton_program(const char *filepath)
        void generate_cuda_program(const char *filepath)
        size_t get_owner_independent_hash() const
        vector[CppKNOperator*] operators

cdef extern from "mirage/threadblock/graph.h" namespace "mirage::threadblock":
    ctypedef struct CppSTensor "mirage::threadblock::STensor":
        DataType data_type
        SmemLayout layout
        int num_dims
        int dim[4]
        int owner_ts_idx
        size_t guid
    
    cdef cppclass CppTBOperator "mirage::threadblock::TBOperator":
        TBOperatorType op_type
        vector[CppSTensor] input_tensors
        vector[CppSTensor] output_tensors
        int get_input_stensors(CppSTensor** cinputs)
        int get_output_stensors(CppSTensor** cinputs)

    cdef cppclass CppTBInputOp "mirage::threadblock::TBInputOp"(CppTBOperator):
        int forloop_dim
        int3 input_map
        size_t get_dtensor_guid()

    cdef cppclass CppTBOutputOp "mirage::threadblock::TBOutputOp"(CppTBOperator):
        int forloop_dim
        int3 output_map
        size_t get_dtensor_guid()

    cdef cppclass CppTBGraph "mirage::threadblock::Graph":
        CppTBGraph(dim3 grid_dim,
                   dim3 block_dim,
                   int forloop_range,
                   int reduction_dimx)

        CppSTensor* new_input(const CppDTensor* dtensor,
                           int3 input_map,
                           int forloop_dim,
                           SmemLayout layout)
        CppDTensor* new_output(const CppSTensor* stensor,
                            int3 output_map,
                            int forloop_dim,
                            TBEpilogueType epilogue)
        CppSTensor* matmul(const CppSTensor *A,
                        const CppSTensor *B)
        CppSTensor* exp(const CppSTensor *A)
        CppSTensor* silu(const CppSTensor *A)
        CppSTensor* gelu(const CppSTensor *A)
        CppSTensor* relu(const CppSTensor *A)
        CppSTensor* clamp(const CppSTensor *A, float min_val, float max_val)
        CppSTensor* square(const CppSTensor *A)
        CppSTensor* sqrt(const CppSTensor *A)
        CppSTensor* add(const CppSTensor *A,
                     const CppSTensor *B)
        CppSTensor* mul(const CppSTensor *A,
                     const CppSTensor *B)
        CppSTensor* div(const CppSTensor *A,
                     const CppSTensor *B)
        CppSTensor* reduction(const CppSTensor *A, int dim)
        CppSTensor* rms_norm(const CppSTensor *A)
        CppSTensor* concat(const CppSTensor *A,
                        const CppSTensor *B,
                        int dim)
        CppSTensor* forloop_accum(const CppSTensor *A,
                               TBOperatorType optype)
        dim3 grid_dim
        dim3 block_dim
        int forloop_range
        int reduction_dimx
        vector[CppTBOperator*] operators

cdef extern from "mirage/search/search_c.h" namespace "mirage::search_c":
    ctypedef struct MInt3:
        int x
        int y
        int z
    ctypedef struct MDim3:
        unsigned int x
        unsigned int y
        unsigned int z

    cdef int cython_search(const CppKNGraph *input_graph,
                           int max_num_new_graphs,
                           CppKNGraph** new_graphs,
                           vector[MInt3] imaps,
                           vector[MInt3] omaps,
                           vector[MDim3] griddims,
                           vector[MDim3] blockdims,
                           vector[int] fmaps,
                           vector[int] franges,
                           const char * filename,
                           bool verbose,
                           const char * default_config)

cdef extern from "mirage/transpiler/transpile.h" namespace "mirage::transpiler":
    ctypedef struct TranspilerConfig:
        int target_cc
        int num_consumer_wgs
        int num_producer_wgs;
        int pipeline_stages;
<<<<<<< HEAD
        bool profile_mode
=======
        bool profiling;
>>>>>>> 2f93d4fa
    ctypedef struct OutputTensorDirective:
        size_t alloc_size
        vector[int] shape
        vector[size_t] strides
    ctypedef struct TranspileResult:
        string code
        size_t buf_size
        size_t max_smem_size
        size_t profiler_buf_size
        vector[OutputTensorDirective] output_directives
    cdef TranspileResult transpile(const CppKNGraph *graph,
                       const TranspilerConfig config,
                       vector[vector[size_t]] input_strides)

cdef extern from "mirage/nki_transpiler/transpile.h" namespace "mirage::nki_transpiler":
    ctypedef struct NKITranspilerConfig:
        int target_cc
    ctypedef struct NKIErrorInfo:
        vector[string] errors
    ctypedef struct NKITranspileResult:
        string code
        NKIErrorInfo error_state
    cdef NKITranspileResult transpile(const CppKNGraph *graph,
                                      const NKITranspilerConfig config)

cdef extern from "mirage/triton_transpiler/transpile.h" namespace "mirage::triton_transpiler":
    ctypedef struct TritonTranspilerConfig:
        int target_cc
    ctypedef struct TritonTranspileResult:
        string code
        vector[vector[int]] output_shapes
    cdef TritonTranspileResult transpile(const CppKNGraph *graph,
                                         const TritonTranspilerConfig config)

cdef extern from "mirage/kernel/device_memory_manager.h" namespace "mirage::kernel":
    cdef int cython_set_gpu_device_id(int gpu_id)<|MERGE_RESOLUTION|>--- conflicted
+++ resolved
@@ -306,11 +306,7 @@
         int num_consumer_wgs
         int num_producer_wgs;
         int pipeline_stages;
-<<<<<<< HEAD
         bool profile_mode
-=======
-        bool profiling;
->>>>>>> 2f93d4fa
     ctypedef struct OutputTensorDirective:
         size_t alloc_size
         vector[int] shape
