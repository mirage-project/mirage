# Copyright 2024 CMU
#
# Licensed under the Apache License, Version 2.0 (the "License");
# you may not use this file except in compliance with the License.
# You may obtain a copy of the License at
#
#     http://www.apache.org/licenses/LICENSE-2.0
#
# Unless required by applicable law or agreed to in writing, software
# distributed under the License is distributed on an "AS IS" BASIS,
# WITHOUT WARRANTIES OR CONDITIONS OF ANY KIND, either express or implied.
# See the License for the specific language governing permissions and
# limitations under the License.
#

from CCore cimport *
from cpython cimport array
import ctypes
import array
import numpy as np
import torch
from libcpp.string cimport string

# Code snippet from OpenAI Triton

class dtype:
    SINT_TYPES = ['int8', 'int16', 'int32', 'int64']
    UINT_TYPES = ['uint8', 'uint16', 'uint32', 'uint64']
    FP_TYPES = ['fp16', 'bf16', 'fp32', 'fp64']

    def __init__(self, name):
        self.name = name
        assert name in dtype.SINT_TYPES + dtype.UINT_TYPES + dtype.FP_TYPES, name

    def is_fp16(self):
        return self.name == 'fp16'

    def is_bf16(self):
        return self.name == 'bf16'

    def is_fp32(self):
        return self.name == 'fp32'

    def is_fp64(self):
        return self.name == 'fp64'

    def is_int1(self):
        return self.name == 'int1'

    def is_int8(self):
        return self.name == 'int8'

    def is_int16(self):
        return self.name == 'int16'

    def is_int32(self):
        return self.name == 'int32'

    def is_int64(self):
        return self.name == 'int64'

    def is_uint8(self):
        return self.name == 'uint8'

    def is_uint16(self):
        return self.name == 'uint16'

    def is_uint32(self):
        return self.name == 'uint32'

    def is_uint64(self):
        return self.name == 'uint64'

    def __eq__(self, other: dtype):
        if not isinstance(other, dtype):
            return False
        return self.name == other.name

    def __ne__(self, other: dtype):
        return not self.__eq__(other)

    def __hash__(self):
        return hash((self.name, ))

    def __str__(self):
        return self.name

    def is_dtype(type_str):
        return type_str in dtype.SINT_TYPES + dtype.UINT_TYPES + dtype.FP_TYPES

# data types
int8 = dtype('int8')
int16 = dtype('int16')
int32 = dtype('int32')
int64 = dtype('int64')
uint8 = dtype('uint8')
uint16 = dtype('uint16')
uint32 = dtype('uint32')
uint64 = dtype('uint64')
float16 = dtype('fp16')
bfloat16 = dtype('bf16')
float32 = dtype('fp32')
float64 = dtype('fp64')

def get_kn_operator_type_string(int op_type):
    if op_type == KN_UNKOWN:
        return "kn_unknown"
    elif op_type == KN_INPUT_OP:
        return "kn_input_op"
    elif op_type == KN_OUTPUT_OP:
        return "kn_output_op"
    elif op_type == KN_MATMUL_OP:
        return "kn_matmul_op"
    elif op_type == KN_EXP_OP:
        return "kn_exp_op"
    elif op_type == KN_SQUARE_OP:
        return "kn_square_op"
    elif op_type == KN_SQRT_OP:
        return "kn_sqrt_op"
    elif op_type == KN_MUL_SCALAR_OP:
        return "kn_mul_scalar_op"
    elif op_type == KN_SILU_OP:
        return "kn_silu_op"
    elif op_type == KN_SIGMOID_OP:
        return "kn_sigmoid_op"
    elif op_type == KN_GELU_OP:
        return "kn_gelu_op"
    elif op_type == KN_RELU_OP:
        return "kn_relu_op"
    elif op_type == KN_CLAMP_OP:
        return "kn_clamp_op"
    elif op_type == KN_LOG_OP:
        return "kn_log_op"
    elif op_type == KN_ADD_OP:
        return "kn_add_op"
    elif op_type == KN_MUL_OP:
        return "kn_mul_op"
    elif op_type == KN_DIV_OP:
        return "kn_div_op"
    elif op_type == KN_POW_OP:
        return "kn_pow_op"
    elif op_type == KN_REDUCTION_0_OP:
        return "kn_reduction_0_op"
    elif op_type == KN_REDUCTION_1_OP:
        return "kn_reduction_1_op"
    elif op_type == KN_REDUCTION_2_OP:
        return "kn_reduction_2_op"
    elif op_type == KN_RMS_NORM_OP:
        return "kn_rms_norm_op"
    elif op_type == KN_CONCAT_FIRST_OP_ID:
        return "kn_concat_first_op_id"
    elif op_type == KN_CONCAT_0_OP:
        return "kn_concat_0_op"
    elif op_type == KN_CONCAT_1_OP:
        return "kn_concat_1_op"
    elif op_type == KN_CONCAT_2_OP:
        return "kn_concat_2_op"
    elif op_type == KN_CONCAT_LAST_OP_ID:
        return "kn_concat_last_op_id"
    elif op_type == KN_SPLIT_FIRST_OP_ID:
        return "kn_split_first_op_id"
    elif op_type == KN_SPLIT_0_OP:
        return "kn_split_0_op"
    elif op_type == KN_SPLIT_1_OP:
        return "kn_split_1_op"
    elif op_type == KN_SPLIT_2_OP:
        return "kn_split_2_op"
    elif op_type == KN_CHUNK_0_OP:
        return "kn_chunk_0_op"
    elif op_type == KN_CHUNK_1_OP:
        return "kn_chunk_1_op"
    elif op_type == KN_CHUNK_2_OP:
        return "kn_chunk_2_op"
    elif op_type == KN_SPLIT_LAST_OP_ID:
        return "kn_split_last_op_id"
    elif op_type == KN_ALLREDUCE_OP:
        return "kn_allreduce_op"
    elif op_type == KN_CUSTOMIZED_OP:
        return "kn_customized_op"
    else:
        return "unknown_op_type" + str(op_type)


def get_tb_operator_type_string(int op_type):
    if op_type == TB_UNKOWN:
        return "tb_unknown"
    elif op_type == TB_INPUT_OP:
        return "tb_input_op"
    elif op_type == TB_OUTPUT_OP:
        return "tb_output_op"
    elif op_type == TB_MATMUL_OP:
        return "tb_matmul_op"
    elif op_type == TB_EXP_OP:
        return "tb_exp_op"
    elif op_type == TB_SQUARE_OP:
        return "tb_square_op"
    elif op_type == TB_SQRT_OP:
        return "tb_sqrt_op"
    elif op_type == TB_MUL_SCALAR_OP:
        return "tb_mul_scalar_op"
    elif op_type == TB_SILU_OP:
        return "tb_silu_op"
    elif op_type == TB_SIGMOID_OP:
        return "tb_sigmoid_op"
    elif op_type == TB_GELU_OP:
        return "tb_gelu_op"
    elif op_type == TB_RELU_OP:
        return "tb_relu_op"
    elif op_type == TB_CLAMP_OP:
        return "tb_clamp_op"
    elif op_type == TB_LOG_OP:
        return "tb_log_op"
    elif op_type == TB_ADD_OP:
        return "tb_add_op"
    elif op_type == TB_MUL_OP:
        return "tb_mul_op"
    elif op_type == TB_DIV_OP:
        return "tb_div_op"
    elif op_type == TB_SUB_OP:
        return "tb_sub_op"
    elif op_type == TB_POW_OP:
        return "tb_pow_op"
    elif op_type == TB_REDUCTION_FIRST_OP_ID:
        return "tb_reduction_first_op_id"
    elif op_type == TB_REDUCTION_0_OP:
        return "tb_reduction_0_op"
    elif op_type == TB_REDUCTION_1_OP:
        return "tb_reduction_1_op"
    elif op_type == TB_REDUCTION_2_OP:
        return "tb_reduction_2_op"
    elif op_type == TB_REDUCTION_0_TO_DIMX_OP:
        return "tb_reduction_0_to_dimx_op"
    elif op_type == TB_REDUCTION_1_TO_DIMX_OP:
        return "tb_reduction_1_to_dimx_op"
    elif op_type == TB_REDUCTION_2_TO_DIMX_OP:
        return "tb_reduction_2_to_dimx_op"
    elif op_type == TB_REDUCTION_0_MAX_OP:
        return "tb_reduction_0_max_op"
    elif op_type == TB_REDUCTION_1_MAX_OP:
        return "tb_reduction_1_max_op"
    elif op_type == TB_REDUCTION_2_MAX_OP:
        return "tb_reduction_2_max_op"
    elif op_type == TB_REDUCTION_LAST_OP_ID:
        return "tb_reduction_last_op_id"
    elif op_type == TB_RMS_NORM_OP:
        return "tb_rms_norm_op"
    elif op_type == TB_CONCAT_FIRST_OP_ID:
        return "tb_concat_first_op_id"
    elif op_type == TB_CONCAT_0_OP:
        return "tb_concat_0_op"
    elif op_type == TB_CONCAT_1_OP:
        return "tb_concat_1_op"
    elif op_type == TB_CONCAT_2_OP:
        return "tb_concat_2_op"
    elif op_type == TB_CONCAT_LAST_OP_ID:
        return "tb_concat_last_op_id"
    elif op_type == TB_CONCAT_THEN_MATMUL_OP:
        return "tb_concat_then_matmul_op"
    elif op_type == TB_SPLIT_FIRST_OP_ID:
        return "tb_split_first_op_id"
    elif op_type == TB_SPLIT_0_OP:
        return "tb_split_0_op"
    elif op_type == TB_SPLIT_1_OP:
        return "tb_split_1_op"
    elif op_type == TB_SPLIT_2_OP:
        return "tb_split_2_op"
    elif op_type == TB_SPLIT_LAST_OP_ID:
        return "tb_split_last_op_id"
    elif op_type == TB_FORLOOP_ACCUM_NO_RED_OP:
        return "tb_forloop_accum_no_red_op"
    elif op_type == TB_FORLOOP_ACCUM_RED_LD_SUM_OP:
        return "tb_forloop_accum_red_ld_sum_op"
    elif op_type == TB_FORLOOP_ACCUM_RED_LD_MEAN_OP:
        return "tb_forloop_accum_red_ld_mean_op"
    elif op_type == TB_FORLOOP_ACCUM_RED_LD_RMS_OP:
        return "tb_forloop_accum_red_ld_rms_op"
    elif op_type == TB_FORLOOP_ACCUM_REDTOX_LD_SUM_OP:
        return "tb_forloop_accum_redtox_ld_sum_op"
    elif op_type == TB_FORLOOP_ACCUM_NO_RED_RESCALE_OP:
        return "tb_forloop_accum_no_red_rescale_op"
    elif op_type == TB_FORLOOP_ACCUM_RED_LD_SUM_RESCALE_OP:
        return "tb_forloop_accum_red_ld_sum_rescale_op"
    elif op_type == TB_FORLOOP_ACCUM_MAX_OP:
        return "tb_forloop_accum_max_op"
    elif op_type == TB_FORLOOP_ACCUM_LAST_OP:
        return "tb_forloop_accum_last_op"
    elif op_type == TB_CUSTOMIZED_OP:
        return "tb_customized_op"
    else:
        return "unknown_op_type" + str(op_type)


def convert_dtype_to_ctype(type : dtype):
    if type.is_int8():
        return DT_INT8
    elif type.is_uint16():
        return DT_UINT16
    elif type.is_fp16():
        return DT_FLOAT16
    elif type.is_bf16():
        return DT_BFLOAT16
    elif type.is_fp32():
        return DT_FLOAT32
    elif type.is_fp64():
        return DT_DOUBLE
    else:
        return DT_UNKNOWN

def convert_dtype_to_torch_type(type : dtype):
    if type.is_int8():
        return torch.int8
    elif type.is_uint16():
        return torch.uint16
    elif type.is_fp16():
        return torch.float16
    elif type.is_bf16():
        return torch.bfloat16
    elif type.is_fp32():
        return torch.float32
    elif type.is_fp64():
        return torch.float64
    else:
        assert False, "Unsupported dtype: {}".format(type)

def convert_ctype_to_dtype(type):
    if type == DT_INT8:
        return int8
    elif type == DT_UINT16:
        return uint16
    elif type == DT_FLOAT16:
        return float16
    elif type == DT_BFLOAT16:
        return bfloat16
    elif type == DT_FLOAT32:
        return float32
    elif type == DT_DOUBLE:
        return float64
    else:
        return None

def string_to_tbepilogue(epilogue):
    if epilogue is None:
        return TB_EPILOGUE_NONE
    elif epilogue == "allreduce":
        return TB_EPILOGUE_ALLREDUCE
    elif epilogue == "alltoall":
        return TB_EPILOGUE_ALLTOALL
    elif epilogue == "reduce_scatter":
        return TB_EPILOGUE_REDUCESCATTER
    else:
        assert False, "Unsupported threadblock epilogue"
        return None

def string_to_tbprologue(prologue):
    if prologue is None:
        return TB_PROLOGUE_NONE
    elif prologue == "allgather":
        return TB_PROLOGUE_ALLGATHER
    else:
        assert False, "Unsupported threadblock prologue"
        return None

def string_to_accum_optype(acc):
    if acc is None:
        return TB_FORLOOP_ACCUM_NO_RED_OP
    elif acc == "sum":
        return TB_FORLOOP_ACCUM_RED_LD_SUM_OP
    elif acc == "mean":
        return TB_FORLOOP_ACCUM_RED_LD_MEAN_OP
    elif acc == "rms":
        return TB_FORLOOP_ACCUM_RED_LD_RMS_OP
    elif acc == "sum_todimx":
        return TB_FORLOOP_ACCUM_REDTOX_LD_SUM_OP
    else:
        assert False, "Unsupported accum optype"
        return None

def string_to_accum_rescale_optype(acc):
     if acc is None:
         return TB_FORLOOP_ACCUM_NO_RED_RESCALE_OP
     elif acc == "sum":
         return TB_FORLOOP_ACCUM_RED_LD_SUM_RESCALE_OP
     else:
         assert False, "Unsupported accum rescale optype"
         return None

cdef class DTensor:
    cdef CppDTensor* c_ptr # Hold a Tensor instance

    cdef inline _set_tensor(self, tensor):
        cdef unsigned long long ptr
        if tensor is None:
            self.c_ptr = <CppDTensor*>(NULL)
        else:
            ptr = ctypes.cast(tensor, ctypes.c_void_p).value
            self.c_ptr = <CppDTensor*>(ptr)

    property guid:
        def __get__(self):
            if self.c_ptr == NULL:
                return None
            else:
                return self.c_ptr.guid

    property tensor:
        def __get__(self):
            if self.c_ptr == NULL:
                return None
            else:
                return ctypes.cast(<unsigned long long>self.c_ptr, ctypes.c_void_p)
        
        def __set__(self, value):
            self._set_tensor(value)

    property num_dims:
        def __get__(self):
            if self.c_ptr == NULL:
                print("Error: tensor is None in num_dims property")
                return None
            else:
                return self.c_ptr.num_dims

    property dtype:
        def __get__(self):
            if self.c_ptr == NULL:
                return None
            else:
                return convert_ctype_to_dtype(self.c_ptr.data_type)

    def __cinit__(self, tensor):
        self._set_tensor(tensor)

    def dim(self, int idx):
        if (idx < self.c_ptr.num_dims):
            return self.c_ptr.dim[idx]
        else:
            assert False , "Error: index out of range"
            return None

cdef class STensor:
    cdef CppSTensor* c_ptr # Hold a CppSTensor instance

    cdef inline _set_tensor(self, tensor):
        cdef unsigned long long ptr
        if tensor is None:
            self.c_ptr = <CppSTensor*>(NULL)
        else:
            ptr = ctypes.cast(tensor, ctypes.c_void_p).value
            self.c_ptr = <CppSTensor*>(ptr)
    property guid:
        def __get__(self):
            if self.c_ptr == NULL:
                return None
            else:
                return self.c_ptr.guid
    property tensor:
        def __get__(self):
            if self.c_ptr == NULL:
                return None
            else:
                return ctypes.cast(<unsigned long long>self.c_ptr, ctypes.c_void_p)
        
        def __set__(self, value):
            self._set_tensor(value)

    property num_dims:
        def __get__(self):
            if self.c_ptr == NULL:
                return None
            else:
                return self.c_ptr.num_dims

    property dtype:
        def __get__(self):
            if self.c_ptr == NULL:
                return None
            else:
                return convert_ctype_to_dtype(self.c_ptr.data_type)

    def __cinit__(self, tensor):
        self._set_tensor(tensor)

    def dim(self, int idx):  
        if (idx < self.c_ptr.num_dims):
            return self.c_ptr.dim[idx]
        else:
            assert False , "Error: index out of range"
            return None

cdef class CyKNOperator:
    cdef CppKNOperator* c_ptr # Hold a CppKNOperator instance

    cdef inline _set_operator(self, op):
        cdef unsigned long long ptr
        if op is None:
            self.c_ptr = <CppKNOperator*>(NULL)
        else:
            ptr = ctypes.cast(op, ctypes.c_void_p).value
            self.c_ptr = <CppKNOperator*>(ptr)
    
    def get_input_dtensors(self):
        cdef CppDTensor* cinputs[1024]
        num = self.c_ptr.get_input_dtensors(cinputs)
        inputs = list()
        for i in range(num):
            ptr = ctypes.cast(<unsigned long long>cinputs[i], ctypes.c_void_p)
            inputs.append(DTensor(ptr))
        return inputs

    def get_output_dtensors(self):
        cdef CppDTensor* coutputs[1024]
        num = self.c_ptr.get_output_dtensors(coutputs)
        outputs = list()
        for i in range(num):
            ptr = ctypes.cast(<unsigned long long>coutputs[i], ctypes.c_void_p)
            outputs.append(DTensor(ptr))
        return outputs

    property op_type:
        def __get__(self):
            if self.c_ptr == NULL:
                return None
            else:
                return get_kn_operator_type_string(int(self.c_ptr.op_type))

    def __cinit__(self, op):
        self._set_operator(op)

cdef class CyKNCustomizedOp(CyKNOperator):
    cdef CppKNCustomizedOp* c_customized_ptr

    def __cinit__(self, op):
        cdef unsigned long long ptr
        if op is None:
            self.c_customized_ptr = <CppKNCustomizedOp*>(NULL)
        else:
            ptr = ctypes.cast(op, ctypes.c_void_p).value
            self.c_customized_ptr = <CppKNCustomizedOp*>(ptr)

    def get_bgraph(self):
        cdef CppTBGraph* bgraph
        self.c_customized_ptr.get_bgraph(&bgraph)

        ptr = ctypes.cast(<unsigned long long>bgraph, ctypes.c_void_p)
        cybgraph = CyTBGraph(bgraph = ptr)
        return cybgraph

cdef class CyTBOperator:
    cdef CppTBOperator* c_ptr # Hold a CppTBOperator instance

    cdef inline _set_operator(self, op):
        cdef unsigned long long ptr
        if op is None:
            self.c_ptr = <CppTBOperator*>(NULL)
        else:
            ptr = ctypes.cast(op, ctypes.c_void_p).value
            self.c_ptr = <CppTBOperator*>(ptr)

    def get_input_stensors(self):
        cdef CppSTensor* cinputs[1024]
        num = self.c_ptr.get_input_stensors(cinputs)
        inputs = list()
        for i in range(num):
            ptr = ctypes.cast(<unsigned long long>cinputs[i], ctypes.c_void_p)
            inputs.append(STensor(ptr))
        return inputs

    def get_output_stensors(self):
        cdef CppSTensor* coutputs[1024]
        num = self.c_ptr.get_output_stensors(coutputs)
        outputs = list()
        for i in range(num):
            ptr = ctypes.cast(<unsigned long long>coutputs[i], ctypes.c_void_p)
            outputs.append(STensor(ptr))
        return outputs

    property op_type:
        def __get__(self):
            if self.c_ptr == NULL:
                return None
            else:
                return get_tb_operator_type_string(int(self.c_ptr.op_type))

    def __cinit__(self, op):
        self._set_operator(op)

cdef class CyTBInputOp(CyTBOperator):
    cdef CppTBInputOp* c_input_ptr

    def __cinit__(self, op):
        cdef unsigned long long ptr
        if op is None:
            self.c_input_ptr = <CppTBInputOp*>(NULL)
        else:
            ptr = ctypes.cast(op, ctypes.c_void_p).value
            self.c_input_ptr = <CppTBInputOp*>(ptr)

    property input_map:
        def __get__(self):
            if self.c_input_ptr == NULL:
                return None
            else:
                return {
                    "x": self.c_input_ptr.input_map.x,
                    "y": self.c_input_ptr.input_map.y,
                    "z": self.c_input_ptr.input_map.z
                }

    property forloop_dim:
        def __get__(self):
            if self.c_input_ptr == NULL:
                return None
            else:
                return self.c_input_ptr.forloop_dim

    property dtensor_guid:
        def __get__(self):
            if self.c_input_ptr == NULL:
                return None
            else:
                return self.c_input_ptr.get_dtensor_guid()

cdef class CyTBOutputOp(CyTBOperator):
    cdef CppTBOutputOp* c_output_ptr

    def __cinit__(self, op):
        cdef unsigned long long ptr
        if op is None:
            self.c_output_ptr = <CppTBOutputOp*>(NULL)
        else:
            ptr = ctypes.cast(op, ctypes.c_void_p).value
            self.c_output_ptr = <CppTBOutputOp*>(ptr)

    property output_map:
        def __get__(self):
            if self.c_output_ptr == NULL:
                return None
            else:
                return {
                    "x": self.c_output_ptr.output_map.x,
                    "y": self.c_output_ptr.output_map.y,
                    "z": self.c_output_ptr.output_map.z
                }

    property forloop_dim:
        def __get__(self):
            if self.c_output_ptr == NULL:
                return None
            else:
                return self.c_output_ptr.forloop_dim

    property dtensor_guid:
        def __get__(self):
            if self.c_output_ptr == NULL:
                return None
            else:
                return self.c_output_ptr.get_dtensor_guid()

cdef class CyKNGraph:
    cdef CppKNGraph *p_kgraph #Hold a CppKNGraph instance

    def __cinit__(self, tuple gpu_dim = (), graph = None):
        cdef unsigned long long ptr
        cdef dim3 c_gpu_dim
        if graph is None:
            c_gpu_dim.x = gpu_dim[0]
            c_gpu_dim.y = gpu_dim[1]
            c_gpu_dim.z = gpu_dim[2]
            self.p_kgraph = new CppKNGraph(c_gpu_dim)
        else:
            ptr = ctypes.cast(graph, ctypes.c_void_p).value
            self.p_kgraph = <CppKNGraph*>(ptr)

    def new_input(self, tuple dims, tuple strides, tuple gpu_input_map, dtype : dtype = float16):
        cdef vector[int] cdims
        cdef vector[size_t] cstrides
        cdef int3 input_map
        cdims.resize(len(dims))
        for i in range(len(dims)):
            cdims[i] = dims[i]
        cstrides.resize(len(strides))
        for i in range(len(strides)):
            cstrides[i] = strides[i]
        
        input_map.x = gpu_input_map[0]
        input_map.y = gpu_input_map[1]
        input_map.z = gpu_input_map[2]

        c_type = convert_dtype_to_ctype(dtype)
        cdef CppDTensor* ptr = self.p_kgraph.new_input_ptr(cdims, cstrides, input_map, c_type, DmemRowMajor)
        t = ctypes.cast(<unsigned long long>ptr, ctypes.c_void_p)
        return DTensor(t)

    def mark_output(self, DTensor A, tuple strides):
        cdef vector[size_t] cstrides
        if strides is None:
            cstrides.resize(0)
        else:
            cstrides.resize(len(strides))
            for i in range(len(strides)):
                cstrides[i] = strides[i]
        self.p_kgraph.mark_output(A.c_ptr, cstrides)

    def matmul(self, DTensor A, DTensor B):
        cdef CppDTensor* ptr = self.p_kgraph.matmul(A.c_ptr, B.c_ptr)
        t = ctypes.cast(<unsigned long long>ptr, ctypes.c_void_p)
        return DTensor(t)

    def reduction(self, DTensor input, int dim):
        cdef CppDTensor* ptr = self.p_kgraph.reduction(input.c_ptr, dim, 1)
        t = ctypes.cast(<unsigned long long>ptr, ctypes.c_void_p)
        return DTensor(t)

    def rms_norm(self, DTensor input, tuple normalized_shape):
        cdef vector[int] cshape
        cshape.resize(len(normalized_shape))
        for i in range(len(normalized_shape)):
            cshape[i] = normalized_shape[i]
        cdef CppDTensor* ptr = self.p_kgraph.rms_norm(input.c_ptr, cshape)
        t = ctypes.cast(<unsigned long long>ptr, ctypes.c_void_p)
        return DTensor(t)

    def exp(self, DTensor input):
        cdef CppDTensor* ptr = self.p_kgraph.exp(input.c_ptr)
        t = ctypes.cast(<unsigned long long>ptr, ctypes.c_void_p)
        return DTensor(t)

    def silu(self, DTensor input):
        cdef CppDTensor* ptr = self.p_kgraph.silu(input.c_ptr)
        t = ctypes.cast(<unsigned long long>ptr, ctypes.c_void_p)
        return DTensor(t)
    
    def gelu(self, DTensor input):
        cdef CppDTensor* ptr = self.p_kgraph.gelu(input.c_ptr)
        t = ctypes.cast(<unsigned long long>ptr, ctypes.c_void_p)
        return DTensor(t)
    
    def relu(self, DTensor input):
        cdef CppDTensor* ptr = self.p_kgraph.relu(input.c_ptr)
        t = ctypes.cast(<unsigned long long>ptr, ctypes.c_void_p)
        return DTensor(t)
    
    def clamp(self, DTensor input, float min_val, float max_val):
        cdef CppDTensor* ptr = self.p_kgraph.clamp(input.c_ptr, min_val, max_val)
        t = ctypes.cast(<unsigned long long>ptr, ctypes.c_void_p)
        return DTensor(t)

    def sqrt(self, DTensor input):
        cdef CppDTensor* ptr = self.p_kgraph.sqrt(input.c_ptr)
        t = ctypes.cast(<unsigned long long>ptr, ctypes.c_void_p)
        return DTensor(t)

    def square(self, DTensor input):
        cdef CppDTensor* ptr = self.p_kgraph.square(input.c_ptr)
        t = ctypes.cast(<unsigned long long>ptr, ctypes.c_void_p)
        return DTensor(t)

    def add(self, DTensor A, DTensor B):
        cdef CppDTensor* ptr = self.p_kgraph.add(A.c_ptr, B.c_ptr)
        t = ctypes.cast(<unsigned long long>ptr, ctypes.c_void_p)
        return DTensor(t)

    def mul(self, DTensor A, DTensor B):
        cdef CppDTensor* ptr = self.p_kgraph.mul(A.c_ptr, B.c_ptr)
        t = ctypes.cast(<unsigned long long>ptr, ctypes.c_void_p)
        return DTensor(t)

    def div(self, DTensor A, DTensor B):
        cdef CppDTensor* ptr = self.p_kgraph.div(A.c_ptr, B.c_ptr)
        t = ctypes.cast(<unsigned long long>ptr, ctypes.c_void_p)
        return DTensor(t)

    def pow(self, DTensor A, DTensor B):
        cdef CppDTensor* ptr = self.p_kgraph.pow(A.c_ptr, B.c_ptr)
        t = ctypes.cast(<unsigned long long>ptr, ctypes.c_void_p)
        return DTensor(t)

    def customized(self, list inputs, CyTBGraph bgraph):
        cdef vector[const CppDTensor*] cinputs
        cinputs.resize(len(inputs))
        cdef DTensor t
        for i in range(len(inputs)):
            assert(type(inputs[i]) == DTensor)
            t = inputs[i]
            cinputs[i] = t.c_ptr
        cdef CppDTensor* coutputs[1024]
        num_outputs = self.p_kgraph.customized(cinputs, coutputs, bgraph.p_bgraph)
        outputs = list()
        for i in range(num_outputs):
            ptr = ctypes.cast(<unsigned long long>coutputs[i], ctypes.c_void_p)
            outputs.append(DTensor(ptr))
        return outputs

    # TODO (linsj20)
    def all_reduce(self, DTensor input, reduce_op="sum", inplace=False):
        if reduce_op != "sum":
            raise RuntimeError(f"Unrecognized Reduction: {reduce_op}")
        cdef CppDTensor* ptr = self.p_kgraph.all_reduce(input.c_ptr, inplace)
        t = ctypes.cast(<unsigned long long>ptr, ctypes.c_void_p)
        return DTensor(t)

    def generate_triton_program(self, str filepath):
        assert filepath is not None, "filepath cannot be empty"
        py_byte_string = filepath.encode('UTF-8')
        cdef char* cfilepath = NULL
        cfilepath = py_byte_string
        self.p_kgraph.generate_triton_program(cfilepath)

    def get_input_dtensors(self):
        cdef CppDTensor* cinputs[1024]
        num = self.p_kgraph.get_input_dtensors(cinputs)
        inputs = list()
        for i in range(num):
            ptr = ctypes.cast(<unsigned long long>cinputs[i], ctypes.c_void_p)
            inputs.append(DTensor(ptr))
        return inputs

    property gpu_dim:
        def __get__(self):
            return {
                "x": self.p_kgraph.gpu_dim.x,
                "y": self.p_kgraph.gpu_dim.y,
                "z": self.p_kgraph.gpu_dim.z
            }
    
    def get_owner_independent_hash(self):
        return self.p_kgraph.get_owner_independent_hash()

    # visualizer utils

    def _kn_tensor_to_dict(self, DTensor t):
        return {
            "num_dims": t.num_dims,
            "dim": [t.dim(i) for i in range(t.num_dims)],
            "guid": t.guid
        }

    def _tb_tensor_to_dict(self, STensor t):
        return {
            "num_dims": t.num_dims,
            "dim": [t.dim(i) for i in range(t.num_dims)],
            "guid": t.guid
        }

    def _get_tb_operator_info(self, CyTBOperator op):
        ans = {
            "op_type": op.op_type,
            "input_tensors": [self._tb_tensor_to_dict(t) for t in op.get_input_stensors()],
            "output_tensors": [self._tb_tensor_to_dict(t) for t in op.get_output_stensors()],
        }
        if "input" in op.op_type:
            input_op = CyTBInputOp(ctypes.cast(<unsigned long long>(op.c_ptr), ctypes.c_void_p))
            ans["input_map"] = input_op.input_map
            ans["forloop_dim"] = input_op.forloop_dim
            ans["dtensor"] = {
                "guid": input_op.dtensor_guid
            }
        elif "output" in op.op_type:
            output_op = CyTBOutputOp(ctypes.cast(<unsigned long long>(op.c_ptr), ctypes.c_void_p))
            ans["output_map"] = output_op.output_map
            ans["forloop_dim"] = output_op.forloop_dim
            ans["dtensor"] = {
                "guid": output_op.dtensor_guid
            }
        return ans

    def _get_bgraph_info(self, CyKNOperator op):
        cop = CyKNCustomizedOp(ctypes.cast(<unsigned long long>(op.c_ptr), ctypes.c_void_p))
        bgraph = cop.get_bgraph()
        return {
            "grid_dim": bgraph.grid_dim,
            "forloop_range": bgraph.forloop_range,
            "operators": [self._get_tb_operator_info(i) for i in bgraph.operators]
        }

    def _get_kn_operator_info(self, CyKNOperator op):
        if op.op_type == "kn_customized_op":
            return {
                "op_type": op.op_type,
                "input_tensors": [self._kn_tensor_to_dict(t) for t in op.get_input_dtensors()],
                "output_tensors": [self._kn_tensor_to_dict(t) for t in op.get_output_dtensors()],
                "bgraph": self._get_bgraph_info(op)
            }
        else:
            return {
                "op_type": op.op_type,
                "input_tensors": [self._kn_tensor_to_dict(t) for t in op.get_input_dtensors()],
                "output_tensors": [self._kn_tensor_to_dict(t) for t in op.get_output_dtensors()],
            }

    def get_graph_structure(self):
        operators = []
        ops = self.p_kgraph.operators
        for i in range(ops.size()):
            op = CyKNOperator(None)
            op.c_ptr = ops[i]
            operators.append(self._get_kn_operator_info(op))
        return operators

    def get_num_inputs(self):
        return self.p_kgraph.get_num_input_dtensors()

    def get_num_outputs(self):
        return self.p_kgraph.get_num_output_dtensors()

    def get_input_dtensor_shape_and_stride(self, DTensor A):
        cdef int cstrides[128]
        cdef int cdims[128]
        num = self.p_kgraph.get_input_dtensor_shape_and_stride(A.c_ptr, cstrides, cdims)
        strides = list()
        dims = list()
        for i in range(num):
            strides.append(cstrides[i])
            dims.append(cdims[i])
        return tuple(dims), tuple(strides)

cdef class CyTBGraph:
    cdef CppTBGraph *p_bgraph #Hold a CppTBGraph instance

    def __cinit__(self, tuple grid_dim = (), tuple block_dim = (), int forloop_range = -1, int dimx = -1, bgraph = None):
        cdef unsigned long long ptr
        cdef dim3 c_grid_dim
        cdef dim3 c_block_dim
        if bgraph is None:
            if len(grid_dim) == 0 or len(block_dim) == 0 or forloop_range == -1 or dimx == -1:
                assert False, "grid_dim, block_dim, forloop_range, dimx must be provided"
            assert len(grid_dim) == 3, "grid_dim must include 3 dimensions"
            assert len(block_dim) == 3, "block_dim must include 3 dimensions"
            c_grid_dim.x = grid_dim[0]
            c_grid_dim.y = grid_dim[1]
            c_grid_dim.z = grid_dim[2]
            c_block_dim.x = block_dim[0]
            c_block_dim.y = block_dim[1]
            c_block_dim.z = block_dim[2]
            self.p_bgraph = new CppTBGraph(c_grid_dim, c_block_dim, forloop_range, dimx)
        else:
            ptr = ctypes.cast(bgraph, ctypes.c_void_p).value
            if isinstance(bgraph, int):
                self.p_bgraph = <CppTBGraph*>(ptr)
            elif isinstance(bgraph, ctypes.c_void_p):
                self.p_bgraph = <CppTBGraph*>(ptr)
            else:
                assert False, "bgraph must be an integer or ctypes.c_void_p, but got " + str(type(bgraph))
    
    def new_input(self, DTensor dtensor, tuple input_map, int forloop_dim, str prologue = None):
        assert len(input_map) == 3, "input_map must be of length 3"
        cdef int3 c_input_map
        c_input_map.x = input_map[0]
        c_input_map.y = input_map[1]
        c_input_map.z = input_map[2]
        prologue_type = string_to_tbprologue(prologue)
        cdef CppSTensor* ptr = self.p_bgraph.new_input(dtensor.c_ptr, c_input_map, forloop_dim, SmemRowMajor, prologue_type)
        t = ctypes.cast(<unsigned long long>ptr, ctypes.c_void_p)
        return STensor(t)

    def new_output(self, STensor stensor, tuple output_map, int forloop_dim, str epilogue = None):
        assert len(output_map) == 3, "output_map must be of length 3"
        cdef int3 c_output_map
        c_output_map.x = output_map[0]
        c_output_map.y = output_map[1]
        c_output_map.z = output_map[2]
        epilogue_type = string_to_tbepilogue(epilogue)
        self.p_bgraph.new_output(stensor.c_ptr, c_output_map, forloop_dim, epilogue_type)  

    def matmul(self, STensor A, STensor B):
        cdef CppSTensor* ptr = self.p_bgraph.matmul(A.c_ptr, B.c_ptr)
        t = ctypes.cast(<unsigned long long>ptr, ctypes.c_void_p)
        return STensor(t)

    def exp(self, STensor A):
        cdef CppSTensor* ptr = self.p_bgraph.exp(A.c_ptr)
        t = ctypes.cast(<unsigned long long>ptr, ctypes.c_void_p)
        return STensor(t)

    def silu(self, STensor A):
        cdef CppSTensor* ptr = self.p_bgraph.silu(A.c_ptr)
        t = ctypes.cast(<unsigned long long>ptr, ctypes.c_void_p)
        return STensor(t)
    
    def gelu(self, STensor A):
        cdef CppSTensor* ptr = self.p_bgraph.gelu(A.c_ptr)
        t = ctypes.cast(<unsigned long long>ptr, ctypes.c_void_p)
        return STensor(t)
    
    def relu(self, STensor A):
        cdef CppSTensor* ptr = self.p_bgraph.relu(A.c_ptr)
        t = ctypes.cast(<unsigned long long>ptr, ctypes.c_void_p)
        return STensor(t)
    
    def clamp(self, STensor A, float min_val, float max_val):
        cdef CppSTensor* ptr = self.p_bgraph.clamp(A.c_ptr, min_val, max_val)
        t = ctypes.cast(<unsigned long long>ptr, ctypes.c_void_p)
        return STensor(t)
        
    def square(self, STensor A):
        cdef CppSTensor* ptr = self.p_bgraph.square(A.c_ptr)
        t = ctypes.cast(<unsigned long long>ptr, ctypes.c_void_p)
        return STensor(t)

    def sqrt(self, STensor A):
        cdef CppSTensor* ptr = self.p_bgraph.sqrt(A.c_ptr)
        t = ctypes.cast(<unsigned long long>ptr, ctypes.c_void_p)
        return STensor(t)

    def mul_scalar(self, STensor A, float scalar):
        cdef CppSTensor* ptr = self.p_bgraph.mul_scalar(A.c_ptr, scalar)
        t = ctypes.cast(<unsigned long long>ptr, ctypes.c_void_p)
        return STensor(t)

    def add(self, STensor A, STensor B):
        cdef CppSTensor* ptr = self.p_bgraph.add(A.c_ptr, B.c_ptr)
        t = ctypes.cast(<unsigned long long>ptr, ctypes.c_void_p)
        return STensor(t)

    def mul(self, STensor A, STensor B):
        cdef CppSTensor* ptr = self.p_bgraph.mul(A.c_ptr, B.c_ptr)
        t = ctypes.cast(<unsigned long long>ptr, ctypes.c_void_p)
        return STensor(t)

    def div(self, STensor A, STensor B):
        cdef CppSTensor* ptr = self.p_bgraph.div(A.c_ptr, B.c_ptr)
        t = ctypes.cast(<unsigned long long>ptr, ctypes.c_void_p)
        return STensor(t)

    def sub(self, STensor A, STensor B):
        cdef CppSTensor* ptr = self.p_bgraph.sub(A.c_ptr, B.c_ptr)
        t = ctypes.cast(<unsigned long long>ptr, ctypes.c_void_p)
        return STensor(t)

    def reduction(self, STensor A, int dim):
        cdef CppSTensor* ptr = self.p_bgraph.reduction(A.c_ptr, dim)
        t = ctypes.cast(<unsigned long long>ptr, ctypes.c_void_p)
        return STensor(t)

    def reduction_max(self, STensor A, int dim):
        cdef vector[CppSTensor*] ptr = self.p_bgraph.reduction_max(A.c_ptr, dim)
        t0 = ctypes.cast(<unsigned long long>ptr[0], ctypes.c_void_p)
        t1 = ctypes.cast(<unsigned long long>ptr[1], ctypes.c_void_p)
        return STensor(t0), STensor(t1)

    def rms_norm(self, STensor A):
        cdef CppSTensor* ptr = self.p_bgraph.rms_norm(A.c_ptr)
        t = ctypes.cast(<unsigned long long>ptr, ctypes.c_void_p)
        return STensor(t)

    def concat(self, STensor A, STensor B, int dim):
        cdef CppSTensor* ptr = self.p_bgraph.concat(A.c_ptr, B.c_ptr, dim)
        t = ctypes.cast(<unsigned long long>ptr, ctypes.c_void_p)
        return STensor(t)

    def forloop_accum(self, STensor A, str acc):
        optype = string_to_accum_optype(acc)
        cdef CppSTensor* ptr = self.p_bgraph.forloop_accum(A.c_ptr, optype)
        t = ctypes.cast(<unsigned long long>ptr, ctypes.c_void_p)
        return STensor(t)

    def forloop_accum_rescale(self, STensor A, STensor B, str acc):
        optype = string_to_accum_rescale_optype(acc)
        cdef CppSTensor* ptr = self.p_bgraph.forloop_accum_rescale(A.c_ptr, B.c_ptr, optype)
        t = ctypes.cast(<unsigned long long>ptr, ctypes.c_void_p)
        return STensor(t)

    def forloop_accum_max(self, STensor A):
        cdef CppSTensor* ptr = self.p_bgraph.forloop_accum_max(A.c_ptr)
        t = ctypes.cast(<unsigned long long>ptr, ctypes.c_void_p)
        return STensor(t)

    property grid_dim:
        def __get__(self):
            return {
                "x": self.p_bgraph.grid_dim.x,
                "y": self.p_bgraph.grid_dim.y,
                "z": self.p_bgraph.grid_dim.z
            }

    property forloop_range:
        def __get__(self):
            return self.p_bgraph.forloop_range

    property operators:
        def __get__(self):
            cdef vector[CppTBOperator*] coperators
            coperators = self.p_bgraph.operators
            operators = list()
            for i in range(coperators.size()):
                ptr = ctypes.cast(<unsigned long long>coperators[i], ctypes.c_void_p)
                operators.append(CyTBOperator(ptr))
            return operators

def search(CyKNGraph input_graph, *, int max_num_new_graphs = 1024, list imaps = None, list omaps = None, list griddims = None, list blockdims = None, list fmaps = None, list franges = None, str previous_checkpoint = None, bool verbose, str default_config = None):
    # set cimaps
    cdef vector[MInt3] cimaps
    cimaps.resize(0)
    if imaps is not None:
        cimaps.resize(len(imaps))
        for i in range(len(imaps)):
            assert type(imaps[i]) is tuple, "Each imap must be a tuple of 3 integers"
            assert len(imaps[i]) == 3, "Each imap must be a tuple of 3 integers"
            cimaps[i].x = imaps[i][0]
            cimaps[i].y = imaps[i][1]
            cimaps[i].z = imaps[i][2]
    #set comaps
    cdef vector[MInt3] comaps
    comaps.resize(0)
    if omaps is not None:
        comaps.resize(len(omaps))
        for i in range(len(omaps)):
            assert type(omaps[i]) is tuple, "Each omap must be a tuple of 3 integers"
            assert len(omaps[i]) == 3, "Each omap must be a tuple of 3 integers"
            comaps[i].x = omaps[i][0]
            comaps[i].y = omaps[i][1]
            comaps[i].z = omaps[i][2]
    # set griddims
    cdef vector[MDim3] cgriddims
    cgriddims.resize(0)
    if griddims is not None:
        cgriddims.resize(len(griddims))
        for i in range(len(griddims)):
            assert type(griddims[i]) is tuple, "Each griddim must be a tuple of 3 integers"
            assert len(griddims[i]) == 3, "Each griddim must be a tuple of 3 integers"
            cgriddims[i].x = griddims[i][0]
            cgriddims[i].y = griddims[i][1]
            cgriddims[i].z = griddims[i][2]
    # set blockdims
    assert blockdims is None, "TODO: support blockdims"
    cdef vector[MDim3] cblockdims
    cblockdims.resize(0)
    # set fmaps
    cdef vector[int] cfmaps
    cfmaps.resize(0)
    if fmaps is not None:
        cfmaps.resize(len(fmaps))
        for i in range(len(fmaps)):
            cfmaps[i] = fmaps[i]
    #set franges
    cdef vector[int] cfranges
    cfranges.resize(0)
    if franges is not None:
        cfranges.resize(len(franges))
        for i in range(len(franges)):
            cfranges[i] = franges[i]
    # allocate new graphs
    # currently support up to 1024 new graphs
    assert max_num_new_graphs <= 1024
    cdef CppKNGraph* cnewgraphs[1024]
    # set verbose
    cverbose = verbose
    # set previous_checkpoint
    cdef char* cprevious_checkpoint = NULL
    if previous_checkpoint is not None:
        py_byte_string = previous_checkpoint.encode('UTF-8')
        cprevious_checkpoint = py_byte_string
    # convert config description
    cdef char* cconfig = NULL
    if default_config is not None:
        py_byte_string = default_config.encode('UTF-8')
        cconfig = py_byte_string
    num = cython_search(input_graph.p_kgraph, max_num_new_graphs, cnewgraphs, cimaps, comaps, cgriddims, cblockdims, cfmaps, cfranges, cprevious_checkpoint, cverbose, cconfig)
    new_graphs = list()
    for i in range(num):
        ptr = ctypes.cast(<unsigned long long>cnewgraphs[i], ctypes.c_void_p)
        new_graphs.append(CyKNGraph(ptr))

    return new_graphs

# Generate CUDA program for a uGraph
# Return (CUDA code, buffer size in bytes)
<<<<<<< HEAD
def generate_cuda_program(CyKNGraph input_graph, *, int target_cc, list input_strides, int num_warp_groups = -1, int pipeline_stages = -1) -> dict:
    # Only rank 0 gets to transpile
    gpu_dim = input_graph.gpu_dim
    if gpu_dim['x'] * gpu_dim['y'] * gpu_dim['z'] > 1:
        from mpi4py import MPI
        comm = MPI.COMM_WORLD
        rank = comm.Get_rank()
        if rank != 0:
            results = None
            results = comm.bcast(results, root=0)
            return results

=======
def generate_cuda_program(CyKNGraph input_graph, *, int target_cc, list input_strides, int num_warp_groups = -1, int pipeline_stages = -1, bool profiling = False, bool enable_online_softmax = False) -> dict:
>>>>>>> 330e04e7
    # Set transpiler_config
    cdef TranspilerConfig transpiler_config
    transpiler_config.target_cc = target_cc
    transpiler_config.profiling = profiling
    transpiler_config.enable_online_softmax = enable_online_softmax

    if num_warp_groups != -1 and pipeline_stages != -1:
        transpiler_config.num_producer_wgs = 1;
        transpiler_config.num_consumer_wgs = num_warp_groups - 1;
        transpiler_config.pipeline_stages = pipeline_stages;
    
    # Set input_strides
    cdef vector[vector[size_t]] cinput_strides
    cinput_strides.resize(len(input_strides))
    for i in range(len(input_strides)):
        cinput_strides[i].resize(len(input_strides[i]))
        for j in range(len(input_strides[i])):
            cinput_strides[i][j] = input_strides[i][j]
    
    # Call transpile
    cdef TranspileResult result = transpile(input_graph.p_kgraph, transpiler_config, cinput_strides)

    # Get output directives
    cdef list[dict] output_directives = list()
    # cdef list[int] cur_output_shape
    # cdef list[int] cur_output_strides
    for i in range(len(result.output_directives)):
        cur_output_shape = list()
        cur_output_strides = list()
        num_dims = len(result.output_directives[i].shape)
        for j in range(num_dims):
            cur_output_shape.append(result.output_directives[i].shape[j])
            cur_output_strides.append(result.output_directives[i].strides[j])
        output_directives.append({
            "alloc_size": result.output_directives[i].alloc_size,
            "shape": cur_output_shape,
            "strides": cur_output_strides
        })

    results = {
        "code": result.code.decode("UTF-8"),
        "buf_size": result.buf_size,
        "max_smem_size": result.max_smem_size,
        "profiler_buf_size": result.profiler_buf_size,
        "output_directives": output_directives
    }

    if gpu_dim['x'] * gpu_dim['y'] * gpu_dim['z'] > 1:
        results = comm.bcast(results, root=0)
    return results

def generate_nki_program(CyKNGraph input_graph, *, int target_cc) -> dict:
    # Set transpiler_config
    cdef NKITranspilerConfig transpiler_config
    transpiler_config.target_cc = target_cc
    
    # Call transpile
    cdef NKITranspileResult result = transpile(input_graph.p_kgraph, transpiler_config)
    cdef list error_list = [error.decode("UTF-8") for error in result.error_state.errors]

    return {
        "code": result.code.decode("UTF-8"),
        "errors": error_list,
    }

def generate_triton_program(CyKNGraph input_graph, *, int target_cc) -> dict:
    cdef TritonTranspilerConfig transpiler_config
    transpiler_config.target_cc = target_cc

    cdef TritonTranspileResult result = transpile(input_graph.p_kgraph, transpiler_config)

    return {
        "code": result.code.decode("UTF-8"),
        "output_shapes": result.output_shapes
    }

def set_gpu_device_id(gpu_id: int):
    cython_set_gpu_device_id(gpu_id)

def cy_to_json(CyKNGraph input_graph, str filename):
    cfilename = filename.encode('UTF-8')
    cython_to_json(input_graph.p_kgraph, cfilename)

def cy_from_json(str filename):
    cfilename = filename.encode('UTF-8')
    ptr = cython_from_json(cfilename)
    graph = ctypes.cast(<unsigned long long>ptr, ctypes.c_void_p)
    return CyKNGraph(graph)<|MERGE_RESOLUTION|>--- conflicted
+++ resolved
@@ -1165,8 +1165,7 @@
 
 # Generate CUDA program for a uGraph
 # Return (CUDA code, buffer size in bytes)
-<<<<<<< HEAD
-def generate_cuda_program(CyKNGraph input_graph, *, int target_cc, list input_strides, int num_warp_groups = -1, int pipeline_stages = -1) -> dict:
+def generate_cuda_program(CyKNGraph input_graph, *, int target_cc, list input_strides, int num_warp_groups = -1, int pipeline_stages = -1, bool profiling = False, bool enable_online_softmax = False) -> dict:
     # Only rank 0 gets to transpile
     gpu_dim = input_graph.gpu_dim
     if gpu_dim['x'] * gpu_dim['y'] * gpu_dim['z'] > 1:
@@ -1178,9 +1177,6 @@
             results = comm.bcast(results, root=0)
             return results
 
-=======
-def generate_cuda_program(CyKNGraph input_graph, *, int target_cc, list input_strides, int num_warp_groups = -1, int pipeline_stages = -1, bool profiling = False, bool enable_online_softmax = False) -> dict:
->>>>>>> 330e04e7
     # Set transpiler_config
     cdef TranspilerConfig transpiler_config
     transpiler_config.target_cc = target_cc
