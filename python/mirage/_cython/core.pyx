--- conflicted
+++ resolved
@@ -1057,19 +1057,11 @@
 
 # Generate CUDA program for a uGraph
 # Return (CUDA code, buffer size in bytes)
-<<<<<<< HEAD
-def generate_cuda_program(CyKNGraph input_graph, *, int target_cc, list input_strides, int num_warp_groups = -1, int pipeline_stages = -1, bool profile_mode = False) -> dict:
-    # Set transpiler_config
-    cdef TranspilerConfig transpiler_config
-    transpiler_config.target_cc = target_cc
-    transpiler_config.profile_mode = profile_mode
-=======
 def generate_cuda_program(CyKNGraph input_graph, *, int target_cc, list input_strides, int num_warp_groups = -1, int pipeline_stages = -1, bool profiling = False) -> dict:
     # Set transpiler_config
     cdef TranspilerConfig transpiler_config
     transpiler_config.target_cc = target_cc
     transpiler_config.profiling = profiling
->>>>>>> a2b8b546
 
     if num_warp_groups != -1 and pipeline_stages != -1:
         transpiler_config.num_producer_wgs = 1;
