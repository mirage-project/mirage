# Copyright 2024 CMU
#
# Licensed under the Apache License, Version 2.0 (the "License");
# you may not use this file except in compliance with the License.
# You may obtain a copy of the License at
#
#     http://www.apache.org/licenses/LICENSE-2.0
#
# Unless required by applicable law or agreed to in writing, software
# distributed under the License is distributed on an "AS IS" BASIS,
# WITHOUT WARRANTIES OR CONDITIONS OF ANY KIND, either express or implied.
# See the License for the specific language governing permissions and
# limitations under the License.
#

from CCore cimport *
from cpython cimport array
import ctypes
import array
import numpy as np
from libcpp.string cimport string

# Code snippet from OpenAI Triton

class dtype:
    SINT_TYPES = ['int8', 'int16', 'int32', 'int64']
    UINT_TYPES = ['uint8', 'uint16', 'uint32', 'uint64']
    FP_TYPES = ['fp16', 'bf16', 'fp32', 'fp64']

    def __init__(self, name):
        self.name = name
        assert name in dtype.SINT_TYPES + dtype.UINT_TYPES + dtype.FP_TYPES, name

    def is_fp16(self):
        return self.name == 'fp16'

    def is_bf16(self):
        return self.name == 'bf16'

    def is_fp32(self):
        return self.name == 'fp32'

    def is_fp64(self):
        return self.name == 'fp64'

    def is_int1(self):
        return self.name == 'int1'

    def is_int8(self):
        return self.name == 'int8'

    def is_int16(self):
        return self.name == 'int16'

    def is_int32(self):
        return self.name == 'int32'

    def is_int64(self):
        return self.name == 'int64'

    def is_uint8(self):
        return self.name == 'uint8'

    def is_uint16(self):
        return self.name == 'uint16'

    def is_uint32(self):
        return self.name == 'uint32'

    def is_uint64(self):
        return self.name == 'uint64'

    def __eq__(self, other: dtype):
        if not isinstance(other, dtype):
            return False
        return self.name == other.name

    def __ne__(self, other: dtype):
        return not self.__eq__(other)

    def __hash__(self):
        return hash((self.name, ))

    def __str__(self):
        return self.name

    def is_dtype(type_str):
        return type_str in dtype.SINT_TYPES + dtype.UINT_TYPES + dtype.FP_TYPES

# data types
int8 = dtype('int8')
int16 = dtype('int16')
int32 = dtype('int32')
int64 = dtype('int64')
uint8 = dtype('uint8')
uint16 = dtype('uint16')
uint32 = dtype('uint32')
uint64 = dtype('uint64')
float16 = dtype('fp16')
bfloat16 = dtype('bf16')
float32 = dtype('fp32')
float64 = dtype('fp64')

def get_kn_operator_type_string(int op_type):
    if op_type == KN_UNKOWN:
        return "kn_unknown"
    elif op_type == KN_INPUT_OP:
        return "kn_input_op"
    elif op_type == KN_OUTPUT_OP:
        return "kn_output_op"
    elif op_type == KN_MATMUL_OP:
        return "kn_matmul_op"
    elif op_type == KN_EXP_OP:
        return "kn_exp_op"
    elif op_type == KN_SQUARE_OP:
        return "kn_square_op"
    elif op_type == KN_SQRT_OP:
        return "kn_sqrt_op"
    elif op_type == KN_SILU_OP:
        return "kn_silu_op"
<<<<<<< HEAD
    elif op_type == KN_SIGMOID_OP:
        return "kn_sigmoid_op"
    elif op_type == KN_RELU_OP:
        return "kn_relu_op"
    elif op_type == KN_CLAMP_OP:
        return "kn_clamp_op"
    elif op_type == KN_LOG_OP:
        return "kn_log_op"
=======
    elif op_type == KN_GELU_OP:
        return "kn_gelu_op"
>>>>>>> 546551d8
    elif op_type == KN_ADD_OP:
        return "kn_add_op"
    elif op_type == KN_MUL_OP:
        return "kn_mul_op"
    elif op_type == KN_DIV_OP:
        return "kn_div_op"
    elif op_type == KN_REDUCTION_0_OP:
        return "kn_reduction_0_op"
    elif op_type == KN_REDUCTION_1_OP:
        return "kn_reduction_1_op"
    elif op_type == KN_REDUCTION_2_OP:
        return "kn_reduction_2_op"
    elif op_type == KN_RMS_NORM_OP:
        return "kn_rms_norm_op"
    elif op_type == KN_ALLREDUCE_OP:
        return "kn_allreduce_op"
    elif op_type == KN_CUSTOMIZED_OP:
        return "kn_customized_op"
    else:
        return "unknown_op_type" + str(op_type)


def get_tb_operator_type_string(int op_type):
    if op_type == TB_UNKOWN:
        return "tb_unknown"
    elif op_type == TB_INPUT_OP:
        return "tb_input_op"
    elif op_type == TB_OUTPUT_OP:
        return "tb_output_op"
    elif op_type == TB_MATMUL_OP:
        return "tb_matmul_op"
    elif op_type == TB_EXP_OP:
        return "tb_exp_op"
    elif op_type == TB_SQUARE_OP:
        return "tb_square_op"
    elif op_type == TB_SQRT_OP:
        return "tb_sqrt_op"
    elif op_type == TB_SILU_OP:
        return "tb_silu_op"
    elif op_type == TB_GELU_OP:
        return "tb_gelu_op"
    elif op_type == TB_MUL_SCALAR_OP:
        return "tb_mul_scalar_op"
    elif op_type == TB_ADD_OP:
        return "tb_add_op"
    elif op_type == TB_MUL_OP:
        return "tb_mul_op"
    elif op_type == TB_DIV_OP:
        return "tb_div_op"
    elif op_type == TB_REDUCTION_FIRST_OP_ID:
        return "tb_reduction_first_op_id"
    elif op_type == TB_REDUCTION_0_OP:
        return "tb_reduction_0_op"
    elif op_type == TB_REDUCTION_1_OP:
        return "tb_reduction_1_op"
    elif op_type == TB_REDUCTION_2_OP:
        return "tb_reduction_2_op"
    elif op_type == TB_REDUCTION_0_TO_DIMX_OP:
        return "tb_reduction_0_to_dimx_op"
    elif op_type == TB_REDUCTION_1_TO_DIMX_OP:
        return "tb_reduction_1_to_dimx_op"
    elif op_type == TB_REDUCTION_2_TO_DIMX_OP:
        return "tb_reduction_2_to_dimx_op"
    elif op_type == TB_REDUCTION_LAST_OP_ID:
        return "tb_reduction_last_op_id"
    elif op_type == TB_RMS_NORM_OP:
        return "tb_rms_norm_op"
    elif op_type == TB_CONCAT_FIRST_OP_ID:
        return "tb_concat_first_op_id"
    elif op_type == TB_CONCAT_0_OP:
        return "tb_concat_0_op"
    elif op_type == TB_CONCAT_1_OP:
        return "tb_concat_1_op"
    elif op_type == TB_CONCAT_2_OP:
        return "tb_concat_2_op"
    elif op_type == TB_CONCAT_LAST_OP_ID:
        return "tb_concat_last_op_id"
    elif op_type == TB_CONCAT_THEN_MATMUL_OP:
        return "tb_concat_then_matmul_op"
    elif op_type == TB_FORLOOP_ACCUM_NO_RED_OP:
        return "tb_forloop_accum_no_red_op"
    elif op_type == TB_FORLOOP_ACCUM_RED_LD_SUM_OP:
        return "tb_forloop_accum_red_ld_sum_op"
    elif op_type == TB_FORLOOP_ACCUM_RED_LD_MEAN_OP:
        return "tb_forloop_accum_red_ld_mean_op"
    elif op_type == TB_FORLOOP_ACCUM_RED_LD_RMS_OP:
        return "tb_forloop_accum_red_ld_rms_op"
    elif op_type == TB_FORLOOP_ACCUM_REDTOX_LD_SUM_OP:
        return "tb_forloop_accum_redtox_ld_sum_op"
    elif op_type == TB_CUSTOMIZED_OP:
        return "tb_customized_op"
    else:
        return "unknown_op_type" + str(op_type)


def convert_dtype_to_ctype(type : dtype):
    if type.is_int8():
        return DT_INT8
    elif type.is_uint16():
        return DT_UINT16
    elif type.is_fp16():
        return DT_FLOAT16
    elif type.is_bf16():
        return DT_BFLOAT16
    elif type.is_fp32():
        return DT_FLOAT32
    elif type.is_fp64():
        return DT_DOUBLE
    else:
        return DT_UNKNOWN

def convert_ctype_to_dtype(type):
    if type == DT_INT8:
        return int8
    elif type == DT_UINT16:
        return uint16
    elif type == DT_FLOAT16:
        return float16
    elif type == DT_BFLOAT16:
        return bfloat16
    elif type == DT_FLOAT32:
        return float32
    elif type == DT_DOUBLE:
        return float64
    else:
        return None

def string_to_tbepilogue(epilogue):
    if epilogue is None:
        return TB_EPILOGUE_NONE
    elif epilogue == "allreduce":
        return TB_EPILOGUE_ALLREDUCE
    else:
        assert False, "Unsupported threadblock epilogue"
        return None

def string_to_accum_optype(acc):
    if acc is None:
        return TB_FORLOOP_ACCUM_NO_RED_OP
    elif acc == "sum":
        return TB_FORLOOP_ACCUM_RED_LD_SUM_OP
    elif acc == "mean":
        return TB_FORLOOP_ACCUM_RED_LD_MEAN_OP
    elif acc == "rms":
        return TB_FORLOOP_ACCUM_RED_LD_RMS_OP
    elif acc == "sum_todimx":
        return TB_FORLOOP_ACCUM_REDTOX_LD_SUM_OP
    else:
        assert False, "Unsupported accum optype"
        return None

cdef class DTensor:
    cdef CppDTensor* c_ptr # Hold a Tensor instance

    cdef inline _set_tensor(self, tensor):
        cdef unsigned long long ptr
        if tensor is None:
            self.c_ptr = <CppDTensor*>(NULL)
        else:
            ptr = ctypes.cast(tensor, ctypes.c_void_p).value
            self.c_ptr = <CppDTensor*>(ptr)

    property guid:
        def __get__(self):
            if self.c_ptr == NULL:
                return None
            else:
                return self.c_ptr.guid

    property tensor:
        def __get__(self):
            if self.c_ptr == NULL:
                return None
            else:
                return ctypes.cast(<unsigned long long>self.c_ptr, ctypes.c_void_p)
        
        def __set__(self, value):
            self._set_tensor(value)

    property num_dims:
        def __get__(self):
            if self.c_ptr == NULL:
                print("Error: tensor is None in num_dims property")
                return None
            else:
                return self.c_ptr.num_dims

    property dtype:
        def __get__(self):
            if self.c_ptr == NULL:
                return None
            else:
                return convert_ctype_to_dtype(self.c_ptr.data_type)

    def __cinit__(self, tensor):
        self._set_tensor(tensor)

    def dim(self, int idx):
        if (idx < self.c_ptr.num_dims):
            return self.c_ptr.dim[idx]
        else:
            assert False , "Error: index out of range"
            return None

cdef class STensor:
    cdef CppSTensor* c_ptr # Hold a CppSTensor instance

    cdef inline _set_tensor(self, tensor):
        cdef unsigned long long ptr
        if tensor is None:
            self.c_ptr = <CppSTensor*>(NULL)
        else:
            ptr = ctypes.cast(tensor, ctypes.c_void_p).value
            self.c_ptr = <CppSTensor*>(ptr)
    property guid:
        def __get__(self):
            if self.c_ptr == NULL:
                return None
            else:
                return self.c_ptr.guid
    property tensor:
        def __get__(self):
            if self.c_ptr == NULL:
                return None
            else:
                return ctypes.cast(<unsigned long long>self.c_ptr, ctypes.c_void_p)
        
        def __set__(self, value):
            self._set_tensor(value)

    property num_dims:
        def __get__(self):
            if self.c_ptr == NULL:
                return None
            else:
                return self.c_ptr.num_dims

    property dtype:
        def __get__(self):
            if self.c_ptr == NULL:
                return None
            else:
                return convert_ctype_to_dtype(self.c_ptr.data_type)

    def __cinit__(self, tensor):
        self._set_tensor(tensor)

    def dim(self, int idx):  
        if (idx < self.c_ptr.num_dims):
            return self.c_ptr.dim[idx]
        else:
            assert False , "Error: index out of range"
            return None

cdef class CyKNOperator:
    cdef CppKNOperator* c_ptr # Hold a CppKNOperator instance

    cdef inline _set_operator(self, op):
        cdef unsigned long long ptr
        if op is None:
            self.c_ptr = <CppKNOperator*>(NULL)
        else:
            ptr = ctypes.cast(op, ctypes.c_void_p).value
            self.c_ptr = <CppKNOperator*>(ptr)
    
    def get_input_dtensors(self):
        cdef CppDTensor* cinputs[1024]
        num = self.c_ptr.get_input_dtensors(cinputs)
        inputs = list()
        for i in range(num):
            ptr = ctypes.cast(<unsigned long long>cinputs[i], ctypes.c_void_p)
            inputs.append(DTensor(ptr))
        return inputs

    def get_output_dtensors(self):
        cdef CppDTensor* coutputs[1024]
        num = self.c_ptr.get_output_dtensors(coutputs)
        outputs = list()
        for i in range(num):
            ptr = ctypes.cast(<unsigned long long>coutputs[i], ctypes.c_void_p)
            outputs.append(DTensor(ptr))
        return outputs

    property op_type:
        def __get__(self):
            if self.c_ptr == NULL:
                return None
            else:
                return get_kn_operator_type_string(int(self.c_ptr.op_type))

    def __cinit__(self, op):
        self._set_operator(op)

cdef class CyKNCustomizedOp(CyKNOperator):
    cdef CppKNCustomizedOp* c_customized_ptr

    def __cinit__(self, op):
        cdef unsigned long long ptr
        if op is None:
            self.c_customized_ptr = <CppKNCustomizedOp*>(NULL)
        else:
            ptr = ctypes.cast(op, ctypes.c_void_p).value
            self.c_customized_ptr = <CppKNCustomizedOp*>(ptr)

    def get_bgraph(self):
        cdef CppTBGraph* bgraph
        self.c_customized_ptr.get_bgraph(&bgraph)

        ptr = ctypes.cast(<unsigned long long>bgraph, ctypes.c_void_p)
        cybgraph = CyTBGraph(bgraph = ptr)
        return cybgraph

cdef class CyTBOperator:
    cdef CppTBOperator* c_ptr # Hold a CppTBOperator instance

    cdef inline _set_operator(self, op):
        cdef unsigned long long ptr
        if op is None:
            self.c_ptr = <CppTBOperator*>(NULL)
        else:
            ptr = ctypes.cast(op, ctypes.c_void_p).value
            self.c_ptr = <CppTBOperator*>(ptr)

    def get_input_stensors(self):
        cdef CppSTensor* cinputs[1024]
        num = self.c_ptr.get_input_stensors(cinputs)
        inputs = list()
        for i in range(num):
            ptr = ctypes.cast(<unsigned long long>cinputs[i], ctypes.c_void_p)
            inputs.append(STensor(ptr))
        return inputs

    def get_output_stensors(self):
        cdef CppSTensor* coutputs[1024]
        num = self.c_ptr.get_output_stensors(coutputs)
        outputs = list()
        for i in range(num):
            ptr = ctypes.cast(<unsigned long long>coutputs[i], ctypes.c_void_p)
            outputs.append(STensor(ptr))
        return outputs

    property op_type:
        def __get__(self):
            if self.c_ptr == NULL:
                return None
            else:
                return get_tb_operator_type_string(int(self.c_ptr.op_type))

    def __cinit__(self, op):
        self._set_operator(op)

cdef class CyTBInputOp(CyTBOperator):
    cdef CppTBInputOp* c_input_ptr

    def __cinit__(self, op):
        cdef unsigned long long ptr
        if op is None:
            self.c_input_ptr = <CppTBInputOp*>(NULL)
        else:
            ptr = ctypes.cast(op, ctypes.c_void_p).value
            self.c_input_ptr = <CppTBInputOp*>(ptr)

    property input_map:
        def __get__(self):
            if self.c_input_ptr == NULL:
                return None
            else:
                return {
                    "x": self.c_input_ptr.input_map.x,
                    "y": self.c_input_ptr.input_map.y,
                    "z": self.c_input_ptr.input_map.z
                }

    property forloop_dim:
        def __get__(self):
            if self.c_input_ptr == NULL:
                return None
            else:
                return self.c_input_ptr.forloop_dim

    property dtensor_guid:
        def __get__(self):
            if self.c_input_ptr == NULL:
                return None
            else:
                return self.c_input_ptr.get_dtensor_guid()

cdef class CyTBOutputOp(CyTBOperator):
    cdef CppTBOutputOp* c_output_ptr

    def __cinit__(self, op):
        cdef unsigned long long ptr
        if op is None:
            self.c_output_ptr = <CppTBOutputOp*>(NULL)
        else:
            ptr = ctypes.cast(op, ctypes.c_void_p).value
            self.c_output_ptr = <CppTBOutputOp*>(ptr)

    property output_map:
        def __get__(self):
            if self.c_output_ptr == NULL:
                return None
            else:
                return {
                    "x": self.c_output_ptr.output_map.x,
                    "y": self.c_output_ptr.output_map.y,
                    "z": self.c_output_ptr.output_map.z
                }

    property forloop_dim:
        def __get__(self):
            if self.c_output_ptr == NULL:
                return None
            else:
                return self.c_output_ptr.forloop_dim

    property dtensor_guid:
        def __get__(self):
            if self.c_output_ptr == NULL:
                return None
            else:
                return self.c_output_ptr.get_dtensor_guid()

cdef class CyKNGraph:
    cdef CppKNGraph *p_kgraph #Hold a CppKNGraph instance

    def __cinit__(self, graph = None):
        cdef unsigned long long ptr
        if graph is None:
            self.p_kgraph = new CppKNGraph()
        else:
            ptr = ctypes.cast(graph, ctypes.c_void_p).value
            self.p_kgraph = <CppKNGraph*>(ptr)

    def new_input(self, tuple dims, tuple strides, dtype : dtype = float16):
        cdef vector[int] cdims
        cdef vector[size_t] cstrides
        cdims.resize(len(dims))
        for i in range(len(dims)):
            cdims[i] = dims[i]
        cstrides.resize(len(strides))
        for i in range(len(strides)):
            cstrides[i] = strides[i]

        c_type = convert_dtype_to_ctype(dtype)
        cdef CppDTensor* ptr = self.p_kgraph.new_input_ptr(cdims, cstrides, c_type, DmemRowMajor)
        t = ctypes.cast(<unsigned long long>ptr, ctypes.c_void_p)
        return DTensor(t)

    def mark_output(self, DTensor A, tuple strides):
        cdef vector[size_t] cstrides
        if strides is None:
            cstrides.resize(0)
        else:
            cstrides.resize(len(strides))
            for i in range(len(strides)):
                cstrides[i] = strides[i]
        self.p_kgraph.mark_output(A.c_ptr, cstrides)

    def matmul(self, DTensor A, DTensor B):
        cdef CppDTensor* ptr = self.p_kgraph.matmul(A.c_ptr, B.c_ptr)
        t = ctypes.cast(<unsigned long long>ptr, ctypes.c_void_p)
        return DTensor(t)

    def reduction(self, DTensor input, int dim):
        cdef CppDTensor* ptr = self.p_kgraph.reduction(input.c_ptr, dim, 1)
        t = ctypes.cast(<unsigned long long>ptr, ctypes.c_void_p)
        return DTensor(t)

    def rms_norm(self, DTensor input, tuple normalized_shape):
        cdef vector[int] cshape
        cshape.resize(len(normalized_shape))
        for i in range(len(normalized_shape)):
            cshape[i] = normalized_shape[i]
        cdef CppDTensor* ptr = self.p_kgraph.rms_norm(input.c_ptr, cshape)
        t = ctypes.cast(<unsigned long long>ptr, ctypes.c_void_p)
        return DTensor(t)

    def exp(self, DTensor input):
        cdef CppDTensor* ptr = self.p_kgraph.exp(input.c_ptr)
        t = ctypes.cast(<unsigned long long>ptr, ctypes.c_void_p)
        return DTensor(t)

    def silu(self, DTensor input):
        cdef CppDTensor* ptr = self.p_kgraph.silu(input.c_ptr)
        t = ctypes.cast(<unsigned long long>ptr, ctypes.c_void_p)
        return DTensor(t)
    
    def gelu(self, DTensor input):
        cdef CppDTensor* ptr = self.p_kgraph.gelu(input.c_ptr)
        t = ctypes.cast(<unsigned long long>ptr, ctypes.c_void_p)
        return DTensor(t)

    def add(self, DTensor A, DTensor B):
        cdef CppDTensor* ptr = self.p_kgraph.add(A.c_ptr, B.c_ptr)
        t = ctypes.cast(<unsigned long long>ptr, ctypes.c_void_p)
        return DTensor(t)

    def mul(self, DTensor A, DTensor B):
        cdef CppDTensor* ptr = self.p_kgraph.mul(A.c_ptr, B.c_ptr)
        t = ctypes.cast(<unsigned long long>ptr, ctypes.c_void_p)
        return DTensor(t)

    def div(self, DTensor A, DTensor B):
        cdef CppDTensor* ptr = self.p_kgraph.div(A.c_ptr, B.c_ptr)
        t = ctypes.cast(<unsigned long long>ptr, ctypes.c_void_p)
        return DTensor(t)

    def customized(self, list inputs, CyTBGraph bgraph):
        cdef vector[const CppDTensor*] cinputs
        cinputs.resize(len(inputs))
        cdef DTensor t
        for i in range(len(inputs)):
            assert(type(inputs[i]) == DTensor)
            t = inputs[i]
            cinputs[i] = t.c_ptr
        cdef CppDTensor* coutputs[1024]
        num_outputs = self.p_kgraph.customized(cinputs, coutputs, bgraph.p_bgraph)
        outputs = list()
        for i in range(num_outputs):
            ptr = ctypes.cast(<unsigned long long>coutputs[i], ctypes.c_void_p)
            outputs.append(DTensor(ptr))
        return outputs

    def generate_triton_program(self, str filepath):
        assert filepath is not None, "filepath cannot be empty"
        py_byte_string = filepath.encode('UTF-8')
        cdef char* cfilepath = NULL
        cfilepath = py_byte_string
        self.p_kgraph.generate_triton_program(cfilepath)

    def get_input_dtensors(self):
        cdef CppDTensor* cinputs[1024]
        num = self.p_kgraph.get_input_dtensors(cinputs)
        inputs = list()
        for i in range(num):
            ptr = ctypes.cast(<unsigned long long>cinputs[i], ctypes.c_void_p)
            inputs.append(DTensor(ptr))
        return inputs
    
    # visualizer utils

    def _kn_tensor_to_dict(self, DTensor t):
        return {
            "num_dims": t.num_dims,
            "dim": [t.dim(i) for i in range(t.num_dims)],
            "guid": t.guid
        }

    def _tb_tensor_to_dict(self, STensor t):
        return {
            "num_dims": t.num_dims,
            "dim": [t.dim(i) for i in range(t.num_dims)],
            "guid": t.guid
        }

    def _get_tb_operator_info(self, CyTBOperator op):
        ans = {
            "op_type": op.op_type,
            "input_tensors": [self._tb_tensor_to_dict(t) for t in op.get_input_stensors()],
            "output_tensors": [self._tb_tensor_to_dict(t) for t in op.get_output_stensors()],
        }
        if "input" in op.op_type:
            input_op = CyTBInputOp(ctypes.cast(<unsigned long long>(op.c_ptr), ctypes.c_void_p))
            ans["input_map"] = input_op.input_map
            ans["forloop_dim"] = input_op.forloop_dim
            ans["dtensor"] = {
                "guid": input_op.dtensor_guid
            }
        elif "output" in op.op_type:
            output_op = CyTBOutputOp(ctypes.cast(<unsigned long long>(op.c_ptr), ctypes.c_void_p))
            ans["output_map"] = output_op.output_map
            ans["forloop_dim"] = output_op.forloop_dim
            ans["dtensor"] = {
                "guid": output_op.dtensor_guid
            }
        return ans

    def _get_bgraph_info(self, CyKNOperator op):
        cop = CyKNCustomizedOp(ctypes.cast(<unsigned long long>(op.c_ptr), ctypes.c_void_p))
        bgraph = cop.get_bgraph()
        return {
            "grid_dim": bgraph.grid_dim,
            "forloop_range": bgraph.forloop_range,
            "operators": [self._get_tb_operator_info(i) for i in bgraph.operators]
        }

    def _get_kn_operator_info(self, CyKNOperator op):
        if op.op_type == "kn_customized_op":
            return {
                "op_type": op.op_type,
                "input_tensors": [self._kn_tensor_to_dict(t) for t in op.get_input_dtensors()],
                "output_tensors": [self._kn_tensor_to_dict(t) for t in op.get_output_dtensors()],
                "bgraph": self._get_bgraph_info(op)
            }
        else:
            return {
                "op_type": op.op_type,
                "input_tensors": [self._kn_tensor_to_dict(t) for t in op.get_input_dtensors()],
                "output_tensors": [self._kn_tensor_to_dict(t) for t in op.get_output_dtensors()],
            }

    def get_graph_structure(self):
        operators = []
        ops = self.p_kgraph.operators
        for i in range(ops.size()):
            op = CyKNOperator(None)
            op.c_ptr = ops[i]
            operators.append(self._get_kn_operator_info(op))
        return operators

    def get_input_dtensor_layout(self, DTensor A):
        cdef int cstrides[128]
        num = self.p_kgraph.get_input_dtensor_layout(A.c_ptr, cstrides)
        strides = list()
        for i in range(num):
            strides.append(cstrides[i])
        return tuple(strides)

cdef class CyTBGraph:
    cdef CppTBGraph *p_bgraph #Hold a CppTBGraph instance

    def __cinit__(self, tuple grid_dim = (), tuple block_dim = (), int forloop_range = -1, int dimx = -1, bgraph = None):
        cdef unsigned long long ptr
        cdef dim3 c_grid_dim
        cdef dim3 c_block_dim
        if bgraph is None:
            if len(grid_dim) == 0 or len(block_dim) == 0 or forloop_range == -1 or dimx == -1:
                assert False, "grid_dim, block_dim, forloop_range, dimx must be provided"
            assert len(grid_dim) == 3, "grid_dim must include 3 dimensions"
            assert len(block_dim) == 3, "block_dim must include 3 dimensions"
            c_grid_dim.x = grid_dim[0]
            c_grid_dim.y = grid_dim[1]
            c_grid_dim.z = grid_dim[2]
            c_block_dim.x = block_dim[0]
            c_block_dim.y = block_dim[1]
            c_block_dim.z = block_dim[2]
            self.p_bgraph = new CppTBGraph(c_grid_dim, c_block_dim, forloop_range, dimx)
        else:
            ptr = ctypes.cast(bgraph, ctypes.c_void_p).value
            if isinstance(bgraph, int):
                self.p_bgraph = <CppTBGraph*>(ptr)
            elif isinstance(bgraph, ctypes.c_void_p):
                self.p_bgraph = <CppTBGraph*>(ptr)
            else:
                assert False, "bgraph must be an integer or ctypes.c_void_p, but got " + str(type(bgraph))
    
    def new_input(self, DTensor dtensor, tuple input_map, int forloop_dim):
        assert len(input_map) == 3, "input_map must be of length 3"
        cdef int3 c_input_map
        c_input_map.x = input_map[0]
        c_input_map.y = input_map[1]
        c_input_map.z = input_map[2]
        cdef CppSTensor* ptr = self.p_bgraph.new_input(dtensor.c_ptr, c_input_map, forloop_dim, SmemRowMajor)
        t = ctypes.cast(<unsigned long long>ptr, ctypes.c_void_p)
        return STensor(t)

    def new_output(self, STensor stensor, tuple output_map, int forloop_dim, str epilogue = None):
        assert len(output_map) == 3, "output_map must be of length 3"
        cdef int3 c_output_map
        c_output_map.x = output_map[0]
        c_output_map.y = output_map[1]
        c_output_map.z = output_map[2]
        epilogue_type = string_to_tbepilogue(epilogue)
        self.p_bgraph.new_output(stensor.c_ptr, c_output_map, forloop_dim, epilogue_type)  

    def matmul(self, STensor A, STensor B):
        cdef CppSTensor* ptr = self.p_bgraph.matmul(A.c_ptr, B.c_ptr)
        t = ctypes.cast(<unsigned long long>ptr, ctypes.c_void_p)
        return STensor(t)

    def exp(self, STensor A):
        cdef CppSTensor* ptr = self.p_bgraph.exp(A.c_ptr)
        t = ctypes.cast(<unsigned long long>ptr, ctypes.c_void_p)
        return STensor(t)

    def silu(self, STensor A):
        cdef CppSTensor* ptr = self.p_bgraph.silu(A.c_ptr)
        t = ctypes.cast(<unsigned long long>ptr, ctypes.c_void_p)
        return STensor(t)
    
    def gelu(self, STensor A):
        cdef CppSTensor* ptr = self.p_bgraph.gelu(A.c_ptr)
        t = ctypes.cast(<unsigned long long>ptr, ctypes.c_void_p)
        return STensor(t)

    def square(self, STensor A):
        cdef CppSTensor* ptr = self.p_bgraph.square(A.c_ptr)
        t = ctypes.cast(<unsigned long long>ptr, ctypes.c_void_p)
        return STensor(t)

    def sqrt(self, STensor A):
        cdef CppSTensor* ptr = self.p_bgraph.sqrt(A.c_ptr)
        t = ctypes.cast(<unsigned long long>ptr, ctypes.c_void_p)
        return STensor(t)

    def add(self, STensor A, STensor B):
        cdef CppSTensor* ptr = self.p_bgraph.add(A.c_ptr, B.c_ptr)
        t = ctypes.cast(<unsigned long long>ptr, ctypes.c_void_p)
        return STensor(t)

    def mul(self, STensor A, STensor B):
        cdef CppSTensor* ptr = self.p_bgraph.mul(A.c_ptr, B.c_ptr)
        t = ctypes.cast(<unsigned long long>ptr, ctypes.c_void_p)
        return STensor(t)

    def div(self, STensor A, STensor B):
        cdef CppSTensor* ptr = self.p_bgraph.div(A.c_ptr, B.c_ptr)
        t = ctypes.cast(<unsigned long long>ptr, ctypes.c_void_p)
        return STensor(t)

    def reduction(self, STensor A, int dim):
        cdef CppSTensor* ptr = self.p_bgraph.reduction(A.c_ptr, dim)
        t = ctypes.cast(<unsigned long long>ptr, ctypes.c_void_p)
        return STensor(t)

    def rms_norm(self, STensor A):
        cdef CppSTensor* ptr = self.p_bgraph.rms_norm(A.c_ptr)
        t = ctypes.cast(<unsigned long long>ptr, ctypes.c_void_p)
        return STensor(t)

    def concat(self, STensor A, STensor B, int dim):
        cdef CppSTensor* ptr = self.p_bgraph.concat(A.c_ptr, B.c_ptr, dim)
        t = ctypes.cast(<unsigned long long>ptr, ctypes.c_void_p)
        return STensor(t)

    def forloop_accum(self, STensor A, str acc):
        optype = string_to_accum_optype(acc)
        cdef CppSTensor* ptr = self.p_bgraph.forloop_accum(A.c_ptr, optype)
        t = ctypes.cast(<unsigned long long>ptr, ctypes.c_void_p)
        return STensor(t)

    property grid_dim:
        def __get__(self):
            return {
                "x": self.p_bgraph.grid_dim.x,
                "y": self.p_bgraph.grid_dim.y,
                "z": self.p_bgraph.grid_dim.z
            }

    property forloop_range:
        def __get__(self):
            return self.p_bgraph.forloop_range

    property operators:
        def __get__(self):
            cdef vector[CppTBOperator*] coperators
            coperators = self.p_bgraph.operators
            operators = list()
            for i in range(coperators.size()):
                ptr = ctypes.cast(<unsigned long long>coperators[i], ctypes.c_void_p)
                operators.append(CyTBOperator(ptr))
            return operators

def search(CyKNGraph input_graph, *, int max_num_new_graphs = 1024, list imaps = None, list omaps = None, list griddims = None, list blockdims = None, list fmaps = None, list franges = None, str previous_checkpoint = None, bool verbose, str default_config = None):
    # set cimaps
    cdef vector[MInt3] cimaps
    cimaps.resize(0)
    if imaps is not None:
        cimaps.resize(len(imaps))
        for i in range(len(imaps)):
            assert type(imaps[i]) is tuple, "Each imap must be a tuple of 3 integers"
            assert len(imaps[i]) == 3, "Each imap must be a tuple of 3 integers"
            cimaps[i].x = imaps[i][0]
            cimaps[i].y = imaps[i][1]
            cimaps[i].z = imaps[i][2]
    #set comaps
    cdef vector[MInt3] comaps
    comaps.resize(0)
    if omaps is not None:
        comaps.resize(len(omaps))
        for i in range(len(omaps)):
            assert type(omaps[i]) is tuple, "Each omap must be a tuple of 3 integers"
            assert len(omaps[i]) == 3, "Each omap must be a tuple of 3 integers"
            comaps[i].x = omaps[i][0]
            comaps[i].y = omaps[i][1]
            comaps[i].z = omaps[i][2]
    # set griddims
    cdef vector[MDim3] cgriddims
    cgriddims.resize(0)
    if griddims is not None:
        cgriddims.resize(len(griddims))
        for i in range(len(griddims)):
            assert type(griddims[i]) is tuple, "Each griddim must be a tuple of 3 integers"
            assert len(griddims[i]) == 3, "Each griddim must be a tuple of 3 integers"
            cgriddims[i].x = griddims[i][0]
            cgriddims[i].y = griddims[i][1]
            cgriddims[i].z = griddims[i][2]
    # set blockdims
    assert blockdims is None, "TODO: support blockdims"
    cdef vector[MDim3] cblockdims
    cblockdims.resize(0)
    # set fmaps
    cdef vector[int] cfmaps
    cfmaps.resize(0)
    if fmaps is not None:
        cfmaps.resize(len(fmaps))
        for i in range(len(fmaps)):
            cfmaps[i] = fmaps[i]
    #set franges
    cdef vector[int] cfranges
    cfranges.resize(0)
    if franges is not None:
        cfranges.resize(len(franges))
        for i in range(len(franges)):
            cfranges[i] = franges[i]
    # allocate new graphs
    # currently support up to 1024 new graphs
    assert max_num_new_graphs <= 1024
    cdef CppKNGraph* cnewgraphs[1024]
    # set verbose
    cverbose = verbose
    # set previous_checkpoint
    cdef char* cprevious_checkpoint = NULL
    if previous_checkpoint is not None:
        py_byte_string = previous_checkpoint.encode('UTF-8')
        cprevious_checkpoint = py_byte_string
    # convert config description
    cdef char* cconfig = NULL
    if default_config is not None:
        py_byte_string = default_config.encode('UTF-8')
        cconfig = py_byte_string
    num = cython_search(input_graph.p_kgraph, max_num_new_graphs, cnewgraphs, cimaps, comaps, cgriddims, cblockdims, cfmaps, cfranges, cprevious_checkpoint, cverbose, cconfig)
    new_graphs = list()
    for i in range(num):
        ptr = ctypes.cast(<unsigned long long>cnewgraphs[i], ctypes.c_void_p)
        new_graphs.append(CyKNGraph(ptr))

    return new_graphs

# Generate CUDA program for a uGraph
# Return (CUDA code, buffer size in bytes)
def generate_cuda_program(CyKNGraph input_graph, *, int target_cc, list input_strides, int num_warp_groups = -1, int pipeline_stages = -1) -> dict:
    # Set transpiler_config
    cdef TranspilerConfig transpiler_config
    transpiler_config.target_cc = target_cc

    if num_warp_groups != -1 and pipeline_stages != -1:
        transpiler_config.num_producer_wgs = 1;
        transpiler_config.num_consumer_wgs = num_warp_groups - 1;
        transpiler_config.pipeline_stages = pipeline_stages;
    
    # Set input_strides
    cdef vector[vector[size_t]] cinput_strides
    cinput_strides.resize(len(input_strides))
    for i in range(len(input_strides)):
        cinput_strides[i].resize(len(input_strides[i]))
        for j in range(len(input_strides[i])):
            cinput_strides[i][j] = input_strides[i][j]
    
    # Call transpile
    cdef TranspileResult result = transpile(input_graph.p_kgraph, transpiler_config, cinput_strides)

    # Get output directives
    cdef list[dict] output_directives = list()
    # cdef list[int] cur_output_shape
    # cdef list[int] cur_output_strides
    for i in range(len(result.output_directives)):
        cur_output_shape = list()
        cur_output_strides = list()
        num_dims = len(result.output_directives[i].shape)
        for j in range(num_dims):
            cur_output_shape.append(result.output_directives[i].shape[j])
            cur_output_strides.append(result.output_directives[i].strides[j])
        output_directives.append({
            "alloc_size": result.output_directives[i].alloc_size,
            "shape": cur_output_shape,
            "strides": cur_output_strides
        })

    return {
        "code": result.code.decode("UTF-8"),
        "buf_size": result.buf_size,
        "max_smem_size": result.max_smem_size,
        "output_directives": output_directives
    }

def generate_nki_program(CyKNGraph input_graph, *, int target_cc) -> dict:
    # Set transpiler_config
    cdef NKITranspilerConfig transpiler_config
    transpiler_config.target_cc = target_cc
    
    # Call transpile
    cdef NKITranspileResult result = transpile(input_graph.p_kgraph, transpiler_config)
    cdef list error_list = [error.decode("UTF-8") for error in result.error_state.errors]

    return {
        "code": result.code.decode("UTF-8"),
        "errors": error_list,
    }

def generate_triton_program(CyKNGraph input_graph, *, int target_cc) -> dict:
    cdef TritonTranspilerConfig transpiler_config
    transpiler_config.target_cc = target_cc

    cdef TritonTranspileResult result = transpile(input_graph.p_kgraph, transpiler_config)

    return {
        "code": result.code.decode("UTF-8"),
        "output_shapes": result.output_shapes
    }<|MERGE_RESOLUTION|>--- conflicted
+++ resolved
@@ -118,7 +118,8 @@
         return "kn_sqrt_op"
     elif op_type == KN_SILU_OP:
         return "kn_silu_op"
-<<<<<<< HEAD
+    elif op_type == KN_GELU_OP:
+        return "kn_gelu_op"
     elif op_type == KN_SIGMOID_OP:
         return "kn_sigmoid_op"
     elif op_type == KN_RELU_OP:
@@ -127,10 +128,6 @@
         return "kn_clamp_op"
     elif op_type == KN_LOG_OP:
         return "kn_log_op"
-=======
-    elif op_type == KN_GELU_OP:
-        return "kn_gelu_op"
->>>>>>> 546551d8
     elif op_type == KN_ADD_OP:
         return "kn_add_op"
     elif op_type == KN_MUL_OP:
