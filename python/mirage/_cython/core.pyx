--- conflicted
+++ resolved
@@ -1066,11 +1066,7 @@
     if default_config is not None:
         py_byte_string = default_config.encode('UTF-8')
         cconfig = py_byte_string
-<<<<<<< HEAD
-    num = cython_search(input_graph.p_kgraph, max_num_new_graphs, cnewgraphs, cimaps, comaps, cgriddims, cblockdims, cfmaps, cfranges, cprevious_checkpoint, cverbose, cconfig)
-=======
     num = cython_search(input_graph.p_kgraph, max_num_new_graphs, cnewgraphs, cimaps, comaps, cgriddims, cblockdims, cfmaps, cfranges, max_num_threadblock_graph_op, max_num_kernel_graph_op, num_search_thread, cprevious_checkpoint, cverbose, cconfig)
->>>>>>> 919f8bf8
     new_graphs = list()
     for i in range(num):
         ptr = ctypes.cast(<unsigned long long>cnewgraphs[i], ctypes.c_void_p)
