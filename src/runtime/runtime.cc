--- conflicted
+++ resolved
@@ -242,9 +242,8 @@
           // Initialize output tensors to the task
           for (auto const &output : output_ops) {
             TensorDesc desc;
-<<<<<<< HEAD
-            assert(output->input_tensors.size() == 1);
-            tb::STensor stensor = output->input_tensors[0];
+            assert(output->output_tensors.size() == 1);
+            tb::STensor stensor = output->output_tensors[0];
             // get default strides
             std::vector<size_t> output_strides = [](kn::DTensor const &A) {
               std::vector<size_t> strides(A.num_dims);
@@ -261,10 +260,6 @@
             num_dtensors++;
             printf("num_dtensors2 %d\n", num_dtensors);
 
-=======
-            assert(output->output_tensors.size() == 1);
-            tb::STensor stensor = output->output_tensors[0];
->>>>>>> 32184079
             desc.num_dims = stensor.num_dims;
             desc.data_type = stensor.data_type;
             for (int d = stensor.num_dims - 1; d >= 0; d--) {
