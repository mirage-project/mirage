--- conflicted
+++ resolved
@@ -140,7 +140,6 @@
   }
 }
 
-<<<<<<< HEAD
 void add_tensor_offset(int3 const inout_map,
                        kernel::DTensor const &dtensor,
                        DTensorMeta const &dtensor_meta,
@@ -176,15 +175,10 @@
   }
   tensor_offsets.push_back(offset);
 }
-
-void Runtime::register_mugraph(mirage::kernel::Graph const &graph,
-                               std::unordered_map<kn::KNCustomizedOp const *,
-                                                  TaskType> const &task_types) {
-=======
+  
 void Runtime::register_mugraph(
     mirage::kernel::Graph const &graph,
     std::unordered_map<kn::KNOperator const *, TaskType> const &task_types) {
->>>>>>> 7c68123a
   std::vector<tb::TBOutputOp *> pre_output_ops;
   kn::KNCustomizedOp const *pre_op = nullptr;
   std::map<dim3, TaskId, Dim3Comparator> pre_task_map;
