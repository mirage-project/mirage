--- conflicted
+++ resolved
@@ -50,7 +50,6 @@
 
 KNOperator::~KNOperator() {}
 
-<<<<<<< HEAD
 int KNOperator::get_input_dtensors(DTensor **inputs) {
   for (size_t i = 0; i < input_tensors.size(); ++i) {
     inputs[i] = &input_tensors[i];
@@ -64,74 +63,5 @@
   }
   return output_tensors.size();
 }
-
-DTensor Graph::new_input(std::vector<int> const &dims,
-                         mirage::type::DataType data_type,
-                         mirage::layout::DmemLayout layout) {
-  KNOperator *op = create_input_op(dims, data_type, layout);
-  assert(op != nullptr);
-  operators.push_back(op);
-  return op->output_tensors[0];
-}
-
-DTensor *Graph::new_input_ptr(std::vector<int> const &dims,
-                              mirage::type::DataType data_type,
-                              mirage::layout::DmemLayout layout) {
-  KNOperator *op = create_input_op(dims, data_type, layout);
-  assert(op != nullptr);
-  operators.push_back(op);
-  return &op->output_tensors[0];
-}
-
-KNOperator *Graph::create_input_op(std::vector<int> const &dims,
-                                   mirage::type::DataType data_type,
-                                   mirage::layout::DmemLayout layout) {
-  DTensor tensor;
-  tensor.layout = layout;
-  tensor.num_dims = dims.size();
-  for (int i = tensor.num_dims - 1; i >= 0; i--) {
-    tensor.dim[i] = dims[i];
-  }
-  tensor.data_type = data_type;
-
-  if (!can_allocate(tensor)) {
-    return nullptr;
-  }
-  KNInputOp *op = new KNInputOp(this, dims, data_type, layout);
-  return op;
-}
-
-KNInputOp::KNInputOp(Graph *_graph,
-                     std::vector<int> const &dims,
-                     mirage::type::DataType data_type,
-                     mirage::layout::DmemLayout layout,
-                     int3 _input_map)
-    : KNOperator(_graph, mirage::type::KN_INPUT_OP), input_map(_input_map) {
-  DTensor tensor;
-  tensor.num_dims = dims.size();
-  for (int i = tensor.num_dims - 1; i >= 0; i--) {
-    tensor.dim[i] = dims[i];
-  }
-  tensor.data_type = data_type;
-  tensor.layout = layout;
-  tensor.owner_op = this;
-  tensor.owner_ts_idx = 0;
-  tensor.guid = DTensor::next_guid++;
-  kgraph->allocate(tensor);
-  output_tensors.push_back(tensor);
-}
-
-KNInputOp::~KNInputOp() {
-  kgraph->free(output_tensors[0]);
-}
-
-KNInputOp::operator json() const {
-  return json{{"op_type", op_type},
-              {"input_tensors", input_tensors},
-              {"output_tensors", output_tensors}};
-}
-
-=======
->>>>>>> a11f89b0
 } // namespace kernel
 } // namespace mirage