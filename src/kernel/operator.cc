--- conflicted
+++ resolved
@@ -79,31 +79,18 @@
   }
   tensor.data_type = data_type;
 
-<<<<<<< HEAD
-  if (dmm->offset + tensor.data_size() > dmm->total_size) {
-    return nullptr;
-  }
-  KNInputOp *op = new KNInputOp(dims, data_type, layout, dmm);
-=======
   if (!can_allocate(tensor)) {
     return nullptr;
   }
   KNInputOp *op = new KNInputOp(this, dims, data_type, layout);
->>>>>>> 2a5e48b0
   return op;
 }
 
 KNInputOp::KNInputOp(Graph *_graph,
                      std::vector<int> const &dims,
                      mirage::type::DataType data_type,
-<<<<<<< HEAD
-                     mirage::layout::DmemLayout layout,
-                     DeviceMemoryOffsetManager *dmm)
-    : KNOperator(mirage::type::KN_INPUT_OP) {
-=======
                      mirage::layout::DmemLayout layout)
     : KNOperator(_graph, mirage::type::KN_INPUT_OP) {
->>>>>>> 2a5e48b0
   DTensor tensor;
   tensor.num_dims = dims.size();
   for (int i = tensor.num_dims - 1; i >= 0; i--) {
@@ -114,21 +101,12 @@
   tensor.owner_op = this;
   tensor.owner_ts_idx = 0;
   tensor.guid = DTensor::next_guid++;
-<<<<<<< HEAD
-  tensor.dmm = dmm;
-  dmm->allocate(tensor);
-=======
   kgraph->allocate(tensor);
->>>>>>> 2a5e48b0
   output_tensors.push_back(tensor);
 }
 
 KNInputOp::~KNInputOp() {
-<<<<<<< HEAD
-  output_tensors[0].dmm->free(output_tensors[0]);
-=======
   kgraph->free(output_tensors[0]);
->>>>>>> 2a5e48b0
 }
 
 KNInputOp::operator json() const {
