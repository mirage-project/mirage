--- conflicted
+++ resolved
@@ -212,12 +212,9 @@
       case type::KNOperatorType::KN_SQUARE_OP:
       case type::KNOperatorType::KN_SQRT_OP:
       case type::KNOperatorType::KN_SILU_OP:
-<<<<<<< HEAD
+      case type::KNOperatorType::KN_GELU_OP:
       case type::KNOperatorType::KN_RELU_OP:
       case type::KNOperatorType::KN_CLAMP_OP: {
-=======
-      case type::KNOperatorType::KN_GELU_OP : {
->>>>>>> 546551d8
         size_t guid, guidO;
         jop.at("input_tensors")[0].at("guid").get_to(guid);
         jop.at("output_tensors")[0].at("guid").get_to(guidO);
