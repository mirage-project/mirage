--- conflicted
+++ resolved
@@ -1225,13 +1225,7 @@
 
   code.e("__device__ __forceinline__");
   code.e("void _execute_task(TaskDesc const& task_desc,");
-<<<<<<< HEAD
-  code.e("                   int *step,");
-  code.e("                   long long *tokens,");
-  code.e("                   int *new_token_num) {");
-=======
   code.e("                   RuntimeConfig const &runtime_config) {");
->>>>>>> bc138f87
   TaskRegister *task_register = TaskRegister::get_instance();
   bool first_task = true;
   for (auto const &task : task_register->all_task_variants) {
