/* Copyright 2023-2024 CMU
 *
 * Licensed under the Apache License, Version 2.0 (the "License");
 * you may not use this file except in compliance with the License.
 * You may obtain a copy of the License at
 *
 *     http://www.apache.org/licenses/LICENSE-2.0
 *
 * Unless required by applicable law or agreed to in writing, software
 * distributed under the License is distributed on an "AS IS" BASIS,
 * WITHOUT WARRANTIES OR CONDITIONS OF ANY KIND, either express or implied.
 * See the License for the specific language governing permissions and
 * limitations under the License.
 */

#include "mirage/kernel/matmul.h"
#include "mirage/kernel/device_memory_manager.h"
#include "mirage/kernel/graph.h"
#include "mirage/layout.h"
#include "mirage/utils/hash_utils.h"
#include <cassert>
#include <iostream>

namespace mirage {
namespace kernel {

DTensor Graph::matmul(DTensor const &A, DTensor const &B) {
  KNOperator *op = create_matmul_op(A, B);
  assert(op != nullptr);
  operators.push_back(op);
  DTensor output = op->output_tensors[0];
  return output;
}

DTensor *Graph::matmul(DTensor const *A, DTensor const *B) {
  KNOperator *op = create_matmul_op(*A, *B);
  assert(op != nullptr);
  operators.push_back(op);
  return &op->output_tensors[0];
}

KNOperator *Graph::create_matmul_op(DTensor const &A, DTensor const &B) {
  if (A.num_dims != B.num_dims) {
    return nullptr;
  }
  if (A.dim[A.num_dims - 1] != B.dim[B.num_dims - 2]) {
    return nullptr;
  }
  for (int i = 0; i < A.num_dims - 2; i++) {
    if (A.dim[i] != B.dim[i]) {
      return nullptr;
    }
  }

  DTensor C;
  C.num_dims = A.num_dims;
  for (int i = 0; i < C.num_dims; i++) {
    C.dim[i] = A.dim[i];
  }
  C.dim[C.num_dims - 1] = B.dim[C.num_dims - 1];
  C.data_type = A.data_type;

  if (!can_allocate(C)) {
    return nullptr;
  }

  KNMatmulOp *op = new KNMatmulOp(this, A, B);
  return op;
}

KNMatmulOp::KNMatmulOp(Graph *_kgraph, DTensor const &A, DTensor const &B)
    : KNOperator(_kgraph, mirage::type::KN_MATMUL_OP, A, B) {
  DTensor C;
  assert(A.num_dims == B.num_dims);
  assert(A.dim[A.num_dims - 1] == B.dim[B.num_dims - 2]);
  for (int i = 0; i < A.num_dims - 2; i++) {
    assert(A.dim[i] == B.dim[i]);
  }
  // Currently only support row-major output
  // to be consistent with cutlass
  C.num_dims = A.num_dims;
  for (int i = 0; i < C.num_dims; i++) {
    C.dim[i] = A.dim[i];
  }
  C.dim[C.num_dims - 1] = B.dim[C.num_dims - 1];
  C.layout = mirage::layout::DmemRowMajor;
  C.data_type = A.data_type;
  C.owner_op = this;
  C.owner_ts_idx = 0;
  C.guid = DTensor::next_guid++;
<<<<<<< HEAD
  C.dmm = A.dmm;
  C.dmm->allocate(C);
=======
  kgraph->allocate(C);
>>>>>>> 2a5e48b0
  assert(output_tensors.size() == 0);
  output_tensors.push_back(C);
}

KNMatmulOp::~KNMatmulOp() {
  for (int i = output_tensors.size() - 1; i >= 0; i--) {
<<<<<<< HEAD
    output_tensors[i].dmm->free(output_tensors[i]);
=======
    kgraph->free(output_tensors[i]);
>>>>>>> 2a5e48b0
  }
}

KNMatmulOp::operator json() const {
  return json{{"op_type", op_type},
              {"input_tensors", input_tensors},
              {"output_tensors", output_tensors}};
}

void from_json(json const &j, KNMatmulOp &op) {
  j.at("op_type").get_to(op.op_type);
  j.at("input_tensors").get_to(op.input_tensors);
  j.at("output_tensors").get_to(op.output_tensors);
}

MatmulKey::MatmulKey(DTensor const &A, DTensor const &B)
    : operand_a(A), operand_b(B) {}

bool MatmulKey::operator==(MatmulKey const &b) const {
  if (b.operand_a != operand_a) {
    return false;
  }
  if (b.operand_b != operand_b) {
    return false;
  }
  return true;
}

} // namespace kernel
} // namespace mirage

namespace std {
size_t hash<mirage::kernel::MatmulKey>::operator()(
    mirage::kernel::MatmulKey const &key) const {
  size_t ret = 0;
  hash_combine(ret, key.operand_a);
  hash_combine(ret, key.operand_b);
  return ret;
}
}; // namespace std<|MERGE_RESOLUTION|>--- conflicted
+++ resolved
@@ -88,23 +88,14 @@
   C.owner_op = this;
   C.owner_ts_idx = 0;
   C.guid = DTensor::next_guid++;
-<<<<<<< HEAD
-  C.dmm = A.dmm;
-  C.dmm->allocate(C);
-=======
   kgraph->allocate(C);
->>>>>>> 2a5e48b0
   assert(output_tensors.size() == 0);
   output_tensors.push_back(C);
 }
 
 KNMatmulOp::~KNMatmulOp() {
   for (int i = output_tensors.size() - 1; i >= 0; i--) {
-<<<<<<< HEAD
-    output_tensors[i].dmm->free(output_tensors[i]);
-=======
     kgraph->free(output_tensors[i]);
->>>>>>> 2a5e48b0
   }
 }
 
