/* Copyright 2023-2024 CMU
 *
 * Licensed under the Apache License, Version 2.0 (the "License");
 * you may not use this file except in compliance with the License.
 * You may obtain a copy of the License at
 *
 *     http://www.apache.org/licenses/LICENSE-2.0
 *
 * Unless required by applicable law or agreed to in writing, software
 * distributed under the License is distributed on an "AS IS" BASIS,
 * WITHOUT WARRANTIES OR CONDITIONS OF ANY KIND, either express or implied.
 * See the License for the specific language governing permissions and
 * limitations under the License.
 */

#include "mirage/kernel/element_unary.h"
#include "mirage/kernel/device_memory_manager.h"
#include "mirage/kernel/graph.h"
#include "mirage/layout.h"
#include "mirage/utils/hash_utils.h"
#include <cassert>

namespace mirage {
namespace kernel {

DTensor Graph::exp(DTensor const &input) {
  KNOperator *op = create_elementunary_op(input, mirage::type::KN_EXP_OP);
  assert(op != nullptr);
  operators.push_back(op);
  assert(op->output_tensors.size() == 1);
  DTensor output = op->output_tensors[0];
  return output;
}

DTensor *Graph::exp(DTensor const *input) {
  KNOperator *op = create_elementunary_op(*input, mirage::type::KN_EXP_OP);
  assert(op != nullptr);
  operators.push_back(op);
  assert(op->output_tensors.size() == 1);
  return &op->output_tensors[0];
}

KNOperator *Graph::create_elementunary_op(DTensor const &input,
                                          mirage::type::KNOperatorType type) {
<<<<<<< HEAD
  if (dmm->offset + input.data_size() > dmm->total_size) {
=======
  if (!can_allocate(input)) {
>>>>>>> 2a5e48b0
    return nullptr;
  }

  KNElementUnaryOp *op = new KNElementUnaryOp(this, input, type);
  return op;
}

KNElementUnaryOp::KNElementUnaryOp(Graph *_kgraph,
                                   DTensor const &input,
                                   mirage::type::KNOperatorType type)
    : mirage::kernel::KNOperator(_kgraph, type, input) {
  DTensor output = input;
  output.owner_op = this;
  output.owner_ts_idx = 0;
  output.guid = DTensor::next_guid++;
<<<<<<< HEAD
  output.dmm = input.dmm;
  output.dmm->allocate(output);
=======
  kgraph->allocate(output);
>>>>>>> 2a5e48b0
  assert(output_tensors.size() == 0);
  output_tensors.push_back(output);
}

KNElementUnaryOp::~KNElementUnaryOp() {
  for (int i = output_tensors.size() - 1; i >= 0; i--) {
<<<<<<< HEAD
    output_tensors[i].dmm->free(output_tensors[i]);
=======
    kgraph->free(output_tensors[i]);
>>>>>>> 2a5e48b0
  }
}

KNElementUnaryOp::operator json() const {
  return json{{"op_type", op_type},
              {"input_tensors", input_tensors},
              {"output_tensors", output_tensors}};
}

} // namespace kernel
} // namespace mirage<|MERGE_RESOLUTION|>--- conflicted
+++ resolved
@@ -42,11 +42,7 @@
 
 KNOperator *Graph::create_elementunary_op(DTensor const &input,
                                           mirage::type::KNOperatorType type) {
-<<<<<<< HEAD
-  if (dmm->offset + input.data_size() > dmm->total_size) {
-=======
   if (!can_allocate(input)) {
->>>>>>> 2a5e48b0
     return nullptr;
   }
 
@@ -62,23 +58,14 @@
   output.owner_op = this;
   output.owner_ts_idx = 0;
   output.guid = DTensor::next_guid++;
-<<<<<<< HEAD
-  output.dmm = input.dmm;
-  output.dmm->allocate(output);
-=======
   kgraph->allocate(output);
->>>>>>> 2a5e48b0
   assert(output_tensors.size() == 0);
   output_tensors.push_back(output);
 }
 
 KNElementUnaryOp::~KNElementUnaryOp() {
   for (int i = output_tensors.size() - 1; i >= 0; i--) {
-<<<<<<< HEAD
-    output_tensors[i].dmm->free(output_tensors[i]);
-=======
     kgraph->free(output_tensors[i]);
->>>>>>> 2a5e48b0
   }
 }
 
