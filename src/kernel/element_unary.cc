/* Copyright 2023-2024 CMU
 *
 * Licensed under the Apache License, Version 2.0 (the "License");
 * you may not use this file except in compliance with the License.
 * You may obtain a copy of the License at
 *
 *     http://www.apache.org/licenses/LICENSE-2.0
 *
 * Unless required by applicable law or agreed to in writing, software
 * distributed under the License is distributed on an "AS IS" BASIS,
 * WITHOUT WARRANTIES OR CONDITIONS OF ANY KIND, either express or implied.
 * See the License for the specific language governing permissions and
 * limitations under the License.
 */

#include "mirage/kernel/element_unary.h"
#include "mirage/kernel/device_memory_manager.h"
#include "mirage/kernel/graph.h"
#include "mirage/layout.h"
#include "mirage/utils/hash_utils.h"
#include <cassert>

namespace mirage {
namespace kernel {

DTensor Graph::exp(DTensor const &input) {
  return elementunary(input, mirage::type::KN_EXP_OP);
}

DTensor *Graph::exp(DTensor const *input) {
  return elementunary(input, mirage::type::KN_EXP_OP);
}

DTensor Graph::square(DTensor const &input) {
  return elementunary(input, mirage::type::KN_SQUARE_OP);
}

DTensor *Graph::square(DTensor const *input) {
  return elementunary(input, mirage::type::KN_SQUARE_OP);
}

DTensor Graph::sqrt(DTensor const &input) {
  return elementunary(input, mirage::type::KN_SQRT_OP);
}

DTensor *Graph::sqrt(DTensor const *input) {
  return elementunary(input, mirage::type::KN_SQRT_OP);
}

DTensor Graph::silu(DTensor const &input) {
  return elementunary(input, mirage::type::KN_SILU_OP);
}

DTensor *Graph::silu(DTensor const *input) {
  return elementunary(input, mirage::type::KN_SILU_OP);
}

<<<<<<< HEAD
DTensor Graph::relu(DTensor const &input) {
  return elementunary(input, mirage::type::KN_RELU_OP);
}

DTensor *Graph::relu(DTensor const *input) {
  return elementunary(input, mirage::type::KN_RELU_OP);
}

DTensor Graph::clamp(DTensor const &input,
                     float const &min_val,
                     float const &max_val) {
  assert(false && "To be implemented");
  return elementunary(input, mirage::type::KN_CLAMP_OP);
}

DTensor *Graph::clamp(DTensor const *input,
                      float const &min_val,
                      float const &max_val) {
  assert(false && "To be implemented");
  return elementunary(input, mirage::type::KN_CLAMP_OP);
=======
DTensor Graph::gelu(DTensor const &input) {
  return elementunary(input, mirage::type::KN_GELU_OP);
}

DTensor *Graph::gelu(DTensor const *input) {
  return elementunary(input, mirage::type::KN_GELU_OP);
>>>>>>> 546551d8
}

DTensor Graph::elementunary(DTensor const &input,
                            mirage::type::KNOperatorType type) {
  KNOperator *op = create_elementunary_op(input, type);
  assert(op != nullptr);
  operators.push_back(op);
  assert(op->output_tensors.size() == 1);
  DTensor output = op->output_tensors[0];
  return output;
}

DTensor *Graph::elementunary(DTensor const *input,
                             mirage::type::KNOperatorType type) {
  KNOperator *op = create_elementunary_op(*input, type);
  assert(op != nullptr);
  operators.push_back(op);
  assert(op->output_tensors.size() == 1);
  return &op->output_tensors[0];
}

KNOperator *Graph::create_elementunary_op(DTensor const &input,
                                          mirage::type::KNOperatorType type) {
  if (!can_allocate(input)) {
    return nullptr;
  }

  KNElementUnaryOp *op = new KNElementUnaryOp(this, input, type);
  return op;
}

KNElementUnaryOp::KNElementUnaryOp(Graph *_kgraph,
                                   DTensor const &input,
                                   mirage::type::KNOperatorType type)
    : mirage::kernel::KNOperator(_kgraph, type, input) {
  DTensor output = input;
  output.owner_op = this;
  output.owner_ts_idx = 0;
  output.guid = DTensor::next_guid++;
  kgraph->allocate(output);
  assert(output_tensors.size() == 0);
  output_tensors.push_back(output);
}

KNElementUnaryOp::~KNElementUnaryOp() {
  for (int i = output_tensors.size() - 1; i >= 0; i--) {
    kgraph->free(output_tensors[i]);
  }
}

KNElementUnaryOp::operator json() const {
  return json{{"op_type", op_type},
              {"input_tensors", input_tensors},
              {"output_tensors", output_tensors}};
}

} // namespace kernel
} // namespace mirage<|MERGE_RESOLUTION|>--- conflicted
+++ resolved
@@ -55,7 +55,14 @@
   return elementunary(input, mirage::type::KN_SILU_OP);
 }
 
-<<<<<<< HEAD
+DTensor Graph::gelu(DTensor const &input) {
+  return elementunary(input, mirage::type::KN_GELU_OP);
+}
+
+DTensor *Graph::gelu(DTensor const *input) {
+  return elementunary(input, mirage::type::KN_GELU_OP);
+}
+
 DTensor Graph::relu(DTensor const &input) {
   return elementunary(input, mirage::type::KN_RELU_OP);
 }
@@ -76,14 +83,6 @@
                       float const &max_val) {
   assert(false && "To be implemented");
   return elementunary(input, mirage::type::KN_CLAMP_OP);
-=======
-DTensor Graph::gelu(DTensor const &input) {
-  return elementunary(input, mirage::type::KN_GELU_OP);
-}
-
-DTensor *Graph::gelu(DTensor const *input) {
-  return elementunary(input, mirage::type::KN_GELU_OP);
->>>>>>> 546551d8
 }
 
 DTensor Graph::elementunary(DTensor const &input,
