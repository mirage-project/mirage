--- conflicted
+++ resolved
@@ -28,21 +28,14 @@
 
 using mirage::threadblock::STensor;
 
-<<<<<<< HEAD
-std::vector<DTensor> Graph::customized(
-    std::vector<DTensor> const &inputs,
-    mirage::threadblock::Graph const &bgraph) {
-=======
 std::vector<DTensor> Graph::customized(std::vector<DTensor> const &inputs,
                                        threadblock::Graph const &bgraph) {
->>>>>>> 85f9a809
   KNOperator *op = create_customized_op(inputs, bgraph);
   assert(op != nullptr);
   operators.push_back(op);
   return op->output_tensors;
 }
 
-<<<<<<< HEAD
 int Graph::customized(
     std::vector<const DTensor*> _inputs,
     DTensor **outputs,
@@ -60,8 +53,6 @@
   return op->output_tensors.size();
 }
 
-=======
->>>>>>> 85f9a809
 KNOperator *Graph::create_customized_op(std::vector<DTensor> const &inputs,
                                         threadblock::Graph const &_graph) {
   size_t output_data_size = 0, output_fp_size = 0;
