--- conflicted
+++ resolved
@@ -29,23 +29,6 @@
 using mirage::threadblock::ExecutionPlan;
 using mirage::threadblock::STensor;
 
-//std::vector<DTensor> Graph::customized(std::vector<DTensor> const &inputs,
-//                                       ExecutionPlan const &plan) {
-//  KNOperator *op = create_customized_op(inputs, plan);
-//  assert(op != nullptr);
-//  operators.push_back(op);
-//  return op->output_tensors;
-//}
-
-std::vector<DTensor> Graph::customized(std::vector<DTensor> const &inputs,
-                                       threadblock::Graph const &bgraph) {
-  KNOperator *op = create_customized_op(inputs, bgraph);
-  assert(op != nullptr);
-  operators.push_back(op);
-  return op->output_tensors;
-}
-
-<<<<<<< HEAD
 std::vector<DTensor> Graph::customized(
     std::vector<DTensor> const &inputs,
     mirage::threadblock::Graph const &bgraph) {
@@ -71,19 +54,6 @@
   }
   return op->output_tensors.size();
 }
-
-KNOperator *Graph::create_customized_op(std::vector<DTensor> const &inputs,
-                                        ExecutionPlan const &plan) {
-  KNCustomizedOp *op = new KNCustomizedOp(this, inputs, plan);
-  return op;
-}
-=======
-// KNOperator *Graph::create_customized_op(std::vector<DTensor> const &inputs,
-//                                         ExecutionPlan const &plan) {
-//   KNCustomizedOp *op = new KNCustomizedOp(this, inputs, plan);
-//   return op;
-// }
->>>>>>> d83b2509
 
 KNOperator *Graph::create_customized_op(std::vector<DTensor> const &inputs,
                                         threadblock::Graph const &_graph) {
