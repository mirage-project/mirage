/* Copyright 2023-2024 CMU
 *
 * Licensed under the Apache License, Version 2.0 (the "License");
 * you may not use this file except in compliance with the License.
 * You may obtain a copy of the License at
 *
 *     http://www.apache.org/licenses/LICENSE-2.0
 *
 * Unless required by applicable law or agreed to in writing, software
 * distributed under the License is distributed on an "AS IS" BASIS,
 * WITHOUT WARRANTIES OR CONDITIONS OF ANY KIND, either express or implied.
 * See the License for the specific language governing permissions and
 * limitations under the License.
 */

#include "mirage/kernel/customized.h"
#include "mirage/kernel/device_memory_manager.h"
#include "mirage/kernel/graph.h"
#include "mirage/threadblock/graph.h"
#include "mirage/threadblock/operator.h"
#include "mirage/threadblock/reduction.h"
#include "mirage/threadblock/smem_tensor.h"
#include "mirage/utils/hash_utils.h"
#include <cassert>

namespace mirage {
namespace kernel {

using mirage::threadblock::ExecutionPlan;
using mirage::threadblock::STensor;

std::vector<DTensor> Graph::customized(std::vector<DTensor> const &inputs,
                                       ExecutionPlan const &plan) {
  KNOperator *op = create_customized_op(inputs, plan);
  assert(op != nullptr);
  operators.push_back(op);
  return op->output_tensors;
}

KNOperator *Graph::create_customized_op(std::vector<DTensor> const &inputs,
                                        ExecutionPlan const &plan) {
  KNCustomizedOp *op = new KNCustomizedOp(this, inputs, plan);
  return op;
}

KNOperator *Graph::create_customized_op(std::vector<DTensor> const &inputs,
                                        threadblock::Graph const &_graph) {
  size_t output_size = 0;
  for (threadblock::TBOperator *op : _graph.operators) {
    if (op->op_type == type::TBOperatorType::TB_OUTPUT_OP) {
      output_size +=
          static_cast<threadblock::TBOutputOp *>(op)->dtensor.data_size();
      output_size += static_cast<threadblock::TBOutputOp *>(op)
                         ->dtensor.fingerprint_size();
    }
  }

<<<<<<< HEAD
  if (dmm->offset + output_size > dmm->total_size) {
=======
  // if (dmm->offset + output_size > dmm->total_size) {
  if (!can_allocate(output_size)) {
>>>>>>> 2a5e48b0
    return nullptr;
  }

  KNCustomizedOp *op = new KNCustomizedOp(this, inputs, _graph);
  return op;
}

KNCustomizedOp::KNCustomizedOp(Graph *_kgraph,
                               std::vector<DTensor> const &_inputs,
                               ExecutionPlan const &_plan)
    : KNOperator(_kgraph, mirage::type::KN_CUSTOMIZED_OP, _inputs), plan(_plan),
      bgraph(_plan.grid_dim,
             _plan.block_dim,
             _plan.forloop_range,
             _plan.reduction_dimx) {
  DeviceMemoryOffsetManager *dmm = _inputs[0].dmm;
  assert(_inputs.size() == plan.input_map.size());
  assert(plan.forloop_dim.size() == plan.input_map.size());
  assert(plan.input_smem_layouts.size() == plan.input_map.size());
  // Step 1: computing input shapes
  // Step 1: creating a stensor for each input
  for (size_t i = 0; i < input_tensors.size(); i++) {
    bgraph.new_input(input_tensors[i],
                     plan.input_map[i],
                     plan.forloop_dim[i],
                     plan.input_smem_layouts[i]);
  }

  auto const &ops = plan.ops;
  for (auto const &op : ops) {
    std::vector<STensor> my_inputs;
    for (auto const &idx : op.second) {
      // assert(bgraph.tensors.find(idx) != bgraph.tensors.end());
      // my_inputs.push_back(bgraph.tensors[idx]);
      assert((int)bgraph.operators.size() > idx.first);
      assert((int)bgraph.operators[idx.first]->output_tensors.size() >
             idx.second);
      my_inputs.push_back(
          bgraph.operators[idx.first]->output_tensors[idx.second]);
    }
    switch (op.first) {
      case mirage::type::TB_MATMUL_OP: {
        assert(my_inputs.size() == 2);
        bgraph.matmul(my_inputs[0], my_inputs[1]);
        break;
      }
      case mirage::type::TB_EXP_OP: {
        assert(my_inputs.size() == 1);
        bgraph.exp(my_inputs[0]);
        break;
      }
      case mirage::type::TB_ADD_OP: {
        assert(my_inputs.size() == 2);
        bgraph.add(my_inputs[0], my_inputs[1]);
        break;
      }
      case mirage::type::TB_DIV_OP: {
        assert(my_inputs.size() == 2);
        bgraph.div(my_inputs[0], my_inputs[1]);
        break;
      }
      case mirage::type::TB_REDUCTION_0_OP:
      case mirage::type::TB_REDUCTION_1_OP:
      case mirage::type::TB_REDUCTION_2_OP: {
        assert(my_inputs.size() == 1);
        int reduce_dim = op.first - mirage::type::TB_REDUCTION_0_OP;
        bgraph.reduction(my_inputs[0], reduce_dim);
        break;
      }
      case mirage::type::TB_REDUCTION_0_TO_DIMX_OP:
      case mirage::type::TB_REDUCTION_1_TO_DIMX_OP:
      case mirage::type::TB_REDUCTION_2_TO_DIMX_OP: {
        assert(my_inputs.size() == 1);
        int reduce_dim = op.first - mirage::type::TB_REDUCTION_0_TO_DIMX_OP;
        bgraph.reduction_to_dimx(my_inputs[0], reduce_dim);
        break;
      }
      case mirage::type::TB_CONCAT_0_OP:
      case mirage::type::TB_CONCAT_1_OP:
      case mirage::type::TB_CONCAT_2_OP: {
        assert(my_inputs.size() == 2);
        int concat_dim = op.first - mirage::type::TB_CONCAT_0_OP;
        bgraph.concat(my_inputs[0], my_inputs[1], concat_dim);
        break;
      }
      default: {
        assert(false && "Unsupported kernel operator");
      }
    }
  }

  assert(output_tensors.size() == 0);
  // Identify outputs: a tensor is an output if it is not used by
  // any other operators
  size_t num_operators = bgraph.operators.size();
  for (size_t op1_idx = 0; op1_idx < num_operators; op1_idx++) {
    mirage::threadblock::TBOperator const *op = bgraph.operators[op1_idx];
    if (op->op_type == mirage::type::TB_INPUT_OP) {
      // Skip input loader
      continue;
    }
    for (size_t i = 0; i < op->output_tensors.size(); i++) {
      bool found = false;
      for (size_t op2_idx = op1_idx + 1; op2_idx < num_operators; op2_idx++) {
        mirage::threadblock::TBOperator const *op2 = bgraph.operators[op2_idx];
        for (size_t j = 0; j < op2->input_tensors.size(); j++) {
          if (op2->input_tensors[j] == op->output_tensors[i]) {
            found = true;
          }
        }
      }
      if (!found) {
        // TODO: change output tensor_shape
        STensor stensor = op->output_tensors[i];
        DTensor dtensor = bgraph.new_output(stensor, plan.output_map);
        // printf("stensor.offset(%d)\n", stensor.smem_offset);
        dtensor.owner_op = this;
        dtensor.owner_ts_idx = static_cast<int>(output_tensors.size());
        dtensor.guid = DTensor::next_guid++;
<<<<<<< HEAD
        dtensor.dmm = dmm;
        dmm->allocate(dtensor);
=======
        kgraph->allocate(dtensor);
>>>>>>> 2a5e48b0
        // Update dtensor saved by the output operator
        {
          assert(bgraph.operators.back()->op_type ==
                 mirage::type::TB_OUTPUT_OP);
          mirage::threadblock::TBOutputOp *output =
              static_cast<mirage::threadblock::TBOutputOp *>(
                  bgraph.operators.back());
          output->dtensor = dtensor;
        }
        output_tensors.push_back(dtensor);
      }
    }
  }
}

KNCustomizedOp::KNCustomizedOp(mirage::kernel::Graph *_kgraph,
                               std::vector<DTensor> const &_inputs,
                               mirage::threadblock::Graph const &_graph)
    : KNOperator(_kgraph, mirage::type::KN_CUSTOMIZED_OP, _inputs),
      bgraph(_graph.grid_dim,
             _graph.block_dim,
             _graph.forloop_range,
             _graph.reduction_dimx) {
  plan.grid_dim = _graph.grid_dim;
  plan.block_dim = _graph.block_dim;
  plan.forloop_range = _graph.forloop_range;
  plan.reduction_dimx = _graph.reduction_dimx;

  DeviceMemoryOffsetManager *dmm = _inputs[0].dmm;

  for (auto const &op : _graph.operators) {
    std::vector<STensor> my_inputs;
    std::vector<std::pair<int, int>> indices;
    for (size_t i = 0; i < op->input_tensors.size(); i++) {
      int op_idx = -1, ts_idx = op->input_tensors[i].owner_ts_idx;
      for (size_t l = 0; l < _graph.operators.size(); l++) {
        if (_graph.operators[l] == op->input_tensors[i].owner_op) {
          assert(op_idx == -1);
          op_idx = static_cast<int>(l);
        }
      }
      assert(op_idx != -1);
      my_inputs.push_back(bgraph.operators[op_idx]->output_tensors[ts_idx]);
      indices.push_back({op_idx, ts_idx});
    }
    if (op->op_type != mirage::type::TB_INPUT_OP &&
        op->op_type != mirage::type::TB_OUTPUT_OP) {
      plan.ops.push_back({op->op_type, indices});
    }
    switch (op->op_type) {
      case mirage::type::TB_INPUT_OP: {
        assert(my_inputs.size() == 0);
        mirage::threadblock::TBInputOp *input_op =
            static_cast<mirage::threadblock::TBInputOp *>(op);
        bgraph.new_input(input_op->dtensor,
                         input_op->input_map,
                         input_op->forloop_dim,
                         input_op->output_tensors[0].layout);
        plan.input_map.push_back(input_op->input_map);
        plan.forloop_dim.push_back(input_op->forloop_dim);
        plan.input_smem_layouts.push_back(input_op->output_tensors[0].layout);
        break;
      }
      case mirage::type::TB_OUTPUT_OP: {
        assert(my_inputs.size() == 1);
        mirage::threadblock::TBOutputOp *output_op =
            static_cast<mirage::threadblock::TBOutputOp *>(op);
        DTensor dtensor =
            bgraph.new_output(my_inputs[0], output_op->output_map);
        dtensor.owner_op = this;
        dtensor.owner_ts_idx = static_cast<int>(output_tensors.size());
        dtensor.guid = DTensor::next_guid++;
<<<<<<< HEAD
        dtensor.dmm = dmm;
        dmm->allocate(dtensor);
=======
        // DeviceMemoryManager *dmm = DeviceMemoryManager::get_instance();
        // dmm->allocate(dtensor);
        kgraph->allocate(dtensor);
>>>>>>> 2a5e48b0
        // Update dtensor saved by the output operator
        {
          assert(bgraph.operators.back()->op_type ==
                 mirage::type::TB_OUTPUT_OP);
          mirage::threadblock::TBOutputOp *output =
              static_cast<mirage::threadblock::TBOutputOp *>(
                  bgraph.operators.back());
          output->dtensor = dtensor;
        }
        output_tensors.push_back(dtensor);
        plan.output_map = output_op->output_map;
        break;
      }
      case mirage::type::TB_MATMUL_OP: {
        assert(my_inputs.size() == 2);
        bgraph.matmul(my_inputs[0], my_inputs[1]);
        break;
      }
      case mirage::type::TB_EXP_OP: {
        assert(my_inputs.size() == 1);
        bgraph.exp(my_inputs[0]);
        break;
      }
      case mirage::type::TB_ADD_OP: {
        assert(my_inputs.size() == 2);
        bgraph.add(my_inputs[0], my_inputs[1]);
        break;
      }
      case mirage::type::TB_DIV_OP: {
        assert(my_inputs.size() == 2);
        bgraph.div(my_inputs[0], my_inputs[1]);
        break;
      }
      case mirage::type::TB_REDUCTION_0_OP:
      case mirage::type::TB_REDUCTION_1_OP:
      case mirage::type::TB_REDUCTION_2_OP: {
        assert(my_inputs.size() == 1);
        int reduce_dim = op->op_type - mirage::type::TB_REDUCTION_0_OP;
        bgraph.reduction(my_inputs[0], reduce_dim);
        break;
      }
      case mirage::type::TB_REDUCTION_0_TO_DIMX_OP:
      case mirage::type::TB_REDUCTION_1_TO_DIMX_OP:
      case mirage::type::TB_REDUCTION_2_TO_DIMX_OP: {
        assert(my_inputs.size() == 1);
        int reduce_dim = op->op_type - mirage::type::TB_REDUCTION_0_TO_DIMX_OP;
        bgraph.reduction_to_dimx(my_inputs[0], reduce_dim);
        break;
      }
      case mirage::type::TB_CONCAT_0_OP:
      case mirage::type::TB_CONCAT_1_OP:
      case mirage::type::TB_CONCAT_2_OP: {
        assert(my_inputs.size() == 2);
        int concat_dim = op->op_type - mirage::type::TB_CONCAT_FIRST_OP_ID;
        bgraph.concat(my_inputs[0], my_inputs[1], concat_dim);
        break;
      }
      default: {
        assert(false && "Unsupported kernel operator");
      }
    }
  }
}

KNCustomizedOp::~KNCustomizedOp() {
  while (!bgraph.operators.empty()) {
    delete bgraph.operators.back();
    bgraph.operators.pop_back();
  }
<<<<<<< HEAD
  for (int i = output_tensors.size() - 1; i >= 0; i--) {
    output_tensors[i].dmm->free(output_tensors[i]);
=======
  // DeviceMemoryManager *dmm = DeviceMemoryManager::get_instance();
  for (int i = output_tensors.size() - 1; i >= 0; i--) {
    kgraph->free(output_tensors[i]);
>>>>>>> 2a5e48b0
  }
}

KNCustomizedOp::operator json() const {
  return json{{"op_type", op_type},
              {"input_tensors", input_tensors},
              {"output_tensors", output_tensors},
              {"bgraph", bgraph},
              {"plan", plan}};
}

} // namespace kernel
} // namespace mirage<|MERGE_RESOLUTION|>--- conflicted
+++ resolved
@@ -55,12 +55,7 @@
     }
   }
 
-<<<<<<< HEAD
-  if (dmm->offset + output_size > dmm->total_size) {
-=======
-  // if (dmm->offset + output_size > dmm->total_size) {
   if (!can_allocate(output_size)) {
->>>>>>> 2a5e48b0
     return nullptr;
   }
 
@@ -76,7 +71,6 @@
              _plan.block_dim,
              _plan.forloop_range,
              _plan.reduction_dimx) {
-  DeviceMemoryOffsetManager *dmm = _inputs[0].dmm;
   assert(_inputs.size() == plan.input_map.size());
   assert(plan.forloop_dim.size() == plan.input_map.size());
   assert(plan.input_smem_layouts.size() == plan.input_map.size());
@@ -180,12 +174,7 @@
         dtensor.owner_op = this;
         dtensor.owner_ts_idx = static_cast<int>(output_tensors.size());
         dtensor.guid = DTensor::next_guid++;
-<<<<<<< HEAD
-        dtensor.dmm = dmm;
-        dmm->allocate(dtensor);
-=======
         kgraph->allocate(dtensor);
->>>>>>> 2a5e48b0
         // Update dtensor saved by the output operator
         {
           assert(bgraph.operators.back()->op_type ==
@@ -214,8 +203,6 @@
   plan.forloop_range = _graph.forloop_range;
   plan.reduction_dimx = _graph.reduction_dimx;
 
-  DeviceMemoryOffsetManager *dmm = _inputs[0].dmm;
-
   for (auto const &op : _graph.operators) {
     std::vector<STensor> my_inputs;
     std::vector<std::pair<int, int>> indices;
@@ -258,14 +245,9 @@
         dtensor.owner_op = this;
         dtensor.owner_ts_idx = static_cast<int>(output_tensors.size());
         dtensor.guid = DTensor::next_guid++;
-<<<<<<< HEAD
-        dtensor.dmm = dmm;
-        dmm->allocate(dtensor);
-=======
         // DeviceMemoryManager *dmm = DeviceMemoryManager::get_instance();
         // dmm->allocate(dtensor);
         kgraph->allocate(dtensor);
->>>>>>> 2a5e48b0
         // Update dtensor saved by the output operator
         {
           assert(bgraph.operators.back()->op_type ==
@@ -335,14 +317,9 @@
     delete bgraph.operators.back();
     bgraph.operators.pop_back();
   }
-<<<<<<< HEAD
-  for (int i = output_tensors.size() - 1; i >= 0; i--) {
-    output_tensors[i].dmm->free(output_tensors[i]);
-=======
   // DeviceMemoryManager *dmm = DeviceMemoryManager::get_instance();
   for (int i = output_tensors.size() - 1; i >= 0; i--) {
     kgraph->free(output_tensors[i]);
->>>>>>> 2a5e48b0
   }
 }
 
