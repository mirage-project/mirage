--- conflicted
+++ resolved
@@ -617,12 +617,9 @@
         }
         case mirage::type::TB_EXP_OP:
         case mirage::type::TB_SILU_OP:
-<<<<<<< HEAD
+        case mirage::type::TB_GELU_OP:
         case mirage::type::TB_RELU_OP:
         case mirage::type::TB_CLAMP_OP: {
-=======
-        case mirage::type::TB_GELU_OP: {
->>>>>>> 546551d8
           int smem_offset, num_elements;
           mirage::threadblock::deserialize_elementunary_op_parameters(
               new_params.parameters, param_idx, smem_offset, num_elements);
