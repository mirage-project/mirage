/* Copyright 2023-2024 CMU
 *
 * Licensed under the Apache License, Version 2.0 (the "License");
 * you may not use this file except in compliance with the License.
 * You may obtain a copy of the License at
 *
 *     http://www.apache.org/licenses/LICENSE-2.0
 *
 * Unless required by applicable law or agreed to in writing, software
 * distributed under the License is distributed on an "AS IS" BASIS,
 * WITHOUT WARRANTIES OR CONDITIONS OF ANY KIND, either express or implied.
 * See the License for the specific language governing permissions and
 * limitations under the License.
 */

#include "cutlass/fast_math.h"
#include "mirage/config.h"
#include "mirage/kernel/device_memory_manager.h"
#include "mirage/kernel/element_unary.h"
#include "mirage/kernel/graph.h"
#include "mirage/utils/cuda_helper.h"
#include "mirage/utils/fingerprint_functions.h"
#include "mirage/utils/hash_utils.h"
#include <cassert>

namespace mirage {
namespace kernel {

using namespace mirage::type;
using namespace mirage::config;
using namespace mirage::utils;

template <typename DT>
__global__ void execute_elementunary(mirage::type::KNOperatorType type,
                                     DT *input_ptr,
                                     DT *output_ptr,
                                     int num_elements) {
  int i = threadIdx.x + blockIdx.x * blockDim.x;
  if (type == mirage::type::KN_EXP_OP) {
    if (i < num_elements) {
      output_ptr[i] = cutlass::fast_exp(input_ptr[i]);
    }
  } else if (type == mirage::type::KN_SILU_OP) {
    if (i < num_elements) {
      DT x = input_ptr[i];
      output_ptr[i] = x / (1.0f + cutlass::fast_exp(-x));
    }
  } else if (type == mirage::type::KN_GELU_OP) {
    if (i < num_elements) {
      DT x = input_ptr[i];
      output_ptr[i] = (x / 2.0f) * (1.0f + erff(x / sqrtf(2.0f)));
    } 
  } else {
    assert(false && "Unimplemented");
  }
}

bool KNElementUnaryOp::profile(ProfileResult &result) {
  // Only launch kernel on a single GPU for profiling
  checkCUDA(cudaSetDevice(0));
  assert(input_tensors[0].num_elements() == output_tensors[0].num_elements());
  assert(input_tensors[0].data_type == DT_FLOAT16);
  assert(output_tensors[0].data_type == DT_FLOAT16);
  mirage::kernel::DeviceMemoryManager *dmm =
      mirage::kernel::DeviceMemoryManager::get_instance();
  cutlass::half_t *input_ptr = reinterpret_cast<cutlass::half_t *>(
      dmm->data_base_ptr[0] + input_tensors[0].data_offset);
  cutlass::half_t *output_ptr = reinterpret_cast<cutlass::half_t *>(
      dmm->data_base_ptr[0] + output_tensors[0].data_offset);
  int num_elements = input_tensors[0].num_elements();
  int const num_threads_per_blk = 1024;
  int num_blocks =
      (num_elements + num_threads_per_blk - 1) / num_threads_per_blk;
  checkCUDA(cudaDeviceSynchronize());
  cudaEvent_t events[2];
  checkCUDA(cudaEventCreate(&events[0]));
  checkCUDA(cudaEventCreate(&events[1]));
  checkCUDA(cudaEventRecord(events[0]));
  for (int i = 0; i < ProfileResult::NUM_ITERATIONS; i++) {
    execute_elementunary<<<num_blocks, num_threads_per_blk>>>(
        op_type, input_ptr, output_ptr, num_elements);
  }
  float runtime_ms = 0;
  checkCUDA(cudaEventRecord(events[1]));
  checkCUDA(cudaEventSynchronize(events[1]));
  checkCUDA(cudaEventElapsedTime(&runtime_ms, events[0], events[1]));
  result.run_time = runtime_ms / ProfileResult::NUM_ITERATIONS;
  printf("ElementUnary: runtime(%.8lfms)\n", result.run_time);
  checkCUDA(cudaEventDestroy(events[0]));
  checkCUDA(cudaEventDestroy(events[1]));
  return true;
}

__global__ void
    compute_elementunary_fingerprint(mirage::type::KNOperatorType type,
                                     FPType *exp_lookup_table,
                                     mirage::type::FPType *input_ptr,
                                     mirage::type::FPType *output_ptr,
                                     int num_elements) {
  int i = threadIdx.x + blockIdx.x * blockDim.x;
  if (i < num_elements) {
    if (type == mirage::type::KN_EXP_OP) {
      output_ptr[i] = compute_exp_fingerprint(input_ptr[i], exp_lookup_table);
    } else if (type == mirage::type::KN_SILU_OP) {
      output_ptr[i] = compute_silu_fingerprint(input_ptr[i], exp_lookup_table);
    } else if (type == mirage::type::KN_RELU_OP) {
      output_ptr[i] = compute_relu_fingerprint(input_ptr[i]);
    } else if (type == mirage::type::KN_CLAMP_OP) {
      output_ptr[i] = compute_clamp_fingerprint(input_ptr[i]);
    } else {
      assert(false && "Unimplemented");
    }
<<<<<<< HEAD
=======
  } else if (type == mirage::type::KN_GELU_OP) {
    if (i < num_elements) {
      output_ptr[i] = compute_gelu_fingerprint(input_ptr[i], exp_lookup_table);
    }
  } else {
    assert(false && "Unimplemented");
>>>>>>> 546551d8
  }
}

bool KNElementUnaryOp::fingerprint(void) {
  // assert a 1-D GPU mesh
  assert(kgraph->gpu_dim.y == 1);
  assert(kgraph->gpu_dim.z == 1);
  assert(input_tensors[0].num_elements() == output_tensors[0].num_elements());
  int num_elements = input_tensors[0].num_elements();
  int const num_threads_per_blk = 1024;
  int num_blocks =
      (num_elements + num_threads_per_blk - 1) / num_threads_per_blk;
  mirage::kernel::DeviceMemoryManager *dmm =
      mirage::kernel::DeviceMemoryManager::get_instance();
  // Use GPU 0 for computing fingerprint
  checkCUDA(cudaSetDevice(0));
  for (int gpu_id = 0; gpu_id < kgraph->gpu_dim.x; gpu_id++) {
    mirage::type::FPType *input_fp_ptr =
        reinterpret_cast<mirage::type::FPType *>(dmm->fp_base_ptr[gpu_id] +
                                                 input_tensors[0].fp_offset);
    mirage::type::FPType *output_fp_ptr =
        reinterpret_cast<mirage::type::FPType *>(dmm->fp_base_ptr[gpu_id] +
                                                 output_tensors[0].fp_offset);
    compute_elementunary_fingerprint<<<num_blocks, num_threads_per_blk>>>(
        op_type,
        dmm->exp_lookup_table,
        input_fp_ptr,
        output_fp_ptr,
        num_elements);
    checkCUDA(cudaDeviceSynchronize());
  }
  return true;
}

} // namespace kernel
} // namespace mirage<|MERGE_RESOLUTION|>--- conflicted
+++ resolved
@@ -103,6 +103,8 @@
       output_ptr[i] = compute_exp_fingerprint(input_ptr[i], exp_lookup_table);
     } else if (type == mirage::type::KN_SILU_OP) {
       output_ptr[i] = compute_silu_fingerprint(input_ptr[i], exp_lookup_table);
+    } else if (type == mirage::type__KN_GELU_OP) {
+      output_ptr[i] = compute_gelu_fingerprint(input_ptr, exp_lookup_table);
     } else if (type == mirage::type::KN_RELU_OP) {
       output_ptr[i] = compute_relu_fingerprint(input_ptr[i]);
     } else if (type == mirage::type::KN_CLAMP_OP) {
@@ -110,15 +112,6 @@
     } else {
       assert(false && "Unimplemented");
     }
-<<<<<<< HEAD
-=======
-  } else if (type == mirage::type::KN_GELU_OP) {
-    if (i < num_elements) {
-      output_ptr[i] = compute_gelu_fingerprint(input_ptr[i], exp_lookup_table);
-    }
-  } else {
-    assert(false && "Unimplemented");
->>>>>>> 546551d8
   }
 }
 
