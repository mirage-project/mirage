/* Copyright 2023-2024 CMU
 *
 * Licensed under the Apache License, Version 2.0 (the "License");
 * you may not use this file except in compliance with the License.
 * You may obtain a copy of the License at
 *
 *     http://www.apache.org/licenses/LICENSE-2.0
 *
 * Unless required by applicable law or agreed to in writing, software
 * distributed under the License is distributed on an "AS IS" BASIS,
 * WITHOUT WARRANTIES OR CONDITIONS OF ANY KIND, either express or implied.
 * See the License for the specific language governing permissions and
 * limitations under the License.
 */

#include "mirage/type.h"

namespace mirage {
namespace type {

size_t get_datatype_size(DataType type) {
  switch (type) {
    case DT_INT8:
    case DT_FLOAT8:
      return 1;
    case DT_BFLOAT16:
    case DT_FLOAT16:
      return 2;
    case DT_FLOAT32:
      return 4;
    case DT_DOUBLE:
      return 8;
    case DT_UNKNOWN:
    default:
      assert(false);
  }
}

bool is_threadblock_element_unary(TBOperatorType op_type) {
  switch (op_type) {
    case TB_EXP_OP:
    case TB_SQUARE_OP:
    case TB_SQRT_OP:
    case TB_SILU_OP:
<<<<<<< HEAD
    case TB_RELU_OP:
    case TB_CLAMP_OP:
=======
    case TB_GELU_OP:
>>>>>>> 546551d8
    case TB_MUL_SCALAR_OP:
      return true;
    default:
      return false;
  }
}

} // namespace type
} // namespace mirage<|MERGE_RESOLUTION|>--- conflicted
+++ resolved
@@ -42,12 +42,9 @@
     case TB_SQUARE_OP:
     case TB_SQRT_OP:
     case TB_SILU_OP:
-<<<<<<< HEAD
+    case TB_GELU_OP:
     case TB_RELU_OP:
     case TB_CLAMP_OP:
-=======
-    case TB_GELU_OP:
->>>>>>> 546551d8
     case TB_MUL_SCALAR_OP:
       return true;
     default:
