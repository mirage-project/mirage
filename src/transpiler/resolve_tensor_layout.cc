/* Copyright 2023-2024 CMU
 *
 * Licensed under the Apache License, Version 2.0 (the "License");
 * you may not use this file except in compliance with the License.
 * You may obtain a copy of the License at
 *
 *     http://www.apache.org/licenses/LICENSE-2.0
 *
 * Unless required by applicable law or agreed to in writing, software
 * distributed under the License is distributed on an "AS IS" BASIS,
 * WITHOUT WARRANTIES OR CONDITIONS OF ANY KIND, either express or implied.
 * See the License for the specific language governing permissions and
 * limitations under the License.
 */

#include "mirage/threadblock/smem_tensor.h"
#include "mirage/transpiler/transpiler.h"

#include <stdexcept>
#include <unordered_map>
#include <unordered_set>

#include "mirage/type.h"
#include "z3++.h"

#include "mirage/kernel/customized.h"
#include "mirage/threadblock/graph.h"
#include "mirage/threadblock/matmul.h"
#include "mirage/threadblock/reduction.h"
#include "mirage/transpiler/utils.h"

namespace mirage {
namespace transpiler {

// Helper functions
// Find the last dimension with stride 1. Return -1 if not found.
static int find_innermost_dim(size_t const strides[], int num_dims) {
  for (int i = num_dims - 1; i >= 0; i--) {
    if (strides[i] == 1) {
      return i;
    }
  }
  return -1;
}

static int find_innermost_dim(std::vector<size_t> const &strides) {
  return find_innermost_dim(strides.data(), strides.size());
}

// Pre-defined cost for every nonperfected operator
namespace cost {
using cost_t = int;

// In kernel-level reduction OP, the cost when innermost_dim == reduction_dim
cost_t KN_REDUCTION_INNERMOST_EQ_REDUC_DIM = 4000;

// In tb level input/output OP, the cost when the stensor do not have the same
// innermost dim as the source dtensor
cost_t TB_INPUT_NO_WIDE_COPY = 4000;
cost_t TB_OUTPUT_NO_WIDE_COPY = 4000;

// In tb level input/output op, the cost when ldmatrix is supported by hardware
// but we do not use it
cost_t TB_MATMUL_NO_LDMATRIX = 10000;

// In tb level input OP, the cost when cp.async is available but cannot be used
// since the innermost dim of the stensor is not the same as the source dtensor
cost_t TB_INPUT_NO_CP_ASYNC = 20000;

// Make a dim swizzled
cost_t SWIZZLE_DIM = 1000;

// The cost of allocate 1B of shared memory for stensor is 1
cost_t SMEM_FACTOR = 1;

} // namespace cost

// This function calculate strides and num_phy_elems
// When strides==nullptr, strides calculation is skipped
void calc_tensor_strides(size_t *strides,
                         size_t &num_phy_elems,
                         int num_dims,
                         int const dims[],
                         int innermost_dim,
                         int datatype_size) {
  // An order of dimensions. We layout elements according to this order
  vector<int> dim_order = {innermost_dim};
  for (int i = num_dims - 1; i >= 0; --i) {
    if (i != innermost_dim) {
      dim_order.push_back(i);
    }
  }
  size_t alignment = std::max(16 / datatype_size, 1);
  size_t cur_stride = 1;
  bool encountered_non1_dim = false;
  for (int dim_idx : dim_order) {
    int cur_dim = dims[dim_idx];
    if (strides != nullptr) {
      strides[dim_idx] = cur_stride;
    }
    if (cur_dim != 1) {
      if (!encountered_non1_dim) {
        cur_stride *= round_to_multiple((size_t)cur_dim, alignment);
        encountered_non1_dim = true;
      } else {
        cur_stride *= cur_dim;
      }
    }
  }
  if (cur_stride == 1) {
    // There is only one element in the tensor, we need to pad it to 16B
    cur_stride = alignment;
  }
  num_phy_elems = cur_stride;
}

// Resolve all tensor layouts
// Determine the innermost dimensions for all dtensors and stensors
// Determine the swizzled dimensions for all stensors
// Determine strides for all tensors
void Transpiler::resolve_tensor_layout() {
  using dguid_t = decltype(kn::DTensor::guid);
  using sguid_t = decltype(tb::STensor::guid);

  // Get a list of all STensors
  std::vector<tb::STensor> all_stensors;
  std::unordered_set<sguid_t> processed_sguids;
  for (kn::KNOperator *const op : this->g->operators) {
    if (op->op_type == type::KN_CUSTOMIZED_OP) {
      kn::KNCustomizedOp *cur_op = dynamic_cast<kn::KNCustomizedOp *>(op);
      for (tb::TBOperator *const tb_op : cur_op->bgraph.operators) {
        for (tb::STensor const &stensor :
             Combine(tb_op->input_tensors, tb_op->output_tensors)) {
          if (processed_sguids.count(stensor.guid) == 0) {
            processed_sguids.insert(stensor.guid);
            all_stensors.push_back(stensor);
          }
        }
      }
    }
  }

  // Create z3 context and optimizer
  z3::context ctx;
  z3::optimize opt(ctx);
  z3::expr_vector costs(
      ctx); // The optimize objective should be the sum of all costs

  // Create variables denoting whether a dimension is the innermost dimension
  // or a swizzled dimension
  // di_x_y denotes whether the y-th dimension of DTensor x is the innermost dim
  // si_x_y denotes whether the y-th dimension of STensor x is the innermost dim
  // sw_x_y denotes whether the y-th dimension of STensor x is swizzled
  std::unordered_map<dguid_t, std::vector<z3::expr>> d_is_innermost;
  std::unordered_map<sguid_t, std::vector<z3::expr>> s_is_innermost;
  std::unordered_map<sguid_t, std::vector<z3::expr>> s_is_swizzled;
  for (kn::DTensor const &dtensor : all_dtensors) {
    int num_dims = dtensor.num_dims;
    for (int i = 0; i < num_dims; ++i) {
      std::string var_name = fmt("di_$_$", dtensor.guid, i);
      d_is_innermost[dtensor.guid].push_back(ctx.bool_const(var_name.c_str()));
    }
  }
  for (tb::STensor const &stensor : all_stensors) {
    int num_dims = stensor.num_dims;
    for (int i = 0; i < num_dims; ++i) {
      std::string var_name = fmt("si_$_$", stensor.guid, i);
      s_is_innermost[stensor.guid].push_back(ctx.bool_const(var_name.c_str()));
    }
    for (int i = 0; i < num_dims; ++i) {
      std::string var_name = fmt("sw_$_$", stensor.guid, i);
      s_is_swizzled[stensor.guid].push_back(ctx.bool_const(var_name.c_str()));
    }
  }

  // Create equations that limits the number of innermost dimensions to 1,
  // and the limitation that the innermost dimension of a STensor cannot be
  // swizzled
  for (kn::DTensor const &dtensor : all_dtensors) {
    int num_dims = dtensor.num_dims;
    // Every DTensor can only have 1 innermost dim
    z3::expr_vector innermost_exprs(ctx);
    for (int i = 0; i < num_dims; ++i) {
      innermost_exprs.push_back(d_is_innermost[dtensor.guid][i]);
    }
    opt.add(z3::atmost(innermost_exprs, 1));
    opt.add(z3::atleast(innermost_exprs, 1));
  }
  for (tb::STensor const &stensor : all_stensors) {
    int num_dims = stensor.num_dims;
    // Every STensor can only have 1 innermost dim
    z3::expr_vector innermost_exprs(ctx);
    for (int i = 0; i < num_dims; ++i) {
      innermost_exprs.push_back(s_is_innermost[stensor.guid][i]);
    }
    opt.add(z3::atmost(innermost_exprs, 1));
    opt.add(z3::atleast(innermost_exprs, 1));
    // Every STensor can have at most 1 swizzle dim
    z3::expr_vector swizzled_exprs(ctx);
    for (int i = 0; i < num_dims; ++i) {
      swizzled_exprs.push_back(s_is_swizzled[stensor.guid][i]);
    }
    opt.add(z3::atmost(swizzled_exprs, 1));
    // The innermost dim of a STensor cannot be swizzled
    for (int i = 0; i < num_dims; ++i) {
      opt.add(!s_is_swizzled[stensor.guid][i] ||
              !s_is_innermost[stensor.guid][i]);
    }
    // Cost for swizzling a dimension
    for (int i = 0; i < num_dims; ++i) {
      costs.push_back(z3::ite(s_is_swizzled[stensor.guid][i],
                              ctx.int_val(cost::SWIZZLE_DIM),
                              ctx.int_val(0)));
    }
  }

  // Constraits & costs for every kernel-level operator
  int cur_input_idx = 0, cur_output_idx = 0;
  for (kn::KNOperator *const op : this->g->operators) {
    switch (op->op_type) {
      case type::KN_INPUT_OP: {
        // Input OP
        // The innermost dim of the input tensor must match the provided layout
        vector<size_t> const &cur_stride = this->input_strides[cur_input_idx];
        kn::DTensor const &tensor = op->output_tensors.at(0);
        if (tensor.num_dims != (int)cur_stride.size()) {
          throw std::runtime_error(
              fmt("The number of dimensions of the stride of the $th tensor "
                  "($) does not match the tensor's num_dims ($)",
                  cur_input_idx,
                  cur_stride.size(),
                  tensor.num_dims));
        }
        int innermost_dim = find_innermost_dim(cur_stride);
        if (innermost_dim == -1) {
          throw std::runtime_error(
              fmt("No innermost dim found for input tensor $", cur_input_idx));
        }
        opt.add(d_is_innermost[tensor.guid][innermost_dim]);
        cur_input_idx += 1;
        break;
      }
      case type::KN_OUTPUT_OP: {
        // if output strides provided
        if (this->output_strides.size() > cur_output_idx) {
          vector<size_t> const &cur_stride =
              this->output_strides[cur_output_idx];
          kn::DTensor const &tensor = op->input_tensors.at(0);
          if (tensor.num_dims != (int)cur_stride.size()) {
            throw std::runtime_error(
                fmt("The number of dimensions of the stride of the $th tensor "
                    "($) does not match the tensor's num_dims ($)",
                    cur_output_idx,
                    cur_stride.size(),
                    tensor.num_dims));
          }
          int innermost_dim = find_innermost_dim(cur_stride);
          if (innermost_dim == -1) {
            throw std::runtime_error(fmt(
                "No innermost dim found for input tensor $", cur_output_idx));
          }
          opt.add(d_is_innermost[tensor.guid][innermost_dim]);
        }
        cur_output_idx += 1;
        break;
      }
      case type::KN_MATMUL_OP: {
        // Matmul OP
        // The innermost dim of the input & output tensors must be within the
        // last two dims
        kn::DTensor const &lhs = op->input_tensors.at(0);
        kn::DTensor const &rhs = op->input_tensors.at(1);
        kn::DTensor const &output = op->output_tensors.at(0);
        for (kn::DTensor const &tensor : {lhs, rhs, output}) {
          int num_dims = tensor.num_dims;
          assert(num_dims >= 2);
          opt.add(d_is_innermost[tensor.guid][num_dims - 1] ||
                  d_is_innermost[tensor.guid][num_dims - 2]);
        }
        break;
      }
      case type::KN_REDUCTION_0_OP:
      case type::KN_REDUCTION_1_OP:
      case type::KN_REDUCTION_2_OP: {
        // Reduction OP
        int reduc_dim = op->op_type - type::KN_REDUCTION_0_OP;
        kn::DTensor const &input = op->input_tensors.at(0);
        kn::DTensor const &output = op->output_tensors.at(0);
        assert(input.num_dims == output.num_dims);
        // Currently the runtime requires that the input & output have the same
        // innermost dim
        for (int i = 0; i < input.num_dims; ++i) {
          opt.add(d_is_innermost[input.guid][i] ==
                  d_is_innermost[output.guid][i]);
        }
        // If the innermost dim == the reduction dim, add some extra cost
        assert(reduc_dim > 0 && reduc_dim < input.num_dims);
        costs.push_back(
            z3::ite(d_is_innermost[input.guid][reduc_dim],
                    ctx.int_val(cost::KN_REDUCTION_INNERMOST_EQ_REDUC_DIM),
                    ctx.int_val(0)));
        break;
      }
      case type::KN_EXP_OP:
      case type::KN_SQUARE_OP:
      case type::KN_SQRT_OP:
      case type::KN_SILU_OP:
<<<<<<< HEAD
      case type::KN_RELU_OP:
      case type::KN_CLAMP_OP: {
=======
      case type::KN_GELU_OP: {
>>>>>>> 546551d8
        // Elementwise Unary OP
        kn::DTensor const &input = op->input_tensors.at(0);
        kn::DTensor const &output = op->output_tensors.at(0);
        // Currently the runtime requires that the input & output have the same
        // innermost dim
        assert(input.num_dims == output.num_dims);
        for (int i = 0; i < input.num_dims; ++i) {
          opt.add(d_is_innermost[input.guid][i] ==
                  d_is_innermost[output.guid][i]);
        }
        break;
      }
      case type::KN_ADD_OP:
      case type::KN_MUL_OP:
      case type::KN_DIV_OP: {
        // Elementwise Binary OP
        kn::DTensor const &lhs = op->input_tensors.at(0);
        kn::DTensor const &rhs = op->input_tensors.at(1);
        kn::DTensor const &output = op->output_tensors.at(0);
        // Currently the runtime requires that the input & output have the same
        // innermost dim
        assert(lhs.num_dims == rhs.num_dims && lhs.num_dims == output.num_dims);
        for (int i = 0; i < lhs.num_dims; ++i) {
          opt.add(d_is_innermost[lhs.guid][i] ==
                  d_is_innermost[output.guid][i]);
          opt.add(d_is_innermost[rhs.guid][i] ==
                  d_is_innermost[output.guid][i]);
        }
        break;
      }
      case type::KN_CUSTOMIZED_OP: {
        // Will be proceeded later, in the next loop
        break;
      }
      default: {
        assert("Unexpected kernel op type");
      }
    }
  }

  // Constraits & costs for every threadblock-level operator
  for (kn::KNOperator const *kn_op : this->g->operators) {
    if (kn_op->op_type == type::KN_CUSTOMIZED_OP) {
      kn::KNCustomizedOp const *kn_customized_op =
          dynamic_cast<kn::KNCustomizedOp const *>(kn_op);
      tb::Graph const &tb_graph = kn_customized_op->bgraph;
      for (tb::TBOperator const *tb_op : tb_graph.operators) {
        if (is_fused_with_prev[tb_op]) {
          continue;
        }
        // Now tb_op must be the "leader" of a chain of fused ops
        tb::TBOperator const *output_op = fusion_chain[tb_op].back();
        switch (tb_op->op_type) {
          case type::TB_INPUT_OP: {
            // TB input operator
            tb::TBInputOp const *tb_input_op =
                dynamic_cast<tb::TBInputOp const *>(tb_op);
            kn::DTensor const &input = tb_input_op->dtensor;
            tb::STensor const &output = output_op->output_tensors.at(0);
            assert(input.num_dims == output.num_dims);
            if (this->config.target_cc < GPU_CC::T4) {
              // Want to leverage wide copy (uint128_t), so need the innermost
              // dim to be the same
              for (int i = 0; i < input.num_dims; ++i) {
                costs.push_back(
                    z3::ite(d_is_innermost[input.guid][i] &&
                                !s_is_innermost[output.guid][i],
                            ctx.int_val(cost::TB_INPUT_NO_WIDE_COPY),
                            ctx.int_val(0)));
              }
            } else {
              // Want to leverage cp.async copying in uint128_t, so need the
              // innermost dim to be the same
              for (int i = 0; i < input.num_dims; ++i) {
                costs.push_back(z3::ite(d_is_innermost[input.guid][i] &&
                                            !s_is_innermost[output.guid][i],
                                        ctx.int_val(cost::TB_INPUT_NO_CP_ASYNC),
                                        ctx.int_val(0)));
              }
            }
            break;
          }
          case type::TB_OUTPUT_OP: {
            tb::TBOutputOp const *tb_output_op =
                dynamic_cast<tb::TBOutputOp const *>(tb_op);
            assert(tb_op == output_op);
            tb::STensor const &input = tb_output_op->input_tensors.at(0);
            kn::DTensor const &output = tb_output_op->dtensor;
            assert(input.num_dims == output.num_dims);
            if (this->config.target_cc < GPU_CC::H100) {
              // Want to leverage wide copy (uint128_t), so need the innermost
              // dim to be the same
              for (int i = 0; i < input.num_dims; ++i) {
                costs.push_back(
                    z3::ite(s_is_innermost[input.guid][i] &&
                                !d_is_innermost[output.guid][i],
                            ctx.int_val(cost::TB_OUTPUT_NO_WIDE_COPY),
                            ctx.int_val(0)));
              }
            } else {
              // Want to leverage cp.bulk.async (TMA instructions)
              for (int i = 0; i < input.num_dims; ++i) {
                costs.push_back(
                    z3::ite(s_is_innermost[input.guid][i] &&
                                !d_is_innermost[output.guid][i],
                            ctx.int_val(cost::TB_OUTPUT_NO_WIDE_COPY),
                            ctx.int_val(0)));
              }
              // assert(0 && "Not implemented");
            }
            break;
          }
          case type::TB_MATMUL_OP: {
            tb::STensor const &input0 = tb_op->input_tensors.at(0);
            tb::STensor const &input1 = tb_op->input_tensors.at(1);
            tb::STensor const &output = output_op->output_tensors.at(0);
            assert(input0.num_dims == input1.num_dims &&
                   input0.num_dims == output.num_dims);
            int num_dims = input0.num_dims;
            assert(num_dims >= 2);
            // Loading
            if (this->config.target_cc >= GPU_CC::T4 &&
                this->config.target_cc < GPU_CC::H100) {
              // Leverage ldmatrix copying on T4+
              for (tb::STensor const &input : {input0, input1}) {
                // If both dims are not the innermost one, cannot use ldmatrix
                costs.push_back(
                    z3::ite(!s_is_innermost[input.guid][num_dims - 1] &&
                                !s_is_innermost[input.guid][num_dims - 2],
                            ctx.int_val(cost::TB_MATMUL_NO_LDMATRIX),
                            ctx.int_val(0)));
                // Need to swizzle some dimensions
                opt.add(z3::implies(!s_is_innermost[input.guid][num_dims - 1],
                                    s_is_swizzled[input.guid][num_dims - 1]));
                opt.add(z3::implies(!s_is_innermost[input.guid][num_dims - 2],
                                    s_is_swizzled[input.guid][num_dims - 2]));
              }
            } else if (this->config.target_cc == GPU_CC::H100) {
              for (tb::STensor const &input : {input0, input1}) {
                // If both dims are not the innermost one, cannot use ldmatrix
                stensor_metas[input0.guid].m_input = true;
                costs.push_back(
                    z3::ite(!s_is_innermost[input.guid][num_dims - 1] &&
                                !s_is_innermost[input.guid][num_dims - 2],
                            ctx.int_val(cost::TB_MATMUL_NO_LDMATRIX),
                            ctx.int_val(0)));
                // Need to swizzle some dimensions
                opt.add(z3::implies(!s_is_innermost[input.guid][num_dims - 1],
                                    s_is_swizzled[input.guid][num_dims - 1]));
                opt.add(z3::implies(!s_is_innermost[input.guid][num_dims - 2],
                                    s_is_swizzled[input.guid][num_dims - 2]));
              }
            } else {
              // Use normal copying if ldmatrix is not supported by hardware
              assert(0 && "Not implemented");
            }
            // Storing
            if (this->config.target_cc >= GPU_CC::H100) {
              opt.add(z3::implies(!s_is_innermost[output.guid][num_dims - 1],
                                  s_is_swizzled[output.guid][num_dims - 1]));
              opt.add(z3::implies(!s_is_innermost[output.guid][num_dims - 2],
                                  s_is_swizzled[output.guid][num_dims - 2]));
              // no copy needed, for example: SM90_64x64x16_F16F16F16_SS
              // assert(0 && "Not implemented");
            } else {
              // Use normal copying. Need to swizzle some dimensions
              opt.add(z3::implies(!s_is_innermost[output.guid][num_dims - 1],
                                  s_is_swizzled[output.guid][num_dims - 1]));
              opt.add(z3::implies(!s_is_innermost[output.guid][num_dims - 2],
                                  s_is_swizzled[output.guid][num_dims - 2]));
            }
            break;
          }
          case type::TB_EXP_OP:
<<<<<<< HEAD
=======
          case type::TB_SILU_OP:
          case type::TB_GELU_OP:
>>>>>>> 546551d8
          case type::TB_SQUARE_OP:
          case type::TB_SQRT_OP:
          case type::TB_SILU_OP:
          case type::TB_RELU_OP:
          case type::TB_CLAMP_OP:
          case type::TB_MUL_SCALAR_OP: {
            tb::STensor const &input = tb_op->input_tensors.at(0);
            tb::STensor const &output = output_op->output_tensors.at(0);
            assert(input.num_dims == output.num_dims);
            int num_dims = input.num_dims;
            // Enumerate the iteration dim (i.e. threads are laid out along that
            // dim) for the op The i-th variable means that the op is performed
            // along the i-th dim
            z3::expr_vector is_op_iter_dim(ctx);
            for (int i = 0; i < num_dims; ++i) {
              std::string var_name = fmt("op_iter_dim_$_$", output.guid, i);
              is_op_iter_dim.push_back(ctx.bool_const(var_name.c_str()));
            }
            opt.add(z3::atmost(is_op_iter_dim, 1));
            opt.add(z3::atleast(is_op_iter_dim, 1));
            // Need to swizzle one dimension if it is not the innermost dim
            for (int i = 0; i < num_dims; ++i) {
              opt.add(z3::implies(is_op_iter_dim[i] &&
                                      !s_is_innermost[input.guid][i],
                                  s_is_swizzled[input.guid][i]));
              opt.add(z3::implies(is_op_iter_dim[i] &&
                                      !s_is_innermost[output.guid][i],
                                  s_is_swizzled[output.guid][i]));
            }
            break;
          }
          case type::TB_ADD_OP:
          case type::TB_MUL_OP:
          case type::TB_DIV_OP: {
            tb::STensor const &input0 = tb_op->input_tensors.at(0);
            tb::STensor const &input1 = tb_op->input_tensors.at(1);
            tb::STensor const &output = output_op->output_tensors.at(0);
            assert(input0.num_dims == input1.num_dims &&
                   input0.num_dims == output.num_dims);
            int num_dims = input0.num_dims;
            // Enumerate the iteration dim (i.e. threads lay out along that dim)
            // for the op
            // The i-th variable means that the op is performed along the
            // i-th dim
            z3::expr_vector is_op_iter_dim(ctx);
            for (int i = 0; i < num_dims; ++i) {
              std::string var_name = fmt("op_iter_dim_$_$", output.guid, i);
              is_op_iter_dim.push_back(ctx.bool_const(var_name.c_str()));
            }
            opt.add(z3::atmost(is_op_iter_dim, 1));
            opt.add(z3::atleast(is_op_iter_dim, 1));
            // Need to swizzle one dimension if it is not the innermost dim
            for (int i = 0; i < num_dims; ++i) {
              opt.add(z3::implies(is_op_iter_dim[i] &&
                                      !s_is_innermost[input0.guid][i],
                                  s_is_swizzled[input0.guid][i]));
              opt.add(z3::implies(is_op_iter_dim[i] &&
                                      !s_is_innermost[input1.guid][i],
                                  s_is_swizzled[input1.guid][i]));
              opt.add(z3::implies(is_op_iter_dim[i] &&
                                      !s_is_innermost[output.guid][i],
                                  s_is_swizzled[output.guid][i]));
            }
            break;
          }
          case type::TB_FORLOOP_ACCUM_NO_RED_OP: {
            assert(tb_op == output_op);
            tb::STensor const &input = tb_op->input_tensors.at(0);
            tb::STensor const &output = tb_op->output_tensors.at(0);
            assert(input.num_dims == output.num_dims);
            int num_dims = input.num_dims;
            z3::expr_vector is_op_iter_dim(ctx);
            for (int i = 0; i < input.num_dims; ++i) {
              std::string var_name = fmt("op_iter_dim_$_$", output.guid, i);
              is_op_iter_dim.push_back(ctx.bool_const(var_name.c_str()));
            }
            opt.add(z3::atmost(is_op_iter_dim, 1));
            opt.add(z3::atleast(is_op_iter_dim, 1));
            for (int i = 0; i < num_dims; ++i) {
              opt.add(z3::implies(is_op_iter_dim[i] &&
                                      !s_is_innermost[input.guid][i],
                                  s_is_swizzled[input.guid][i]));
              opt.add(z3::implies(is_op_iter_dim[i] &&
                                      !s_is_innermost[output.guid][i],
                                  s_is_swizzled[output.guid][i]));
            }
            break;
          }
          case type::TB_REDUCTION_0_OP:
          case type::TB_REDUCTION_1_OP:
          case type::TB_REDUCTION_2_OP:
          case type::TB_REDUCTION_0_TO_DIMX_OP:
          case type::TB_REDUCTION_1_TO_DIMX_OP:
          case type::TB_REDUCTION_2_TO_DIMX_OP: {
            int reduc_dim =
                tb_op->op_type >= type::TB_REDUCTION_0_TO_DIMX_OP
                    ? tb_op->op_type - type::TB_REDUCTION_0_TO_DIMX_OP
                    : tb_op->op_type - type::TB_REDUCTION_0_OP;
            tb::STensor const &input = tb_op->input_tensors.at(0);
            tb::STensor const &output = output_op->output_tensors.at(0);
            int num_dims = input.num_dims;
            assert(input.num_dims == output.num_dims);
            assert(0 <= reduc_dim && reduc_dim < num_dims);
            // Enumerate the iteration dim
            z3::expr_vector is_op_iter_dim(ctx);
            for (int i = 0; i < num_dims; ++i) {
              std::string var_name = fmt("op_iter_dim_$_$", output.guid, i);
              is_op_iter_dim.push_back(ctx.bool_const(var_name.c_str()));
            }
            opt.add(z3::atmost(is_op_iter_dim, 1));
            opt.add(z3::atleast(is_op_iter_dim, 1));
            // Currently, don't support the reduction dim as the iteration dim
            opt.add(!is_op_iter_dim[reduc_dim]);
            // Need to swizzle one dimension if it is not the innermost dim
            for (int i = 0; i < num_dims; ++i) {
              opt.add(z3::implies(is_op_iter_dim[i] &&
                                      !s_is_innermost[input.guid][i],
                                  s_is_swizzled[input.guid][i]));
              opt.add(z3::implies(is_op_iter_dim[i] &&
                                      !s_is_innermost[output.guid][i],
                                  s_is_swizzled[output.guid][i]));
            }
            break;
          }
          case type::TB_CONCAT_0_OP:
          case type::TB_CONCAT_1_OP:
          case type::TB_CONCAT_2_OP: {
            assert(0 && "Not implemented");
            break;
          }
          case type::TB_CONCAT_THEN_MATMUL_OP: {
            assert(0 && "Not implemented");
            break;
          }
          default:
            assert(fmt("Unknown TB op: $", tb_op->op_type).c_str());
        }
      }
    }
  }

  // Add stensors' cost related to shared memory usage
  for (tb::STensor const &stensor : all_stensors) {
    for (int i = 0; i < stensor.num_dims; ++i) {
      size_t num_phy_elems;
      calc_tensor_strides(nullptr,
                          num_phy_elems,
                          stensor.num_dims,
                          stensor.dim,
                          i,
                          type::get_datatype_size(stensor.data_type));
      int smem_usage_cost =
          num_phy_elems * type::get_datatype_size(stensor.data_type);
      costs.push_back(z3::ite(s_is_innermost[stensor.guid][i],
                              ctx.int_val(smem_usage_cost),
                              ctx.int_val(0)));
    }
  }

  // Optimize
  if (costs.empty()) {
    costs.push_back(ctx.int_val(0));
  }
  z3::expr objective = z3::sum(costs);
  opt.minimize(objective);
  z3::check_result check_result = opt.check();
  if (check_result == z3::unsat) {
    // No valid layout found
    throw std::runtime_error("Z3 returned unsat. No valid layout found.");
  } else if (check_result == z3::unknown) {
    // ???
    throw std::runtime_error("Z3 returned unknown.");
  }
  assert(check_result == z3::sat);

  // Retrieve the result
  z3::model m = opt.get_model();
  for (kn::DTensor const &dtensor : all_dtensors) {
    int num_dims = dtensor.num_dims;
    int innermost_dim = -1;
    for (int i = 0; i < num_dims; ++i) {
      z3::expr t = m.eval(d_is_innermost[dtensor.guid][i]);
      if (m.eval(d_is_innermost[dtensor.guid][i]).is_true()) {
        innermost_dim = i;
        break;
      }
    }
    assert(innermost_dim != -1);
    this->dtensor_metas[dtensor.guid].innermost_dim = innermost_dim;
  }
  for (tb::STensor const &stensor : all_stensors) {
    int num_dims = stensor.num_dims;
    int innermost_dim = -1;
    for (int i = 0; i < num_dims; ++i) {
      if (m.eval(s_is_innermost[stensor.guid][i]).is_true()) {
        innermost_dim = i;
        break;
      }
    }
    assert(innermost_dim != -1);
    this->stensor_metas[stensor.guid].innermost_dim = innermost_dim;

    this->stensor_metas[stensor.guid].swizzled_dim = -1;
    for (int i = 0; i < num_dims; ++i) {
      if (m.eval(s_is_swizzled[stensor.guid][i]).is_true()) {
        this->stensor_metas[stensor.guid].swizzled_dim = i;
        // Only swizzle the first met dim since an STensor can only have up to
        // 2 dimensions
        break;
      }
    }
  }

  // At this point we have resolved all innermost dimensions
  // Calculate strides for all tensors
  for (kn::DTensor const &dtensor : all_dtensors) {
    DTensorMeta &meta = this->dtensor_metas[dtensor.guid];
    int num_dims = dtensor.num_dims;
    int innermost_dim = meta.innermost_dim;
    if (meta.is_input) {
      // Input tensor
      // The strides are already provided
      assert(this->input_strides[meta.input_idx].size() == (size_t)num_dims);
      for (int i = 0; i < num_dims; ++i) {
        meta.strides[i] = this->input_strides[meta.input_idx][i];
      }
      assert(meta.strides[innermost_dim] == 1);
    } else if (meta.is_output && (meta.output_idx < output_strides.size())) {
      // with user provided output stride
      size_t total_ele = 1;
      for (int i = 0; i < num_dims; ++i) {
        meta.strides[i] = this->output_strides[meta.output_idx][i];
        total_ele *= dtensor.dim[i];
      }
      meta.num_phy_elems = total_ele;
      assert(meta.strides[innermost_dim] == 1);
    } else {
      // Intermediate tensor or output tensor
      calc_tensor_strides(meta.strides,
                          meta.num_phy_elems,
                          num_dims,
                          dtensor.dim,
                          innermost_dim,
                          type::get_datatype_size(dtensor.data_type));
    }
  }
  for (tb::STensor const &stensor : all_stensors) {
    STensorMeta &meta = this->stensor_metas[stensor.guid];
    int num_dims = stensor.num_dims;
    int innermost_dim = meta.innermost_dim;
    calc_tensor_strides(meta.strides,
                        meta.num_phy_elems,
                        num_dims,
                        stensor.dim,
                        innermost_dim,
                        type::get_datatype_size(stensor.data_type));
  }
}

} // namespace transpiler
} // namespace mirage<|MERGE_RESOLUTION|>--- conflicted
+++ resolved
@@ -305,12 +305,9 @@
       case type::KN_SQUARE_OP:
       case type::KN_SQRT_OP:
       case type::KN_SILU_OP:
-<<<<<<< HEAD
+      case type::KN_GELU_OP:
       case type::KN_RELU_OP:
       case type::KN_CLAMP_OP: {
-=======
-      case type::KN_GELU_OP: {
->>>>>>> 546551d8
         // Elementwise Unary OP
         kn::DTensor const &input = op->input_tensors.at(0);
         kn::DTensor const &output = op->output_tensors.at(0);
@@ -485,14 +482,10 @@
             break;
           }
           case type::TB_EXP_OP:
-<<<<<<< HEAD
-=======
-          case type::TB_SILU_OP:
-          case type::TB_GELU_OP:
->>>>>>> 546551d8
           case type::TB_SQUARE_OP:
           case type::TB_SQRT_OP:
           case type::TB_SILU_OP:
+          case type::TB_GELU_OP:
           case type::TB_RELU_OP:
           case type::TB_CLAMP_OP:
           case type::TB_MUL_SCALAR_OP: {
