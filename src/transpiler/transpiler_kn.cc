--- conflicted
+++ resolved
@@ -221,11 +221,8 @@
 
 TranspileResult Transpiler::transpile_ugraph() {
   size_t max_smem_size = 0;
-<<<<<<< HEAD
   size_t next_comm_buffer_idx = 0;
-=======
   size_t profiler_buf_size = 0;
->>>>>>> 330e04e7
   // Generate header
 
   CodeKeeper header;
@@ -253,9 +250,10 @@
   exec.e(
       "static void _execute_mugraph(std::vector<void const *> input_tensors, "
       "std::vector<void*> output_tensors, "
-<<<<<<< HEAD
       "std::vector<void*> comm_buffers, "
-      "void* buf) {");
+      "void* buf, "
+      "cudaStream_t stream, "
+      "void* profiler_buffer){");
 
   comm_buffers.e("static std::vector<size_t> get_comm_sizes() {");
   comm_buffers.e("int npes = nvshmem_n_pes();");
@@ -293,9 +291,6 @@
     exec.e("int npes = nvshmem_n_pes();");
   }
 
-=======
-      "void* buf, cudaStream_t stream, void * profiler_buffer){");
->>>>>>> 330e04e7
   for (kn::KNOperator *const op : g->operators) {
     std::string op_type_str;
     to_json(op_type_str, op->op_type);
@@ -658,7 +653,6 @@
           exec.e(ptr_code);
           ptr_names.push_back(ptr_name);
         }
-<<<<<<< HEAD
         // For prologue
         for (tb::TBOperator const *tb_op : bgraph.operators) {
           if (tb_op->op_type == mirage::type::TB_INPUT_OP) {
@@ -719,7 +713,6 @@
             }
           }
         }
-=======
 
         if (config.profiling) {
           auto [ptr_name, ptr_code] = get_profiling_ptr(0);
@@ -727,7 +720,6 @@
           exec.e(ptr_code);
         }
 
->>>>>>> 330e04e7
         // Transpile
         CustomOPTranspileResult result;
         if (config.target_cc == GPU_CC::H100) {
@@ -876,9 +868,8 @@
                    result.func_name,
                    result.smem_size);
           }
-<<<<<<< HEAD
           if(!use_nvshmem) {
-            exec.e("$<<<grid_dim, block_dim, smem_size>>>($ $ $);",
+            exec.e("$<<<grid_dim, block_dim, smem_size, stream>>>($ $ $);",
                  result.func_name,
                  tmas,
                  ptr_names,
@@ -886,10 +877,6 @@
           }
           else {
             exec.e("$<<<grid_dim, block_dim, smem_size>>>($ $ $, mype, npes);",
-=======
-
-          exec.e("$<<<grid_dim, block_dim, smem_size, stream>>>($ $);",
->>>>>>> 330e04e7
                  result.func_name,
                  tmas,
                  ptr_names,
@@ -900,18 +887,14 @@
                  "cudaFuncAttributeMaxDynamicSharedMemorySize, $);",
                  result.func_name,
                  result.smem_size);
-<<<<<<< HEAD
           if(!use_nvshmem) {
-            exec.e("$<<<grid_dim, block_dim, smem_size>>>($ $);",
+            exec.e("$<<<grid_dim, block_dim, smem_size, stream>>>($ $);",
                  result.func_name,
                  ptr_names,
                  nvshmem_as_param);
           }
           else {
             exec.e("$<<<grid_dim, block_dim, smem_size>>>($, $, mype, npes);",
-=======
-          exec.e("$<<<grid_dim, block_dim, smem_size, stream>>>( $);",
->>>>>>> 330e04e7
                  result.func_name,
                  ptr_names,
                  nvshmem_as_param);
