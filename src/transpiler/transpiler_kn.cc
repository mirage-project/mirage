/* Copyright 2023-2024 CMU
 *
 * Licensed under the Apache License, Version 2.0 (the "License");
 * you may not use this file except in compliance with the License.
 * You may obtain a copy of the License at
 *
 *     http://www.apache.org/licenses/LICENSE-2.0
 *
 * Unless required by applicable law or agreed to in writing, software
 * distributed under the License is distributed on an "AS IS" BASIS,
 * WITHOUT WARRANTIES OR CONDITIONS OF ANY KIND, either express or implied.
 * See the License for the specific language governing permissions and
 * limitations under the License.
 */

#include "mirage/transpiler/transpiler.h"

#include <algorithm>
#include <unordered_set>

#include "mirage/transpiler/utils.h"
#include "mirage/type.h"

namespace mirage {
namespace transpiler {

using std::string;
namespace kn = mirage::kernel;
namespace tb = mirage::threadblock;

// Get a CuTe layout from dims and strides
//
// The reason why we reverse the vector is that in CuTe, when mapping from an
// integer to a logical coordinate, the first dimension is consider to be the
// "innermost" (here "innermost" has a different meaning from the innermost dim)
//
// For example, assume the tensor has a shape of (3, 2), then 1 will be mapped
// to (1, 0) instead of (0, 1), which is not the same as the C/C++ convention
static string get_cute_layout(vector<int> dims, vector<size_t> strides) {
  assert(dims.size() == strides.size());
  std::reverse(dims.begin(), dims.end());
  std::reverse(strides.begin(), strides.end());
  return fmt("Layout<Shape<$>, Stride<$>>",
             map_to_cute_int(dims),
             map_to_cute_int(strides));
}

template <typename Tensor_T, typename Meta_T>
static string get_cute_layout(Tensor_T const &tensor, Meta_T const &meta) {
  return get_cute_layout(
      vector<int>(tensor.dim, tensor.dim + tensor.num_dims),
      vector<size_t>(meta.strides, meta.strides + tensor.num_dims));
}

// A helper function for mov_inner_dim_and_get_layout
template <typename T>
static std::vector<T> mov_to_last(T const *vec, size_t numel, int idx) {
  std::vector<T> result;
  result.reserve(numel);
  result.insert(result.end(), vec, vec + idx);
  result.insert(result.end(), vec + idx + 1, vec + numel);
  result.push_back(vec[idx]);
  return result;
}

// Move the innermost dim to the last dim, and format it as a CuTe layout
// string.
//
// Assume the tensor has N dimensions and the innermost dim is i, then the
// function is equivalent to torch.permute(tensor, [0, 1, ..., i-1, i+1, ..., N,
// i])
//
// This function is helpful for element-wise ops, since the
// processing order of elements do not affect the correctness.
template <typename Tensor_T, typename Meta_T>
static string mov_last_and_get_layout(Tensor_T const &tensor,
                                      Meta_T const &meta,
                                      int innermost_dim) {
  assert(0 <= innermost_dim && innermost_dim < tensor.num_dims);
  return get_cute_layout(
      mov_to_last(tensor.dim, tensor.num_dims, innermost_dim),
      mov_to_last(meta.strides, tensor.num_dims, innermost_dim));
}

// The following code are related to kernel graph transpilation

// Get the pointer of a DTensor. The tensor may be an input/output/intermediate
// one Return: (pointer_var_name, code_to_get_the_pointer) For example, when
// requesting for an input tensor, may return:
// ("dtensor1000000", "half_t* dtensor1000000 = input_tensors[0];")
std::pair<string, string>
    Transpiler::get_dtensor_ptr(kn::DTensor const &dtensor) {
  auto guid = dtensor.guid;
  DTensorMeta const &meta = dtensor_metas.at(guid);
  string pointer_var_name = fmt("dtensor$", guid);
  string code = "";
  if (meta.is_input) {
    code = fmt("$ *$ = ($*)input_tensors.at($);",
               get_datatype_str(dtensor.data_type),
               pointer_var_name,
               get_datatype_str(dtensor.data_type),
               meta.input_idx);
  } else if (meta.is_output) {
    code = fmt("$ *$ = ($*)output_tensors.at($);",
               get_datatype_str(dtensor.data_type),
               pointer_var_name,
               get_datatype_str(dtensor.data_type),
               meta.output_idx);
  } else {
    code = fmt("$ *$ = ($*)((char*)buf + $);",
               get_datatype_str(dtensor.data_type),
               pointer_var_name,
               get_datatype_str(dtensor.data_type),
               meta.addr);
  }
  return {pointer_var_name, code};
}

std::pair<string, string>
    Transpiler::get_profiling_ptr(int const customized_idx) {
  string pointer_var_name = fmt("profiler_buffer_$", customized_idx);
  string code = "";
  code = fmt("uint64_t *$ = (uint64_t*)profiler_buffer;", pointer_var_name);
  return {pointer_var_name, code};
}

static string get_kn_op_str(type::KNOperatorType type) {
  auto toString = [](type::KNOperatorType type) -> string {
    switch (type) {
      case type::KN_EXP_OP:
        return "EXP";
      case type::KN_SILU_OP:
        return "SILU";
      case type::KN_GELU_OP:
        return "GELU";
      case type::KN_SQUARE_OP:
        return "SQUARE";
      case type::KN_SQRT_OP:
        return "SQRT";
      case type::KN_RELU_OP:
        return "RELU";
      case type::KN_CLAMP_OP:
        return "CLAMP";
      default:
        assert(0);
    }
  };
  return toString(type);
}

TranspileResult Transpiler::transpile_ugraph() {
  size_t max_smem_size = 0;
  size_t profiler_buf_size = 0;
  // Generate header

  CodeKeeper header;
  header.e("#define NUM_GPUS $", num_gpus);
  header.e("#define USE_NVSHMEM $", use_nvshmem);
  if (config.target_cc == GPU_CC::H100) {
    header.e("#define MIRAGE_GRACE_HOPPER");
  }
  header.e("#include \"runtime.h\"");
  header.e("using namespace cute;");

  CodeKeeper custom_kernels; // This keeps all code for custom kernels
                             // (KNCustomizedOp)
  CodeKeeper init; // This keeps all code in the `_init` function (e.g.
                   // cudaFuncSetAttribute)
  CodeKeeper exec; // This keeps all code in the `_execute_mugraph` function

  CodeKeeper hopper_tma;

  init.e("static void _init() {");
  exec.e(
      "static void _execute_mugraph(std::vector<void const *> input_tensors, "
      "std::vector<void*> output_tensors, "
<<<<<<< HEAD
      "void* buf, cudaStream_t stream){");
=======
      "void* buf, cudaStream_t stream, void * profiler_buffer){");
>>>>>>> da1467ba
  for (kn::KNOperator *const op : g->operators) {
    std::string op_type_str;
    to_json(op_type_str, op->op_type);
    exec.e("{");
    exec.e("// OP type: $", op_type_str);
    switch (op->op_type) {
      case type::KNOperatorType::KN_INPUT_OP:
      case type::KNOperatorType::KN_OUTPUT_OP: {
        // Input/Output op
        break;
      }
      case type::KNOperatorType::KN_MATMUL_OP: {
        // Matrix multiplication. Going to call cuBLAS
        kn::DTensor &in0 = op->input_tensors.at(0);
        kn::DTensor &in1 = op->input_tensors.at(1);
        kn::DTensor &out0 = op->output_tensors.at(0);
        DTensorMeta meta_in0 = dtensor_metas.at(in0.guid);
        DTensorMeta meta_in1 = dtensor_metas.at(in1.guid);
        DTensorMeta meta_out0 = dtensor_metas.at(out0.guid);
        // Both tensors should have their innermost dim as the last two dims
        assert(meta_in0.innermost_dim >= in0.num_dims - 2);
        assert(meta_in1.innermost_dim >= in1.num_dims - 2);
        assert(meta_out0.innermost_dim >= out0.num_dims - 2);
        // Get tensor ptrs
        auto [in0_ptr_name, in0_ptr_code] = get_dtensor_ptr(in0);
        auto [in1_ptr_name, in1_ptr_code] = get_dtensor_ptr(in1);
        auto [out0_ptr_name, out0_ptr_code] = get_dtensor_ptr(out0);
        exec.e(in0_ptr_code);
        exec.e(in1_ptr_code);
        exec.e(out0_ptr_code);
        // Calculate info about matrix shape
        int m = in0.dim[in0.num_dims - 2];
        int k = in0.dim[in0.num_dims - 1];
        int n = in1.dim[in1.num_dims - 1];
        assert(k == in1.dim[in1.num_dims - 2]);
        assert(m == out0.dim[out0.num_dims - 2]);
        assert(n == out0.dim[out0.num_dims - 1]);
        // Calculate info about batching
        assert(in0.num_dims == in1.num_dims);
        assert(in0.num_dims == out0.num_dims);
        size_t batch_size = 1;
        for (int i = 0; i < in0.num_dims - 2; i++) {
          assert(in0.dim[i] == in1.dim[i] && in0.dim[i] == out0.dim[i]);
          batch_size *= in0.dim[i];
        }
        size_t batch_stride_A =
            in0.num_dims == 2 ? 0 : meta_in0.strides[in0.num_dims - 3];
        size_t batch_stride_B =
            in1.num_dims == 2 ? 0 : meta_in1.strides[in1.num_dims - 3];
        size_t batch_stride_C =
            out0.num_dims == 2 ? 0 : meta_out0.strides[out0.num_dims - 3];
        // Run GEMM
        string compute_type =
            (in0.data_type == type::DT_FLOAT16 ? "CUBLAS_COMPUTE_16F"
                                               : "CUBLAS_COMPUTE_32F");
        exec.e("kn::gemm<$>($,$,$, $,$,$, $,$, $,$, $,$, $, "
               "$,$,$);",
               compute_type,
               out0_ptr_name,
               in0_ptr_name,
               in1_ptr_name,
               m,
               n,
               k,
               meta_in0.strides[in0.num_dims - 2],
               meta_in0.strides[in0.num_dims - 1],
               meta_in1.strides[in1.num_dims - 2],
               meta_in1.strides[in1.num_dims - 1],
               meta_out0.strides[out0.num_dims - 2],
               meta_out0.strides[out0.num_dims - 1],
               batch_size,
               batch_stride_A,
               batch_stride_B,
               batch_stride_C);
        break;
      }
      case type::KNOperatorType::KN_EXP_OP:
      case type::KNOperatorType::KN_SILU_OP:
      case type::KNOperatorType::KN_GELU_OP:
      case type::KNOperatorType::KN_RELU_OP:
      case type::KNOperatorType::KN_CLAMP_OP:
      case type::KNOperatorType::KN_SQUARE_OP:
      case type::KNOperatorType::KN_SQRT_OP: {
        // Elemwise unary op
        kn::DTensor &in0 = op->input_tensors.at(0);
        kn::DTensor &out0 = op->output_tensors.at(0);
        DTensorMeta meta_in0 = dtensor_metas.at(in0.guid);
        DTensorMeta meta_out0 = dtensor_metas.at(out0.guid);
        // The two tensors must have the same shape
        assert(in0.num_dims == out0.num_dims);
        for (int i = 0; i < in0.num_dims; i++) {
          assert(in0.dim[i] == out0.dim[i]);
        }
        if (meta_in0.innermost_dim != meta_out0.innermost_dim) {
          printf("Warning: In the current implementation of the elementwise "
                 "unary kernel, global memory access won't be coalesced when "
                 "input tensor's innermost_dim (%d) != output tensor's "
                 "innermost_dim (%d)"
                 "This may cause performance degration\n",
                 meta_in0.innermost_dim,
                 meta_out0.innermost_dim);
        }
        // Assemble the new shape and stride
        // We move the innermost dim to the first dim to coalesce global mem
        // access
        int innermost_dim = meta_in0.innermost_dim;
        string in0_layout =
            mov_last_and_get_layout(in0, meta_in0, innermost_dim);
        string out0_layout =
            mov_last_and_get_layout(in0, meta_in0, innermost_dim);
        // Get tensor ptrs
        auto [in0_ptr_name, in0_ptr_code] = get_dtensor_ptr(in0);
        auto [out0_ptr_name, out0_ptr_code] = get_dtensor_ptr(out0);
        exec.e(in0_ptr_code);
        exec.e(out0_ptr_code);
        // Create kernel instance
        exec.e("using kernel = kn::ElementUnaryKernel<$, "
               "kn::ElementUnaryOpType::$, $, $>;",
               get_datatype_str(in0.data_type),
               get_kn_op_str(op->op_type),
               in0_layout,
               out0_layout);
        // Launch kernel
        exec.e("kernel::run($, $);", out0_ptr_name, in0_ptr_name);
        break;
      }
      case type::KNOperatorType::KN_ADD_OP:
      case type::KNOperatorType::KN_MUL_OP:
      case type::KNOperatorType::KN_DIV_OP: {
        // Elemwise binary op
        kn::DTensor &in0 = op->input_tensors.at(0);
        kn::DTensor &in1 = op->input_tensors.at(1);
        kn::DTensor &out0 = op->output_tensors.at(0);
        DTensorMeta meta_in0 = dtensor_metas.at(in0.guid);
        DTensorMeta meta_in1 = dtensor_metas.at(in1.guid);
        DTensorMeta meta_out0 = dtensor_metas.at(out0.guid);
        // The three tensors must have the same shape except broadcasting
        // dimensions
        assert(in0.num_dims == in1.num_dims && in0.num_dims == out0.num_dims);
        for (int i = 0; i < in0.num_dims; i++) {
          assert(in0.dim[i] == out0.dim[i] || in0.dim[i] == 1);
          assert(in1.dim[i] == out0.dim[i] || in1.dim[i] == 1);
        }
        if (meta_in0.innermost_dim != meta_in1.innermost_dim ||
            meta_in0.innermost_dim != meta_out0.innermost_dim) {
          printf("Warning: In the current implementation of the elementwise "
                 "binary kernel, global memory access won't be coalesced when "
                 "input tensors' innermost_dim (%d and %d) != output tensor's "
                 "innermost_dim (%d)"
                 "This may cause performance degration\n",
                 meta_in0.innermost_dim,
                 meta_in1.innermost_dim,
                 meta_out0.innermost_dim);
        }
        // Assemble the new shape and stride
        // We move the innermost dim to the first dim to coalesce global mem
        // access
        int innermost_dim = meta_in0.innermost_dim;
        string in0_layout =
            mov_last_and_get_layout(in0, meta_in0, innermost_dim);
        string in1_layout =
            mov_last_and_get_layout(in1, meta_in1, innermost_dim);
        string out0_layout =
            mov_last_and_get_layout(out0, meta_out0, innermost_dim);
        // Get tensor ptrs
        auto [in0_ptr_name, in0_ptr_code] = get_dtensor_ptr(in0);
        auto [in1_ptr_name, in1_ptr_code] = get_dtensor_ptr(in1);
        auto [out0_ptr_name, out0_ptr_code] = get_dtensor_ptr(out0);
        exec.e(in0_ptr_code);
        exec.e(in1_ptr_code);
        exec.e(out0_ptr_code);
        // Get OPType
        string op_type_str = op->op_type == type::KN_ADD_OP   ? "ADD"
                             : op->op_type == type::KN_MUL_OP ? "MUL"
                             : op->op_type == type::KN_DIV_OP ? "DIV"
                                                              : "";
        assert(op_type_str != "");
        // Create kernel instance
        exec.e("using kernel = kn::ElementBinaryKernel<$, "
               "kn::ElementBinaryOpType::$, $, $, $>;",
               get_datatype_str(in0.data_type),
               op_type_str,
               in0_layout,
               in1_layout,
               out0_layout);
        // Launch kernel
        exec.e(
            "kernel::run($, $, $);", out0_ptr_name, in0_ptr_name, in1_ptr_name);
        break;
      }
      case type::KNOperatorType::KN_REDUCTION_0_OP:
      case type::KNOperatorType::KN_REDUCTION_1_OP:
      case type::KNOperatorType::KN_REDUCTION_2_OP: {
        // Reduction op
        int reduction_dim = op->op_type - type::KN_REDUCTION_0_OP;
        kn::DTensor &in0 = op->input_tensors.at(0);
        kn::DTensor &out0 = op->output_tensors.at(0);
        DTensorMeta meta_in0 = dtensor_metas.at(in0.guid);
        DTensorMeta meta_out0 = dtensor_metas.at(out0.guid);
        // The two tensors must have the same shape (except the reduction dim)
        assert(in0.num_dims == out0.num_dims);
        for (int i = 0; i < in0.num_dims; i++) {
          if (i != reduction_dim) {
            assert(in0.dim[i] == out0.dim[i]);
          }
        }
        // Currently we require them to have the same innermost_dim
        assert(meta_in0.innermost_dim == meta_out0.innermost_dim);
        // The size of the reduction dim must be divisible
        assert(in0.dim[reduction_dim] % out0.dim[reduction_dim] == 0);
        // Assemble the new shape and stride
        if (meta_in0.innermost_dim == reduction_dim) {
          printf(
              "Warning: In the current implementation of the reduction "
              "kernel, "
              "global memory access won't be coalesced when reduction_dim == "
              "innermost_dim. This may cause performance degration\n");
        }
        // We move the innermost dim to the first dim to coalesce global mem
        // access
        vector<int> new_shape_in0(in0.num_dims);
        vector<int> new_shape_out0(in0.num_dims);
        vector<size_t> new_strides_in0(in0.num_dims);
        vector<size_t> new_strides_out0(in0.num_dims);
        for (int i = 0; i < in0.num_dims; i++) {
          int src_dim = (i + meta_in0.innermost_dim) % in0.num_dims;
          new_shape_in0[i] = in0.dim[src_dim];
          new_shape_out0[i] = out0.dim[src_dim];
          new_strides_in0[i] = meta_in0.strides[src_dim];
          new_strides_out0[i] = meta_out0.strides[src_dim];
        }
        int new_reduction_dim =
            (reduction_dim + in0.num_dims - meta_in0.innermost_dim) %
            in0.num_dims;
        string layout_in0 = fmt("Layout<Shape<$>, Stride<$>>",
                                map_to_cute_int(new_shape_in0),
                                map_to_cute_int(new_strides_in0));
        string layout_out0 = fmt("Layout<Shape<$>, Stride<$>>",
                                 map_to_cute_int(new_shape_out0),
                                 map_to_cute_int(new_strides_out0));
        // Get tensor ptrs
        auto [in0_ptr_name, in0_ptr_code] = get_dtensor_ptr(in0);
        auto [out0_ptr_name, out0_ptr_code] = get_dtensor_ptr(out0);
        exec.e(in0_ptr_code);
        exec.e(out0_ptr_code);
        // Create kernel instance
        exec.e("using kernel = kn::ReductionKernel<$, $, $, $>;",
               get_datatype_str(in0.data_type),
               layout_in0,
               layout_out0,
               new_reduction_dim);
        // Launch kernel
        exec.e("kernel::run($, $);", out0_ptr_name, in0_ptr_name);
        break;
      }
      case type::KNOperatorType::KN_CUSTOMIZED_OP: {
        // Customized op
        kn::KNCustomizedOp const *cur_op =
            dynamic_cast<kn::KNCustomizedOp const *>(op);
        // tb::ExecutionPlan const &plan = cur_op->plan;
        tb::Graph const &bgraph = cur_op->bgraph;
        // Get DTensor ptrs
        // We make the aggrement that, when calling a custom kernel, the
        // arguments are in the order of "output_tensors, input_tensors"
        vector<string> ptr_names;
        for (kn::DTensor const &dtensor :
             Combine(cur_op->output_tensors, cur_op->input_tensors)) {
          auto [ptr_name, ptr_code] = get_dtensor_ptr(dtensor);
          exec.e(ptr_code);
          ptr_names.push_back(ptr_name);
        }

        if (config.profiling) {
          auto [ptr_name, ptr_code] = get_profiling_ptr(0);
          ptr_names.push_back(ptr_name);
          exec.e(ptr_code);
        }

        // Transpile
        CustomOPTranspileResult result;
        if (config.target_cc == GPU_CC::H100) {
          result = transpile_kn_custom_op_hopper(cur_op);
          // only generate for first tb graph now
          config.profiling = false;
        } else {
          result = transpile_kn_custom_op(cur_op);
        }

        if (result.error_type != CUDA_T_SUCCESS) {
          vector<OutputTensorDirective> output_directives;
          return TranspileResult{
              result.error_type, "", 0, 0, 0, output_directives};
        }
        if (result.smem_size > max_smem_size) {
          max_smem_size = result.smem_size;
        }
        profiler_buf_size += result.profiler_buf_size;

        // Checkings against grid dim and block dim
        if (config.target_cc <= GPU_CC::H100) {
          // According to
          // https://docs.nvidia.com/cuda/cuda-c-programming-guide/index.html#features-and-technical-specifications,
          // all GPUs up to H100 have the same restriction
          assert(bgraph.grid_dim.x <= (1LL << 31) - 1);
          assert(bgraph.grid_dim.y <= 65535);
          assert(bgraph.grid_dim.z <= 65535);
          assert((long long)bgraph.grid_dim.x * bgraph.grid_dim.y *
                     bgraph.grid_dim.z <=
                 (1LL << 31) - 1);
          assert(bgraph.block_dim.x <= 1024);
          assert(bgraph.block_dim.y <= 1024);
          assert(bgraph.block_dim.z <= 64);
          assert((long long)bgraph.block_dim.x * bgraph.block_dim.y *
                     bgraph.block_dim.z <=
                 1024);
        } else {
          // In the future, we may need to update this part for GPUs later
          // than H100
          assert(0);
        }
        // Launch kernel
        exec.e("dim3 grid_dim($, $, $);",
               bgraph.grid_dim.x,
               bgraph.grid_dim.y,
               bgraph.grid_dim.z);
        exec.e("dim3 block_dim($, $, $);",
               bgraph.block_dim.x,
               bgraph.block_dim.y,
               bgraph.block_dim.z);
        exec.e("size_t smem_size = $;", result.smem_size);
        // init

        exec.e("");
        exec.e("// define tmas");
        for (kn::DTensor const &dtensor : cur_op->input_tensors) {
          auto guid = dtensor.guid;
          DTensorMeta const &meta = dtensor_metas.at(guid);
        }

        // get tma params;
        if (config.target_cc >= GPU_CC::H100) {
          // get_hopper_tmas(hopper_tma, result.tmaParamsList);

          // for inputs that needs tma async copy, init the TMAs
          std::string tmas;
          std::string tma_tmps;
          std::string m_inputs;
          for (int i = 0; i < result.tmaParamsList.size(); i++) {
            auto const &tmaParams = result.tmaParamsList.at(i);
            m_inputs.append(tmaParams.m_input ? "true" : "false");

            tmas.append(fmt("tma_$, ", tmaParams.guid));
            tma_tmps.append(fmt("decltype(tma_$)", tmaParams.guid));

            if (i != result.tmaParamsList.size() - 1) {
              tma_tmps.append(", ");
              m_inputs.append(", ");
            }
          }

          exec.e(fmt("std::vector<bool> minputs = {$};", m_inputs));
          for (int i = 0; i < result.tmaParamsList.size(); i++) {
            auto const &tmaParams = result.tmaParamsList.at(i);

            if (tmaParams.m_input) {
              exec.e(fmt("static constexpr cute::GMMA::Major GmmaMajor_$ = "
                         "GMMA::Major::K;",
                         tmaParams.guid));
            } else {
              exec.e(fmt("static constexpr cute::GMMA::Major GmmaMajor_$ = "
                         "GMMA::Major::MN;",
                         tmaParams.guid));
            }
            exec.e(fmt("using DstMNKLayout_$ = $;",
                       tmaParams.guid,
                       tmaParams.dstLayout));

            exec.e(fmt("using SrcMNKLayout_$ = $;",
                       tmaParams.guid,
                       tmaParams.srcLayout));

            exec.e(fmt(
                "using SmemLayoutAtom_$ = "
                "decltype(cutlass::gemm::collective::detail::ss_smem_selector<"
                "GmmaMajor_$, $, decltype(get<0>(DstMNKLayout_${})), "
                "decltype(get<1>(DstMNKLayout_${}))>());",
                tmaParams.guid,
                tmaParams.guid,
                get_datatype_str(cur_op->input_tensors[0].data_type),
                tmaParams.guid,
                tmaParams.guid));
            exec.e(fmt("using DstPipeLayout_$ = "
                       "decltype(tile_to_shape(SmemLayoutAtom_${}, "
                       "make_shape(shape<0>(DstMNKLayout_${}), "
                       "shape<1>(DstMNKLayout_${}), Int<$>{}), "
                       "Step<_1, _2, _3>{}));",
                       tmaParams.guid,
                       tmaParams.guid,
                       tmaParams.guid,
                       tmaParams.guid,
                       config.pipeline_stages));
            exec.e(fmt("auto g_tensor_$ = "
                       "make_tensor(make_gmem_ptr<$>(dtensor$), "
                       "SrcMNKLayout_${});",
                       tmaParams.guid,
                       get_datatype_str(cur_op->input_tensors[0].data_type),
                       tmaParams.guid,
                       tmaParams.guid));
            exec.e(
                fmt("auto tma_$ = make_tma_copy(SM90_TMA_LOAD{}, g_tensor_$, "
                    "DstPipeLayout_${}(_, _, Int<0>{}));",
                    tmaParams.guid,
                    tmaParams.guid,
                    tmaParams.guid));

            exec.e("");
          }

          if (result.tmaParamsList.size() > 0) {
            exec.e("cudaFuncSetAttribute($<$>, "
                   "cudaFuncAttributeMaxDynamicSharedMemorySize, $);",
                   result.func_name,
                   tma_tmps,
                   result.smem_size);
          } else {
            exec.e("cudaFuncSetAttribute($, "
                   "cudaFuncAttributeMaxDynamicSharedMemorySize, $);",
                   result.func_name,
                   result.smem_size);
          }

          exec.e("$<<<grid_dim, block_dim, smem_size, stream>>>($ $);",
                 result.func_name,
                 tmas,
                 ptr_names);
        } else {
          exec.e("cudaFuncSetAttribute($, "
                 "cudaFuncAttributeMaxDynamicSharedMemorySize, $);",
                 result.func_name,
                 result.smem_size);
          exec.e("$<<<grid_dim, block_dim, smem_size, stream>>>( $);",
                 result.func_name,
                 ptr_names);
        }

        custom_kernels.e(result.code);

        break;
      }
      default:
        assert(false && ("Unsupported operator type: " +
                         std::to_string(int(op->op_type)))
                            .c_str());
    }
    exec.e("}");
  }
  init.e("}");
  exec.e("}");

  string code = fmt("$\n$\n$\n$\n$\n",
                    header.to_string(),
                    custom_kernels.to_string(),
                    init.to_string(),
                    hopper_tma.to_string(),
                    exec.to_string());
  vector<OutputTensorDirective> output_directives;
  for (kn::DTensor const &dtensor : this->mugraph_output_tensors) {
    assert(dtensor_metas.find(dtensor.guid) != dtensor_metas.end());

    DTensorMeta meta = dtensor_metas.at(dtensor.guid);
    output_directives.push_back(OutputTensorDirective{
        meta.num_phy_elems,
        vector<int>(dtensor.dim, dtensor.dim + dtensor.num_dims),
        vector<size_t>(meta.strides, meta.strides + dtensor.num_dims)});
  }

  return TranspileResult{CUDA_T_SUCCESS,
                         code,
                         this->d_buf_size,
                         max_smem_size,
                         profiler_buf_size,
                         output_directives};
}

} // namespace transpiler
} // namespace mirage<|MERGE_RESOLUTION|>--- conflicted
+++ resolved
@@ -174,11 +174,7 @@
   exec.e(
       "static void _execute_mugraph(std::vector<void const *> input_tensors, "
       "std::vector<void*> output_tensors, "
-<<<<<<< HEAD
-      "void* buf, cudaStream_t stream){");
-=======
       "void* buf, cudaStream_t stream, void * profiler_buffer){");
->>>>>>> da1467ba
   for (kn::KNOperator *const op : g->operators) {
     std::string op_type_str;
     to_json(op_type_str, op->op_type);
