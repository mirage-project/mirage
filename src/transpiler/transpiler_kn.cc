--- conflicted
+++ resolved
@@ -180,15 +180,7 @@
   exec.e(
       "static void _execute_mugraph(std::vector<void const *> input_tensors, "
       "std::vector<void*> output_tensors"
-<<<<<<< HEAD
-      ", void* buf, void* profiler_buffer) {");
-
-  // Set the profiler device buffer pointer
-  exec.e("PROFILER_DEVICE_BUFFER_PTR_SETTER"); 
-
-=======
       ", void* buf, void * profiler_buffer) {");
->>>>>>> a2b8b546
   for (kn::KNOperator *const op : g->operators) {
     std::string op_type_str;
     to_json(op_type_str, op->op_type);
