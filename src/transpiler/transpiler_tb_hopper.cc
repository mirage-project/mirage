--- conflicted
+++ resolved
@@ -835,43 +835,6 @@
 
   bool pipe_tma = !pipeline_inputs.empty();
 
-<<<<<<< HEAD
-  code.e("int warpgroup_id = tb::warpgroup_id();");
-
-  if (config.profile_mode) {
-    code.e("volatile ProfilerEntry entry;");
-    code.e("if (get_block_idx() == 0 && get_thread_idx() == 0) {");
-    code.e("  entry.nblocks = get_num_blocks();");
-    code.e("  entry.ngroups = $;", config.num_consumer_wgs);
-    code.e("  profiler_buffer[0] = entry.raw;");
-    code.e("}");
-    code.e("profiler_write_ptr = profiler_buffer + 1 + get_block_idx() * $ + warpgroup_id;", config.num_consumer_wgs);
-    code.e("profiler_write_stride = get_num_blocks() * $;", config.num_consumer_wgs);
-    code.e("profiler_entry_tag_base = encode_tag(get_block_idx() * $ + warpgroup_id, 0, 0);", config.num_consumer_wgs);
-    code.e("profiler_write_thread_predicate = (threadIdx.x % 128 == 0);");
-  }
-  
-  // run producers
-  code.e("if (warpgroup_id == $) {", config.num_consumer_wgs);
-  // allocate tma register files
-  uint32_t tma_reg = config.num_consumer_wgs == 1 ? 56 : 32;
-
-  code.e("tb::wg_decrease_regs<$>();", tma_reg);
-  code.e("if (tb::warp_id_in_wg() == 0) {");
-
-  code.e("for (uint32_t for_idx = 0; for_idx < $; for_idx++) {",
-         g.forloop_range);
-  for (auto const &[stensor_id, op] : pipeline_inputs) {
-    code.e(fmt("STensor$InputAtom::run(tma_$, stensor$_ptr, "
-               " $, $, $, for_idx, hopper_async_pipeline_$);",
-               stensor_id,
-               op->dtensor.guid,
-               stensor_id,
-               op->input_map.x,
-               op->input_map.y,
-               op->input_map.z,
-               stensor_id));
-=======
   // if there is asyc copy defined
   if (pipe_tma) {
     code.e("int warpgroup_id = tb::warpgroup_id();");
@@ -892,9 +855,9 @@
     code.e("for (uint32_t for_idx = 0; for_idx < $; for_idx++) {",
            g.forloop_range);
     for (auto const &[stensor_id, op] : pipeline_inputs) {
-      if (profiling) {
-        code.e("PROFILER_EVENT_START($);", (op->op_type - type::TB_UNKOWN));
-      }
+
+      code.e("PROFILER_EVENT_START($);", (op->op_type - type::TB_UNKOWN));
+
       code.e(fmt("STensor$InputAtom::run(tma_$, stensor$_ptr, "
                  " $, $, $, for_idx, hopper_async_pipeline_$);",
                  stensor_id,
@@ -904,14 +867,13 @@
                  op->input_map.y,
                  op->input_map.z,
                  stensor_id));
-      if (profiling) {
-        code.e("PROFILER_EVENT_END($);", (op->op_type - type::TB_UNKOWN));
+      if(!is_in_loop){
+        code.e("PROFILER_EVENT_END($)", op->op_type);
       }
     }
     code.e("}");
     code.e("}");
     code.e("}");
->>>>>>> 2f93d4fa
   }
   // code.e("}");
   // code.e("}");
@@ -983,25 +945,11 @@
           add_loop_node_consumer_wait_if_need(
               op, code, is_in_loop, pipeline_inputs);
 
-<<<<<<< HEAD
-
-      if(!is_in_loop && config.profile_mode){
-        code.e("if (profiler_write_thread_predicate) {");
-        code.e("  entry.tag = profiler_entry_tag_base | ((uint32_t)$ << EVENT_IDX_SHIFT) | EVENT_BEGIN;", op->op_type);
-        code.e("  entry.delta_time = get_timestamp();");
-        code.e("  *profiler_write_ptr = entry.raw;");
-        code.e("  profiler_write_ptr += profiler_write_stride;");
-        code.e("}");
-        code.e("__threadfence_block();");
-      }
-      
-=======
       // define
-      if (pipe_tma && profiling) {
+      if (pipe_tma) {
         // 2000 - 2999
-        code.e("PROFILER_EVENT_START($);", (op->op_type - type::TB_UNKOWN));
-      }
->>>>>>> 2f93d4fa
+        code.e("PROFILER_EVENT_START($)", op->op_type);
+      }
 
       switch (op->op_type) {
         case type::TB_OUTPUT_OP: {
@@ -1320,25 +1268,12 @@
           assert(fmt("Unknown TB op: $", op->op_type).c_str());
         }
       }
-      if (pipe_tma && profiling) {
-        code.e("PROFILER_EVENT_END($);", (op->op_type - type::TB_UNKOWN));
-      }
-      if(!is_in_loop && config.profile_mode){
-        code.e("__threadfence_block();");
-        code.e("if (profiler_write_thread_predicate) {");
-        code.e("  entry.tag = profiler_entry_tag_base | ((uint32_t)$ << EVENT_IDX_SHIFT) | EVENT_END;", op->op_type);
-        code.e("  entry.delta_time = get_timestamp();");
-        code.e("  *profiler_write_ptr = entry.raw;");
-        code.e("  profiler_write_ptr += profiler_write_stride;");
-        code.e("}");
+      if (pipe_tma) {
+        code.e("PROFILER_EVENT_END($)", op->op_type);
       }
       code.e("}");
     }
 
-<<<<<<< HEAD
-
-=======
->>>>>>> 2f93d4fa
     return CUDA_T_SUCCESS;
   };
 
