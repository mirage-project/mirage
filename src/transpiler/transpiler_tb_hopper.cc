--- conflicted
+++ resolved
@@ -836,43 +836,6 @@
 
   bool pipe_tma = !pipeline_inputs.empty();
 
-<<<<<<< HEAD
-  code.e("int warpgroup_id = tb::warpgroup_id();");
-
-  if (config.profile_mode) {
-    code.e("volatile ProfilerEntry entry;");
-    code.e("if (get_block_idx() == 0 && get_thread_idx() == 0) {");
-    code.e("  entry.nblocks = get_num_blocks();");
-    code.e("  entry.ngroups = $;", config.num_consumer_wgs);
-    code.e("  profiler_buffer[0] = entry.raw;");
-    code.e("}");
-    code.e("profiler_write_ptr = profiler_buffer + 1 + get_block_idx() * $ + warpgroup_id;", config.num_consumer_wgs);
-    code.e("profiler_write_stride = get_num_blocks() * $;", config.num_consumer_wgs);
-    code.e("profiler_entry_tag_base = encode_tag(get_block_idx() * $ + warpgroup_id, 0, 0);", config.num_consumer_wgs);
-    code.e("profiler_write_thread_predicate = (threadIdx.x % 128 == 0);");
-  }
-  
-  // run producers
-  code.e("if (warpgroup_id == $) {", config.num_consumer_wgs);
-  // allocate tma register files
-  uint32_t tma_reg = config.num_consumer_wgs == 1 ? 56 : 32;
-
-  code.e("tb::wg_decrease_regs<$>();", tma_reg);
-  code.e("if (tb::warp_id_in_wg() == 0) {");
-
-  code.e("for (uint32_t for_idx = 0; for_idx < $; for_idx++) {",
-         g.forloop_range);
-  for (auto const &[stensor_id, op] : pipeline_inputs) {
-    code.e(fmt("STensor$InputAtom::run(tma_$, stensor$_ptr, "
-               " $, $, $, for_idx, hopper_async_pipeline_$);",
-               stensor_id,
-               op->dtensor.guid,
-               stensor_id,
-               op->input_map.x,
-               op->input_map.y,
-               op->input_map.z,
-               stensor_id));
-=======
   // if there is asyc copy defined
   if (pipe_tma) {
     code.e("int warpgroup_id = tb::warpgroup_id();");
@@ -912,7 +875,6 @@
     code.e("}");
     code.e("}");
     code.e("}");
->>>>>>> a2b8b546
   }
   // code.e("}");
   // code.e("}");
@@ -984,25 +946,11 @@
           add_loop_node_consumer_wait_if_need(
               op, code, is_in_loop, pipeline_inputs);
 
-<<<<<<< HEAD
-
-      if(!is_in_loop && config.profile_mode){
-        code.e("if (profiler_write_thread_predicate) {");
-        code.e("  entry.tag = profiler_entry_tag_base | ((uint32_t)$ << EVENT_IDX_SHIFT) | EVENT_BEGIN;", op->op_type);
-        code.e("  entry.delta_time = get_timestamp();");
-        code.e("  *profiler_write_ptr = entry.raw;");
-        code.e("  profiler_write_ptr += profiler_write_stride;");
-        code.e("}");
-        code.e("__threadfence_block();");
-      }
-      
-=======
       // define
       if (pipe_tma && profiling) {
         // 2000 - 2999
         code.e("PROFILER_EVENT_START($);", (op->op_type - type::TB_UNKOWN));
       }
->>>>>>> a2b8b546
 
       switch (op->op_type) {
         case type::TB_OUTPUT_OP: {
@@ -1324,22 +1272,9 @@
       if (pipe_tma && profiling) {
         code.e("PROFILER_EVENT_END($);", (op->op_type - type::TB_UNKOWN));
       }
-      if(!is_in_loop && config.profile_mode){
-        code.e("__threadfence_block();");
-        code.e("if (profiler_write_thread_predicate) {");
-        code.e("  entry.tag = profiler_entry_tag_base | ((uint32_t)$ << EVENT_IDX_SHIFT) | EVENT_END;", op->op_type);
-        code.e("  entry.delta_time = get_timestamp();");
-        code.e("  *profiler_write_ptr = entry.raw;");
-        code.e("  profiler_write_ptr += profiler_write_stride;");
-        code.e("}");
-      }
       code.e("}");
     }
 
-<<<<<<< HEAD
-
-=======
->>>>>>> a2b8b546
     return CUDA_T_SUCCESS;
   };
 
