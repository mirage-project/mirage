/* Copyright 2023-2024 CMU
 *
 * Licensed under the Apache License, Version 2.0 (the "License");
 * you may not use this file except in compliance with the License.
 * You may obtain a copy of the License at
 *
 *     http://www.apache.org/licenses/LICENSE-2.0
 *
 * Unless required by applicable law or agreed to in writing, software
 * distributed under the License is distributed on an "AS IS" BASIS,
 * WITHOUT WARRANTIES OR CONDITIONS OF ANY KIND, either express or implied.
 * See the License for the specific language governing permissions and
 * limitations under the License.
 */

#include "mirage/threadblock/element_unary.h"
#include "mirage/threadblock/forloop_accum.h"
#include "mirage/threadblock/operator.h"
#include "mirage/threadblock/smem_tensor.h"
#include "mirage/transpiler/common.h"
#include "mirage/transpiler/structs.h"
#include "mirage/transpiler/transpiler.h"

#include <algorithm>
#include <unordered_set>

#include "mirage/threadblock/graph.h"
#include "mirage/transpiler/sched_tb_graph.h"
#include "mirage/transpiler/utils.h"
#include "mirage/type.h"

namespace mirage {
namespace transpiler {

using std::string;
namespace kn = mirage::kernel;
namespace tb = mirage::threadblock;

namespace get_layout_detail {

// Get a CuTe layout from dims and strides
//
// The reason why we reverse the vector is that in CuTe, when mapping from an
// integer to a logical coordinate, the first dimension is consider to be the
// "innermost" (here "innermost" has a different meaning from the innermost dim)
//
// For example, assume the tensor has a shape of (3, 2), then 1 will be mapped
// to (1, 0) instead of (0, 1), which is not the same as the C/C++ convention
static string get_cute_layout(vector<int> dims, vector<size_t> strides) {
  assert(dims.size() == strides.size());
  std::reverse(dims.begin(), dims.end());
  std::reverse(strides.begin(), strides.end());
  return fmt("Layout<Shape<$>, Stride<$>>",
             map_to_cute_int(dims),
             map_to_cute_int(strides));
}

template <typename Tensor_T, typename Meta_T>
static string
    get_cute_layout(Tensor_T const &tensor, Meta_T const &meta, int start_dim) {
  return get_cute_layout(
      vector<int>(tensor.dim + start_dim, tensor.dim + tensor.num_dims),
      vector<size_t>(meta.strides + start_dim, meta.strides + tensor.num_dims));
}

// A helper function
template <typename T>
static std::vector<T> mov_to_last(T const *vec, size_t numel, int idx) {
  std::vector<T> result;
  result.reserve(numel);
  result.insert(result.end(), vec, vec + idx);
  result.insert(result.end(), vec + idx + 1, vec + numel);
  result.push_back(vec[idx]);
  return result;
}
} // namespace get_layout_detail

// Get the layout of a STensor
static string get_stensor_layout(tb::STensor const &stensor,
                                 STensorMeta const &meta,
                                 int start_dim = 0) {
  if (!meta.is_xor_swizzled) {
    // Do not need to swizzle
    // (Probably swizzled by SHIFT-based swizzling, but we do not care about
    // that)
    return get_layout_detail::get_cute_layout(stensor, meta, start_dim);
  } else {
    // XOR-based swizzling
    return fmt("decltype(composition(Swizzle<$, $, $>{}, ${}))",
               meta.xor_swizzle_b,
               meta.xor_swizzle_m,
               meta.xor_swizzle_s,
               get_layout_detail::get_cute_layout(stensor, meta, start_dim));
  }
}

// Move the innermost dim to the last dim, and format it as a CuTe layout
// string.
//
// Assume the tensor has N dimensions and the innermost dim is i, then the
// function is equivalent to torch.permute(tensor, [0, 1, ..., i-1, i+1, ..., N,
// i])
static string mov_last_get_stensor_layout(tb::STensor const &stensor,
                                          STensorMeta const &meta,
                                          int innermost_dim) {
  tb::STensor new_stensor = stensor;
  STensorMeta new_meta = meta;
  new_meta.swizzled_dim = -1;
  for (int i = 0; i < stensor.num_dims; ++i) {
    int src_dim = i == stensor.num_dims - 1 ? innermost_dim
                  : i < innermost_dim       ? i
                                            : i + 1;
    new_stensor.dim[i] = stensor.dim[src_dim];
    new_meta.strides[i] = meta.strides[src_dim];
    if (src_dim == meta.swizzled_dim) {
      new_meta.swizzled_dim = i;
    }
  }
  new_meta.innermost_dim = stensor.num_dims - 1;
  return get_stensor_layout(new_stensor, new_meta);
}

// Get the layout of a DTensor tile for input/output operators
static string get_dtensor_tile_layout(kn::DTensor const &dtensor,
                                      DTensorMeta const &d_meta,
                                      tb::STensor const &stensor,
                                      STensorMeta const &s_meta,
                                      int d_innermost_dim) {
  using namespace get_layout_detail;
  return get_cute_layout(
      mov_to_last(stensor.dim,
                  dtensor.num_dims,
                  d_innermost_dim), // Here we use stensor.dim
      mov_to_last(d_meta.strides, dtensor.num_dims, d_innermost_dim));
}

static string append_epilogue_scalars(
    std::vector<std::pair<tb::TBOperator const *, TBSchedOpMeta>> const
        &chain) {
  string res = "const float scalars[] = {";
  if (chain.size() == 1) {
    return res.append("0.0f};");
  }
  for (size_t i = 1; i < chain.size(); i++) {
    if (i == chain.size() - 1) {
      // last one is EpilogueStore
      res.append("0.0f};");
    } else if (is_threadblock_element_unary(chain.at(i).first->op_type)) {
      tb::TBElementUnaryOp const *tb_unary_op =
          dynamic_cast<tb::TBElementUnaryOp const *>(chain.at(i).first);
      res.append(fmt("$f, ", tb_unary_op->scalar));
    } else {
      res.append("0.0f, ");
    }
  }
  return res;
}

static string get_tb_op_str(type::TBOperatorType type) {
  auto toString = [](type::TBOperatorType type) -> string {
    switch (type) {
      case type::TB_EXP_OP:
        return "EXP";
<<<<<<< HEAD
=======
      case type::TB_SILU_OP:
        return "SILU";
      case type::TB_GELU_OP:
        return "GELU";
>>>>>>> 546551d8
      case type::TB_SQUARE_OP:
        return "SQUARE";
      case type::TB_SQRT_OP:
        return "SQRT";
      case type::TB_MUL_SCALAR_OP:
        return "MULSCALAR";
      case type::TB_SILU_OP:
        return "SILU";
      case type::TB_RELU_OP:
        return "RELU";
      case type::TB_CLAMP_OP:
        return "CLAMP";
      default:
        assert(0);
    }
  };

  return toString(type);
}

// Transpile a custom KN operator (i.e. a custom block graph) into CUDA code
// Will return a CustomOPTranspileResult object. See comments in transpiler.h
// for more details
CustomOPTranspileResult
    Transpiler::transpile_kn_custom_op(kn::KNCustomizedOp const *op) {
  tb::Graph const &g = op->bgraph;
  int num_threads = g.block_dim.x * g.block_dim.y * g.block_dim.z;

  // Get the schedule
  TBSched sched = get_threadblock_schedule(g);

  get_threadblock_swizzle_plan(g, sched);

  // Get the memory allocation plan
  TBMemoryPlan mem_plan = get_threadblock_memory_plan(g, sched);

  // Allocate a kernel name
  static int custom_kernel_idx_counter = 0;
  int cur_custom_kernel_idx = custom_kernel_idx_counter++;
  string func_name = fmt("custom_kernel_$", cur_custom_kernel_idx);

  // Generate code prologue
  CodeKeeper code;
  code.e(
      "__global__ void __launch_bounds__($) $($, $) {",
      num_threads,
      func_name,
      map<kn::DTensor, string>(op->output_tensors,
                               [](kn::DTensor const &dtensor) -> string {
                                 return fmt("half_t* __restrict__ dtensor$_ptr",
                                            dtensor.guid);
                               }),
      map<kn::DTensor, string>(
          op->input_tensors, [](kn::DTensor const &dtensor) -> string {
            return fmt("half_t const* __restrict__ dtensor$_ptr", dtensor.guid);
          }));

  // Define thread idx
  string thread_idx;
  if (g.block_dim.y > 1 || g.block_dim.z > 1) {
    thread_idx = fmt("threadIdx.x + threadIdx.y * $ + threadIdx.z * $",
                     g.block_dim.x,
                     g.block_dim.x * g.block_dim.y);
  } else {
    thread_idx = "threadIdx.x";
  }
  code.e("int thread_idx = $;", thread_idx);
  code.e("static constexpr int NUM_THREADS = $;", num_threads);

  // Define STensor as cute::Tensor
  code.e("// STensors");
  code.e("extern __shared__ char buf[];");
  for (auto [guid, addr] : mem_plan.addrs) {
    code.e("half_t *stensor$_ptr = (half_t*)(buf + $);", guid, addr);
  }
  // Erase the lowest 16 bytes to 0 for GEMM
  code.e("*((uint128_t*)buf) = 0ul;");
  code.e("");

  // Define G2SCopy for all input STensors
  code.e("// G->S copy atoms");
  std::unordered_set<tb::TBInputOp const *>
      pipelined_input_ops; // A list of input ops that are software pipelined
                           // (asynchronously G->S copied)
  for (TBSchedNode const &node :
       Combine(Combine(sched.pre_loop_nodes, sched.loop_nodes),
               sched.post_loop_nodes)) {
    if (node.type == tb_sched_node_t::OPERATOR &&
        node.ops.front().first->op_type == type::TB_INPUT_OP) {
      auto [_op, op_meta] = node.ops.front();
      tb::TBInputOp const *cur_op = dynamic_cast<tb::TBInputOp const *>(_op);
      tb::TBOperator const *output_op = fusion_chain.at(cur_op).back();
      kn::DTensor const &dtensor = cur_op->dtensor;
      tb::STensor const &stensor = output_op->output_tensors.at(0);
      DTensorMeta const &dtensor_meta = dtensor_metas.at(dtensor.guid);
      STensorMeta const &stensor_meta = stensor_metas.at(stensor.guid);
      assert(dtensor.num_dims == stensor.num_dims);
      assert(dtensor.data_type == stensor.data_type);

      code.e("// Copy for G->S: dtensor $ -> stensor $",
             dtensor.guid,
             stensor.guid);

      // Get the starting address of my tile
      // For input tensor that does not have a forloop_dim, the shape of the
      // tile should be identical to the STensor. Otherwise, it should be the
      // shape of STensor * forloop_range
      string offset = "";
      int3 imap = cur_op->input_map;
      for (int dim = 0; dim < 3; ++dim) {
        int div_dim = dim == 0 ? imap.x : dim == 1 ? imap.y : imap.z;
        if (div_dim >= 0) {
          // Dim `div_dim` is divided along `dim`
          int num_tbs = dim == 0   ? g.grid_dim.x
                        : dim == 1 ? g.grid_dim.y
                                   : g.grid_dim.z;
          offset += fmt(" + blockIdx.$*$*$",
                        (char)"xyz"[dim],
                        dtensor.dim[div_dim] / num_tbs,
                        dtensor_meta.strides[div_dim]);
        }
      }

      code.e("const half_t *dtensor$_tile_ptr = dtensor$_ptr $;",
             dtensor.guid,
             dtensor.guid,
             offset);

      bool use_chunked_copy = op_meta.is_chunked_input;
      int real_innermost_dim = op_meta.chunked_input_real_innermost_dim;
      bool use_async_copy = op_meta.is_pipelined_input;

      // TODO(intlsy) Support swizzled layout
      // TODO(intlsy) Support TMA
      if (!use_chunked_copy) {
        int d_innermost_dim = dtensor_meta.innermost_dim;
        assert(!use_async_copy);
        string dtensor_tile_layout = get_dtensor_tile_layout(
            dtensor, dtensor_meta, stensor, stensor_meta, d_innermost_dim);
        code.e(
            "using DTensor$TileLayout = $;", dtensor.guid, dtensor_tile_layout);
        // Non-chunked, synchronous copy
        code.e(
            "using STensor$InputAtom = tb::InputNonChunkedSyncCopy<half_t, "
            "$, DTensor$TileLayout, NUM_THREADS>;",
            stensor.guid,
            mov_last_get_stensor_layout(stensor, stensor_meta, d_innermost_dim),
            dtensor.guid);
      } else {
        string dtensor_tile_layout = get_dtensor_tile_layout(
            dtensor, dtensor_meta, stensor, stensor_meta, real_innermost_dim);
        code.e(
            "using DTensor$TileLayout = $;", dtensor.guid, dtensor_tile_layout);
        if (!use_async_copy) {
          // Chunked, synchronous copy
          code.e("using STensor$InputAtom = tb::InputChunkedSyncCopy<half_t, "
                 "$, DTensor$TileLayout, NUM_THREADS>;",
                 stensor.guid,
                 mov_last_get_stensor_layout(
                     stensor, stensor_meta, real_innermost_dim),
                 dtensor.guid);
        } else {
          // Chunked, asynchronous copy
          pipelined_input_ops.insert(cur_op);
          code.e("using STensor$InputAtom = tb::InputChunkedAsyncCopy<half_t, "
                 "$, DTensor$TileLayout, NUM_THREADS>;",
                 stensor.guid,
                 mov_last_get_stensor_layout(
                     stensor, stensor_meta, real_innermost_dim),
                 dtensor.guid);
          code.e("half_t *stensor$_async_copy_buf = stensor$_ptr;",
                 stensor.guid,
                 stensor.guid + mem_plan.pipelined_input_buf_guid_offset);
        }
      }
    }
  }
  code.e("");

  // Launch G->S copy atoms for all pre-loop-ops
  int num_pre_loop_copies = 0;
  for (TBSchedNode const &sched_node : sched.pre_loop_nodes) {
    // Currently only non-fused input ops are allowed to appear in
    // pre_loop_nodes check against this condition
    assert(sched_node.type == tb_sched_node_t::OPERATOR);
    assert(sched_node.ops.size() == 1); // Should not be fused
    tb::TBOperator const *op = sched_node.ops[0].first;
    assert(op->op_type == type::TB_INPUT_OP);
    tb::TBInputOp const *cur_op = dynamic_cast<tb::TBInputOp const *>(op);
    tb::STensor const &stensor = cur_op->output_tensors.at(0);
    assert(cur_op->forloop_dim == -1);
    assert(!pipelined_input_ops.count(
        cur_op)); // An input op in pre_loop_nodes should not be software
                  // pipelined since they do not have forloop_dim
    num_pre_loop_copies += 1;
    code.e("STensor$InputAtom::run(stensor$_ptr, "
           "dtensor$_tile_ptr, "
           "thread_idx);",
           stensor.guid,
           stensor.guid,
           cur_op->dtensor.guid);
  }
  code.e("");

  // Define S2GCopy for all output STensors
  code.e("// S->G copy atoms");
  for (TBSchedNode const &node :
       Combine(Combine(sched.pre_loop_nodes, sched.loop_nodes),
               sched.post_loop_nodes)) {
    if (node.type == tb_sched_node_t::OPERATOR &&
        node.ops.front().first->op_type == type::TB_OUTPUT_OP) {
      auto [_op, op_meta] = node.ops.front();
      tb::TBOutputOp const *cur_op = dynamic_cast<tb::TBOutputOp const *>(_op);
      tb::STensor const &stensor = cur_op->input_tensors.at(0);
      kn::DTensor const &dtensor = cur_op->dtensor;
      STensorMeta const &stensor_meta = stensor_metas.at(stensor.guid);
      DTensorMeta const &dtensor_meta = dtensor_metas.at(dtensor.guid);
      assert(dtensor.num_dims == stensor.num_dims);
      assert(dtensor.data_type == stensor.data_type);

      code.e("// Copy for S->G: stensor $ -> dtensor $",
             stensor.guid,
             dtensor.guid);

      // Get the starting address of my tile
      // For output tensor that does not have a forloop_dim, the shape of the
      // tile should be identical to the STensor. Otherwise, it should be the
      // shape of STensor * forloop_range
      string offset = "";
      int3 omap = cur_op->output_map;
      for (int dim = 0; dim < 3; ++dim) {
        int div_dim = dim == 0 ? omap.x : dim == 1 ? omap.y : omap.z;
        int num_tbs = dim == 0   ? g.grid_dim.x
                      : dim == 1 ? g.grid_dim.y
                                 : g.grid_dim.z;
        if (num_tbs > 1) {
          // The output tensor MUST be divided along this dimension, as stated
          // in the paper
          assert(div_dim >= 0);
          offset += fmt(" + blockIdx.$*$*$",
                        (char)"xyz"[dim],
                        dtensor.dim[div_dim] / num_tbs,
                        dtensor_meta.strides[div_dim]);
        }
      }
      code.e("half_t *dtensor$_tile_ptr = dtensor$_ptr $;",
             dtensor.guid,
             dtensor.guid,
             offset);

      bool use_chunked_copy = op_meta.is_chunked_output;
      int real_innermost_dim = op_meta.chunked_output_real_innermost_dim;

      if (!use_chunked_copy) {
        int d_innermost_dim = dtensor_meta.innermost_dim;
        string dtensor_tile_layout = get_dtensor_tile_layout(
            dtensor, dtensor_meta, stensor, stensor_meta, d_innermost_dim);
        code.e(
            "using DTensor$TileLayout = $;", dtensor.guid, dtensor_tile_layout);
        code.e(
            "using STensor$OutputAtom = tb::OutputNonChunkedSyncCopy<half_t, "
            "DTensor$TileLayout, $, NUM_THREADS>;",
            stensor.guid,
            dtensor.guid,
            mov_last_get_stensor_layout(
                stensor, stensor_meta, d_innermost_dim));
      } else {
        string dtensor_tile_layout = get_dtensor_tile_layout(
            dtensor, dtensor_meta, stensor, stensor_meta, real_innermost_dim);
        code.e(
            "using DTensor$TileLayout = $;", dtensor.guid, dtensor_tile_layout);
        code.e("using STensor$OutputAtom = tb::OutputChunkedSyncCopy<half_t, "
               "DTensor$TileLayout, $, NUM_THREADS>;",
               stensor.guid,
               dtensor.guid,
               mov_last_get_stensor_layout(
                   stensor, stensor_meta, real_innermost_dim));
      }
      // TODO(intlsy) Support TMA
    }
  }
  code.e("");

  // Clear all accumulators
  int num_clear_accums = 0;
  for (TBSchedNode const &node : sched.loop_nodes) {
    if (node.type != tb_sched_node_t::OPERATOR) {
      continue;
    }
    auto [last_op, last_op_meta] = node.ops.back();
    if (last_op->op_type == type::TB_FORLOOP_ACCUM_NO_RED_OP &&
        !last_op_meta.is_accum_in_reg) {
      tb::TBForloopAccumOp const *accum_op =
          dynamic_cast<tb::TBForloopAccumOp const *>(last_op);
      tb::STensor const &accum = accum_op->output_tensors.at(0);
      STensorMeta const &accum_meta = stensor_metas.at(accum.guid);
      size_t num_elems = 0;
      for (int i = 0; i < accum.num_dims; ++i) {
        num_elems = std::max(num_elems, accum.dim[i] * accum_meta.strides[i]);
      }
      code.e("tb::ClearAccumlatorKernel<half_t, $, "
             "NUM_THREADS>::run(stensor$_ptr, thread_idx);",
             num_elems,
             accum.guid);
      num_clear_accums += 1;
    }
  }
  code.e("");

  // Pre-define all matmul ops and allocate accumulators (if needed)
  // Since we may want to place the accumulator of a matmul op in register
  // files, we may need to allocate the accumulator in advance, and that
  // requires us to define the kernel (`using Matmul$Kernel = ...`) in advance
  for (TBSchedNode const &node :
       Combine(sched.loop_nodes, sched.post_loop_nodes)) {
    if (node.type == tb_sched_node_t::OPERATOR &&
        node.ops.front().first->op_type == type::TB_MATMUL_OP) {
      tb::TBOperator const *op = node.ops.front().first;
      tb::TBOperator const *output_op = node.ops.back().first;
      tb::STensor const &input0 = op->input_tensors.at(0);
      tb::STensor const &input1 = op->input_tensors.at(1);
      tb::STensor const &output = output_op->output_tensors.at(0);
      STensorMeta meta0 = stensor_metas.at(input0.guid);
      STensorMeta meta1 = stensor_metas.at(input1.guid);
      STensorMeta meta2 = stensor_metas.at(output.guid);
      int num_dims = input0.num_dims;
      assert(input1.num_dims == num_dims && output.num_dims == num_dims);
      int m = output.dim[num_dims - 2];
      int n = output.dim[num_dims - 1];
      int k = input0.dim[num_dims - 1];
      assert(input0.dim[num_dims - 2] == m && input0.dim[num_dims - 1] == k);
      assert(input1.dim[num_dims - 2] == k && input1.dim[num_dims - 1] == n);

      // Pick up MMA atom
      // TODO(intlsy) May calculate AB via (B^T A^T)^T when M is relatively
      // small
      string mma_atom_str;
      std::tuple<int, int, int> mma_atom_mnk;
      int mma_atom_num_threads;
      if (GPU_CC::A100 <= config.target_cc && config.target_cc < GPU_CC::H100) {
        if (k <= 8) {
          mma_atom_str = "SM80_16x8x8_F16F16F16F16_TN";
          mma_atom_mnk = {16, 8, 8};
          mma_atom_num_threads = 32;
        } else {
          mma_atom_str = "SM80_16x8x16_F16F16F16F16_TN";
          mma_atom_mnk = {16, 8, 16};
          mma_atom_num_threads = 32;
        }
      } else {
        // TODO(intlsy): Support more architectures
        assert(0 && "Unsupported GPU Architecture");
      }
      auto [mma_atom_m, mma_atom_n, mma_atom_k] = mma_atom_mnk;

      // Pick up TiledMMAThrLayout
      // The algorithm is documented in `docs/transpiler/transpiler.md`
      // TODO(intlsy) Update this algo to be more friendly to small matrix
      // by dropping some threads
      assert(num_threads % mma_atom_num_threads == 0);
      int max_num_tgs = num_threads / mma_atom_num_threads; // tg = thread group
      float best_score = -1.0f;
      int best_num_tg_m = -1, best_num_tg_n = -1;
      for (int num_tg_m = 1; num_tg_m <= max_num_tgs; ++num_tg_m) {
        for (int num_tg_n = 1; num_tg_m * num_tg_n <= max_num_tgs; ++num_tg_n) {
          int tiled_mma_m = mma_atom_m * num_tg_m;
          int tiled_mma_n = mma_atom_n * num_tg_n;
          int num_tiles_m = ceil_div(m, tiled_mma_m);
          int num_tiles_n = ceil_div(n, tiled_mma_n);
          int64_t data_moved_A =
              ((int64_t)num_tiles_m * tiled_mma_m) * k * num_tg_n;
          int64_t data_moved_B =
              ((int64_t)num_tiles_n * tiled_mma_n) * k * num_tg_m;
          int64_t data_moved = data_moved_A + data_moved_B;
          float score =
              (1.0f / data_moved) * (num_tg_m * num_tg_n / (float)max_num_tgs);
          if (score > best_score) {
            best_score = score;
            best_num_tg_m = num_tg_m;
            best_num_tg_n = num_tg_n;
          }
        }
      }

      bool is_ldmatrix_avail = config.target_cc >= GPU_CC::T4;
      bool is_stmatrix_avail = config.target_cc >= GPU_CC::H100;

      int num_exps_before_store = std::count_if(
          node.ops.begin(), node.ops.end(), [](auto &op_and_meta) {
            return op_and_meta.first->op_type == type::TB_EXP_OP;
          });
      bool is_store_accum =
          node.ops.back().first->op_type == type::TB_FORLOOP_ACCUM_NO_RED_OP;
      bool is_accum_in_reg = node.ops.back().second.is_accum_in_reg;

      // For threadblock matmul, cute requires 2-d matrices as inputs / outputs,
      // we assert that all other leading dimensions are of size 1, and only use
      // the last two dimensions when generating layouts
      code.e("using Matmul$LayoutA = $;",
             output.guid,
             get_stensor_layout(input0, meta0, num_dims - 2 /*start_dim*/));
      code.e("using Matmul$LayoutB = $;",
             output.guid,
             get_stensor_layout(input1, meta1, num_dims - 2 /*start_dim*/));
      code.e("using Matmul$LayoutC = $;",
             output.guid,
             get_stensor_layout(output, meta2, num_dims - 2 /*start_dim*/));

      code.e("using Matmul$Kernel = tb::Matmul<half_t, $, Layout<Shape<Int<$>, "
             "Int<$>, _1>>, $, $, Matmul$LayoutA, Matmul$LayoutB, "
             "Matmul$LayoutC, NUM_THREADS, "
             "$, $>;",
             output.guid,
             mma_atom_str,
             best_num_tg_m,
             best_num_tg_n,
             is_ldmatrix_avail,
             is_stmatrix_avail,
             output.guid,
             output.guid,
             output.guid,
             num_exps_before_store,
             is_accum_in_reg ? false : is_store_accum);
      // Allocate accumulators in register files (if needed)
      if (is_accum_in_reg) {
        code.e("auto matmul_$_accum = Matmul$Kernel::get_mma_rC(thread_idx);",
               output.guid,
               output.guid);
      }
      code.e("");
    }
  }

  if (num_pre_loop_copies > 0 || num_clear_accums > 0) {
    code.e("__syncthreads();");
    code.e("");
  }

  // Launch async input operations for all async inputs
  if (!pipelined_input_ops.empty()) {
    code.e("{");
    for (tb::TBInputOp const *input_op : pipelined_input_ops) {
      kn::DTensor const &dtensor = input_op->dtensor;
      tb::STensor const &output = input_op->output_tensors.at(0);
      assert(input_op->forloop_dim >= 0);
      code.e("STensor$InputAtom::run(stensor$_async_copy_buf, "
             "dtensor$_tile_ptr, thread_idx);",
             output.guid,
             output.guid,
             dtensor.guid);
    }
    code.e("cute::cp_async_fence();");
    code.e("}");
    code.e("");
  }

  // A lambda function that transpiles a chain of (fusable) operators to an
  // epilogue Will automatically ignore the first operator in the `chain`
  // argument
  auto transpile_fusion_epilogue =
      [&](std::vector<std::pair<tb::TBOperator const *, TBSchedOpMeta>> const
              &chain) -> string {
    size_t chain_size = chain.size();
    if (chain_size == 1) {
      // Not fused with anything
      return "tb::EpilogueStore<half_t>";
    }
    // Deal with the last operator
    string res = "tb::EpilogueStore<half_t>";
    for (size_t i = chain_size - 1; i >= 1; --i) {
      tb::TBOperator const *cur_op = chain[i].first;
      if (cur_op->op_type == type::TB_FORLOOP_ACCUM_NO_RED_OP) {
        // Can only occur as the last operator in the chain
        assert(i == chain_size - 1);
        res = "tb::EpilogueStoreAccum<half_t>";
      } else if (cur_op->op_type == type::TB_EXP_OP) {
        res = fmt("tb::EpilogueExp<half_t, $>", res);
      } else if (cur_op->op_type == type::TB_SILU_OP) {
        res = fmt("tb::EpilogueSILU<half_t, $>", res);
      } else if (cur_op->op_type == type::TB_GELU_OP) {
        res = fmt("tb::EpilogueGELU<half_t, $>", res);
      } else if (cur_op->op_type == type::TB_SQUARE_OP) {
        res = fmt("tb::EpilogueSquare<half_t, $>", res);
      } else if (cur_op->op_type == type::TB_SQRT_OP) {
        res = fmt("tb::EpilogueSqrt<half_t, $>", res);
      } else if (cur_op->op_type == type::TB_MUL_SCALAR_OP) {
        res = fmt("tb::EpilogueMulScalar<half_t, $>", res);
      } else {
        assert(0 && "Unknown operator type");
      }
    }
    return res;
  };

  // A lambda function that transpiles an TBSchedNode
  auto transpile_tb_sched_node = [&](TBSchedNode const &sched_node,
                                     CodeKeeper &code,
                                     bool is_in_loop) {
    if (sched_node.type == tb_sched_node_t::SYNCTHREADS) {
      code.e("__syncthreads();");
    } else {
      auto [op, first_op_meta] = sched_node.ops.front();
      auto [output_op, output_op_meta] = sched_node.ops.back();
      assert(output_op == fusion_chain.at(op).back());
      std::string op_type_str;
      to_json(op_type_str, op->op_type);
      code.e("{");
      code.e("// OP type: $", op_type_str);
      switch (op->op_type) {
        case type::TB_INPUT_OP: {
          // In this lambda function we only accept input ops within the for
          // loop
          assert(sched_node.ops.size() == 1); // Should not be fused
          tb::TBInputOp const *cur_op = dynamic_cast<tb::TBInputOp const *>(op);
          assert(is_in_loop);
          assert(cur_op->forloop_dim >= 0);
          kn::DTensor const &dtensor = cur_op->dtensor;
          tb::STensor const &output = cur_op->output_tensors.at(0);
          int tile_side_len = output.dim[cur_op->forloop_dim];
          size_t forloop_dim_stride =
              dtensor_metas.at(dtensor.guid).strides[cur_op->forloop_dim];
          bool is_async_copy = pipelined_input_ops.count(cur_op);
          assert(!is_async_copy); // Async copies should be proceeded separately
          code.e("STensor$InputAtom::run(stensor$_ptr, dtensor$_tile_ptr + "
                 "$*for_idx, thread_idx);",
                 output.guid,
                 output.guid,
                 dtensor.guid,
                 tile_side_len * forloop_dim_stride);
          break;
        }
        case type::TB_OUTPUT_OP: {
          assert(sched_node.ops.size() == 1); // Should not be fused
          tb::TBOutputOp const *cur_op =
              dynamic_cast<tb::TBOutputOp const *>(op);
          // Currently in Mirage core, an output op must have forloop_dim = -1
          assert(!is_in_loop);
          assert(cur_op->forloop_dim == -1);
          if (cur_op->forloop_dim >= 0) {
            assert(0);
#ifdef DEADCODE
            // For output DTensor that has a forloop_dim, copy it
            kn::DTensor const &dtensor = cur_op->dtensor;
            tb::STensor const &stensor = cur_op->input_tensors.at(0);
            int tile_side_len = stensor.dim[cur_op->forloop_dim];
            size_t forloop_dim_stride =
                dtensor_metas.at(dtensor.guid).strides[cur_op->forloop_dim];
            code.e("STensor$OutputAtom::run(stensor$_ptr, dtensor$_tile_ptr + "
                   "$*for_idx, thread_idx);",
                   stensor.guid,
                   stensor.guid,
                   dtensor.guid,
                   tile_side_len * forloop_dim_stride);
#endif
          } else {
            tb::STensor const &stensor = cur_op->input_tensors.at(0);
            kn::DTensor const &dtensor = cur_op->dtensor;
            code.e("STensor$OutputAtom::run(dtensor$_tile_ptr, stensor$_ptr, "
                   "thread_idx);",
                   stensor.guid,
                   dtensor.guid,
                   stensor.guid);
          }
          break;
        }
        case type::TB_MATMUL_OP: {
          tb::STensor const &input0 = op->input_tensors.at(0);
          tb::STensor const &input1 = op->input_tensors.at(1);
          tb::STensor const &output = output_op->output_tensors.at(0);
          sguid_t output_guid = output.guid;
          if (output_op_meta.is_accum_in_reg) {
            // Accumulator is in register
            code.e("Matmul$Kernel::run(matmul_$_accum, stensor$_ptr, "
                   "stensor$_ptr, (char*)(buf+0), thread_idx);",
                   output_guid,
                   output_guid,
                   input0.guid,
                   input1.guid);
          } else {
            code.e("auto mma_rC = Matmul$Kernel::get_mma_rC(thread_idx);",
                   output_guid);
            code.e("Matmul$Kernel::run(mma_rC, stensor$_ptr, stensor$_ptr, "
                   "(char*)(buf+0), thread_idx);",
                   output_guid,
                   input0.guid,
                   input1.guid);
            code.e("Matmul$Kernel::write_back_mma_rC(stensor$_ptr, mma_rC, "
                   "thread_idx);",
                   output_guid,
                   output_guid);
          }
          break;
        }
        case type::TB_EXP_OP:
<<<<<<< HEAD
=======
        case type::TB_SILU_OP:
        case type::TB_GELU_OP:
>>>>>>> 546551d8
        case type::TB_SQUARE_OP:
        case type::TB_SQRT_OP:
        case type::TB_SILU_OP:
        case type::TB_RELU_OP:
        case type::TB_CLAMP_OP:
        case type::TB_MUL_SCALAR_OP: {
          tb::TBElementUnaryOp const *cur_op =
              dynamic_cast<tb::TBElementUnaryOp const *>(op);
          tb::STensor const &input = cur_op->input_tensors.at(0);
          tb::STensor const &output = output_op->output_tensors.at(0);
          assert(input.num_dims == output.num_dims);
          int num_dims = input.num_dims;
          // Find the iteration dim
          int iter_dim = -1;

          // at least one dim exists that fullfill the requirement:
          // dim i in input&output tensor == meta.innermost_dim or
          // meta.swizzled_dim
          for (int i = 0; i < num_dims; ++i) {
            bool failed = false;
            for (tb::STensor const &stensor : {input, output}) {
              STensorMeta meta = stensor_metas.at(stensor.guid);
              if (i != meta.innermost_dim && meta.swizzled_dim != i) {
                failed = true;
                break;
              }
            }
            if (!failed) {
              iter_dim = i;
              break;
            }
          }
          assert(iter_dim != -1);
#ifdef DEADCODE
          if (iter_dim == -1) {
            // We cannot find a dim that satisfies our assumption:
            // dim i in input&output tensor == meta.innermost_dim or
            // meta.swizzled_dim
            // We return a CUDA_T_LAYOUT_ERROR
            return CUDA_T_LAYOUT_ERROR;
          }
#endif
          // Define layouts
          string in_layout = mov_last_get_stensor_layout(
              input, stensor_metas.at(input.guid), iter_dim);
          string final_out_layout = mov_last_get_stensor_layout(
              output, stensor_metas.at(output.guid), iter_dim);
          code.e("using InLayout = $;", in_layout);
          code.e("using OutLayout = $;", final_out_layout);
          // Get the epilogue
          string epilogue = transpile_fusion_epilogue(sched_node.ops);
          // Define and run the kernel
          code.e("using Kernel = tb::ElementUnaryKernel<half_t, "
                 "tb::ElementUnaryOpType::$, OutLayout, InLayout, "
                 "NUM_THREADS, $>;",
                 get_tb_op_str(cur_op->op_type),
                 epilogue);
          // add scalar chains for epilogue
          // code.e("const float scalars[] = {A, B, C}");
          code.e(append_epilogue_scalars(sched_node.ops));
          code.e("Kernel::run(stensor$_ptr, stensor$_ptr, thread_idx, $, "
                 "scalars);",
                 output.guid,
                 input.guid,
                 cur_op->scalar);
          break;
        }
        case type::TB_ADD_OP:
        case type::TB_MUL_OP:
        case type::TB_DIV_OP: {
          tb::STensor const &input0 = op->input_tensors.at(0);
          tb::STensor const &input1 = op->input_tensors.at(1);
          tb::STensor const &output = output_op->output_tensors.at(0);
          assert(input0.num_dims == input1.num_dims &&
                 input0.num_dims == output.num_dims);
          int num_dims = input0.num_dims;
          // Find the iteration dim
          int iter_dim = -1;
          for (int i = 0; i < num_dims; ++i) {
            bool failed = false;
            for (tb::STensor const &stensor : {input0, input1, output}) {
              STensorMeta meta = stensor_metas.at(stensor.guid);
              if (i != meta.innermost_dim && meta.swizzled_dim != i) {
                failed = true;
                break;
              }
            }
            if (!failed) {
              iter_dim = i;
              break;
            }
          }
          assert(iter_dim != -1);
          // Define op type
          string op_type_str = op->op_type == type::TB_ADD_OP   ? "ADD"
                               : op->op_type == type::TB_MUL_OP ? "MUL"
                               : op->op_type == type::TB_DIV_OP ? "DIV"
                                                                : "";
          assert(op_type_str != "");
          // Define layouts
          string in0_layout = mov_last_get_stensor_layout(
              input0, stensor_metas.at(input0.guid), iter_dim);
          string in1_layout = mov_last_get_stensor_layout(
              input1, stensor_metas.at(input1.guid), iter_dim);
          string final_out_layout = mov_last_get_stensor_layout(
              output, stensor_metas.at(output.guid), iter_dim);
          code.e("using In0Layout = $;", in0_layout);
          code.e("using In1Layout = $;", in1_layout);
          code.e("using OutLayout = $;", final_out_layout);
          // Get the epilogue
          string epilogue = transpile_fusion_epilogue(sched_node.ops);
          // Define and run the kernel
          code.e("using Kernel = tb::ElementBinaryKernel<half_t, "
                 "tb::ElementBinaryOpType::$, OutLayout, In0Layout, In1Layout, "
                 "NUM_THREADS, $>;",
                 op_type_str,
                 epilogue);
          code.e(append_epilogue_scalars(sched_node.ops));
          code.e("Kernel::run(stensor$_ptr, stensor$_ptr, stensor$_ptr, "
                 "thread_idx, scalars);",
                 output.guid,
                 input0.guid,
                 input1.guid);
          break;
        }
        case type::TB_REDUCTION_0_OP:
        case type::TB_REDUCTION_1_OP:
        case type::TB_REDUCTION_2_OP:
        case type::TB_REDUCTION_0_TO_DIMX_OP:
        case type::TB_REDUCTION_1_TO_DIMX_OP:
        case type::TB_REDUCTION_2_TO_DIMX_OP: {
          tb::STensor const &input = op->input_tensors.at(0);
          tb::STensor const &output = output_op->output_tensors.at(0);
          STensorMeta input_meta = stensor_metas.at(input.guid);
          STensorMeta final_output_meta = stensor_metas.at(output.guid);
          assert(input.num_dims == output.num_dims);
          int num_dims = input.num_dims;
          int reduc_dim = op->op_type >= type::TB_REDUCTION_0_TO_DIMX_OP
                              ? op->op_type - type::TB_REDUCTION_0_TO_DIMX_OP
                              : op->op_type - type::TB_REDUCTION_0_OP;
          assert(0 <= reduc_dim && reduc_dim < num_dims);
          // Find the iteration dim
          int iter_dim = -1;
          for (int i = 0; i < num_dims; ++i) {
            if (i == reduc_dim) {
              continue;
            }
            bool failed = false;
            for (tb::STensor const &stensor : {input, output}) {
              STensorMeta meta = stensor_metas.at(stensor.guid);
              if (i != meta.innermost_dim && meta.swizzled_dim != i) {
                failed = true;
                break;
              }
            }
            if (!failed) {
              iter_dim = i;
              break;
            }
          }
          assert(iter_dim != -1);
          assert(iter_dim != reduc_dim);
          // Define layouts
          string in_layout =
              mov_last_get_stensor_layout(input, input_meta, iter_dim);
          string final_out_layout =
              mov_last_get_stensor_layout(output, final_output_meta, iter_dim);
          int cute_reduc_dim = reduc_dim < iter_dim ? num_dims - 1 - reduc_dim
                                                    : num_dims - reduc_dim;
          code.e("using InLayout = $;", in_layout);
          code.e("using OutLayout = $;", final_out_layout);
          // Get the epilogue
          string epilogue = transpile_fusion_epilogue(sched_node.ops);
          // Define and run the kernel
          code.e("using Kernel = tb::ReductionKernel<half_t, "
                 "OutLayout, InLayout, $, NUM_THREADS, $>;",
                 cute_reduc_dim,
                 epilogue);
          code.e(append_epilogue_scalars(sched_node.ops));
          code.e(
              "Kernel::run(stensor$_ptr, stensor$_ptr, thread_idx, scalars);",
              output.guid,
              input.guid);
          break;
        }
        case type::TB_FORLOOP_ACCUM_NO_RED_OP: {
          assert(sched_node.ops.size() == 1); // Should not be fused
          assert(is_in_loop);
          tb::STensor const &input = op->input_tensors.at(0);
          tb::STensor const &accum = op->output_tensors.at(0);
          int num_dims = input.num_dims;
          // Find the iteration dim
          int iter_dim = -1;
          for (int i = 0; i < num_dims; ++i) {
            bool failed = false;
            for (tb::STensor const &stensor : {input, accum}) {
              STensorMeta meta = stensor_metas.at(stensor.guid);
              if (i != meta.innermost_dim && meta.swizzled_dim != i) {
                failed = true;
                break;
              }
            }
            if (!failed) {
              iter_dim = i;
              break;
            }
          }
          assert(iter_dim != -1);
          // Define layouts
          string in_layout = mov_last_get_stensor_layout(
              input, stensor_metas.at(input.guid), iter_dim);
          string accum_layout = mov_last_get_stensor_layout(
              accum, stensor_metas.at(accum.guid), iter_dim);
          code.e("using Kernel = tb::ForloopAccumKernel<half_t, $, $, "
                 "NUM_THREADS>;",
                 accum_layout,
                 in_layout);
          code.e("Kernel::run(stensor$_ptr, stensor$_ptr, thread_idx);",
                 accum.guid,
                 input.guid);
          break;
        }
        case type::TB_CONCAT_0_OP:
        case type::TB_CONCAT_1_OP:
        case type::TB_CONCAT_2_OP: {
          assert(0 && "Not implemented");
          break;
        }
        case type::TB_CONCAT_THEN_MATMUL_OP: {
          assert(0 && "Not implemented");
          break;
        }
        case type::TB_CUSTOMIZED_OP: {
          assert(0 && "Not implemented");
          break;
        }
        default: {
          assert(fmt("Unknown TB op: $", op->op_type).c_str());
        }
      }
      code.e("}");
    }
    return CUDA_T_SUCCESS;
  };

  // Declare the for loop
  // TODO(intlsy) Remove the loop when `g.forloop_range` is 1
  // TODO(intlsy) Loop unrolling
  assert(g.forloop_range >= 1);
  code.e("// The main loop");
  code.e("for (int for_idx = 0; for_idx < $; for_idx++) {", g.forloop_range);

  if (!pipelined_input_ops.empty()) {
    code.e("{");
    code.e("// Issue async copies for the next round");
    code.e("if (for_idx+1 != $) {", g.forloop_range);
    for (tb::TBInputOp const *input_op : pipelined_input_ops) {
      assert(input_op->forloop_dim >= 0);
      kn::DTensor const &dtensor = input_op->dtensor;
      tb::STensor const &output = input_op->output_tensors.at(0);
      int tile_side_len = output.dim[input_op->forloop_dim];
      size_t forloop_dim_stride =
          dtensor_metas.at(dtensor.guid).strides[input_op->forloop_dim];
      code.e("STensor$InputAtom::run(stensor$_ptr, dtensor$_tile_ptr + "
             "$*(for_idx+1), thread_idx);",
             output.guid,
             output.guid,
             dtensor.guid,
             tile_side_len * forloop_dim_stride);
    }
    code.e("}");
    code.e("cute::cp_async_fence();");

    code.e("// Wait for the async copies in the last round to finish");
    code.e("cute::cp_async_wait<1>();");

    code.e("// Switch buffers");
    for (tb::TBInputOp const *input_op : pipelined_input_ops) {
      tb::STensor const &output = input_op->output_tensors.at(0);
      sguid_t guid = output.guid;
      code.e("SWAP(stensor$_ptr, stensor$_async_copy_buf);", guid, guid);
    }

    code.e("}");
  }

  for (TBSchedNode const &sched_node : sched.loop_nodes) {
    if (sched_node.type == tb_sched_node_t::OPERATOR &&
        sched_node.ops[0].first->op_type == type::TB_INPUT_OP &&
        pipelined_input_ops.count(
            dynamic_cast<tb::TBInputOp const *>(sched_node.ops[0].first))) {
      continue;
    }
    CodeKeeper res;
    TranspileErrorType err = transpile_tb_sched_node(sched_node, res, true);
    code << res;
    if (err != CUDA_T_SUCCESS) {
      return CustomOPTranspileResult{err, func_name, 0, ""};
    }
  }

  code.e("}"); // For loop
  code.e("");

  // Write back in-register accumulators
  int num_in_reg_accums = 0;
  CodeKeeper in_reg_writeback;
  for (TBSchedNode const &node : sched.loop_nodes) {
    if (node.type != tb_sched_node_t::OPERATOR) {
      continue;
    }
    auto [last_op, last_op_meta] = node.ops.back();
    if (last_op->op_type == type::TB_FORLOOP_ACCUM_NO_RED_OP &&
        last_op_meta.is_accum_in_reg) {
      tb::TBForloopAccumOp const *accum_op =
          dynamic_cast<tb::TBForloopAccumOp const *>(last_op);
      tb::STensor const &accum = accum_op->output_tensors.at(0);
      in_reg_writeback.e("Matmul$Kernel::write_back_mma_rC(stensor$_ptr, "
                         "matmul_$_accum, thread_idx);",
                         accum.guid,
                         accum.guid,
                         accum.guid);
      num_in_reg_accums += 1;
    }
  }
  if (num_in_reg_accums > 0) {
    code.e("// Write back in-register accumulators");
    code.e("__syncthreads();"); // Need this __syncthreads() to make sure no
                                // thread is still in the for loop
    code << in_reg_writeback;
  }

  // Transpile the epilogue of the kernel
  if (!sched.post_loop_nodes.empty()) {
    code.e("// The epilogue (kernels outside the loop)");
    code.e("__syncthreads();");
    for (TBSchedNode const &sched_node : sched.post_loop_nodes) {
      CodeKeeper res;
      TranspileErrorType err = transpile_tb_sched_node(sched_node, res, false);
      code << res;
      if (err != CUDA_T_SUCCESS) {
        return CustomOPTranspileResult{err, func_name, 0, ""};
      }
    }
  }

  code.e("}"); // kernel

  return CustomOPTranspileResult{
      CUDA_T_SUCCESS, func_name, mem_plan.smem_size, code.to_string()};
}

} // namespace transpiler
} // namespace mirage<|MERGE_RESOLUTION|>--- conflicted
+++ resolved
@@ -161,13 +161,6 @@
     switch (type) {
       case type::TB_EXP_OP:
         return "EXP";
-<<<<<<< HEAD
-=======
-      case type::TB_SILU_OP:
-        return "SILU";
-      case type::TB_GELU_OP:
-        return "GELU";
->>>>>>> 546551d8
       case type::TB_SQUARE_OP:
         return "SQUARE";
       case type::TB_SQRT_OP:
@@ -176,6 +169,8 @@
         return "MULSCALAR";
       case type::TB_SILU_OP:
         return "SILU";
+      case type::TB_GELU_OP:
+        return "GELU";
       case type::TB_RELU_OP:
         return "RELU";
       case type::TB_CLAMP_OP:
@@ -762,14 +757,10 @@
           break;
         }
         case type::TB_EXP_OP:
-<<<<<<< HEAD
-=======
-        case type::TB_SILU_OP:
-        case type::TB_GELU_OP:
->>>>>>> 546551d8
         case type::TB_SQUARE_OP:
         case type::TB_SQRT_OP:
         case type::TB_SILU_OP:
+        case type::TB_GELU_OP:
         case type::TB_RELU_OP:
         case type::TB_CLAMP_OP:
         case type::TB_MUL_SCALAR_OP: {
