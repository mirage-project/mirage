--- conflicted
+++ resolved
@@ -601,12 +601,8 @@
         for (int num_tg_n = 1; num_tg_m * num_tg_n <= max_num_tgs; ++num_tg_n) {
           int tiled_mma_m = mma_atom_m * num_tg_m;
           int tiled_mma_n = mma_atom_n * num_tg_n;
-<<<<<<< HEAD
-          if (tiled_mma_m > m || tiled_mma_n > n) {
-=======
           if (((m > mma_atom_m) && (m % tiled_mma_m != 0)) ||
               ((n > mma_atom_n) && (n % tiled_mma_n != 0))) {
->>>>>>> c2c32803
             continue;
           }
           int num_tiles_m = ceil_div(m, tiled_mma_m);
