/* Copyright 2023-2024 CMU
 *
 * Licensed under the Apache License, Version 2.0 (the "License");
 * you may not use this file except in compliance with the License.
 * You may obtain a copy of the License at
 *
 *     http://www.apache.org/licenses/LICENSE-2.0
 *
 * Unless required by applicable law or agreed to in writing, software
 * distributed under the License is distributed on an "AS IS" BASIS,
 * WITHOUT WARRANTIES OR CONDITIONS OF ANY KIND, either express or implied.
 * See the License for the specific language governing permissions and
 * limitations under the License.
 */

#include "mirage/threadblock/element_unary.h"
#include "mirage/threadblock/forloop_accum.h"
#include "mirage/threadblock/operator.h"
#include "mirage/threadblock/reduction.h"
#include "mirage/threadblock/smem_tensor.h"
#include "mirage/transpiler/common.h"
#include "mirage/transpiler/structs.h"
#include "mirage/transpiler/transpiler.h"

#include <algorithm>
#include <unordered_set>

#include "mirage/threadblock/graph.h"
#include "mirage/transpiler/sched_tb_graph.h"
#include "mirage/transpiler/utils.h"
#include "mirage/type.h"

namespace mirage {
namespace transpiler {

using std::string;
namespace kn = mirage::kernel;
namespace tb = mirage::threadblock;

namespace get_layout_detail {

// Get a CuTe layout from dims and strides
//
// The reason why we reverse the vector is that in CuTe, when mapping from an
// integer to a logical coordinate, the first dimension is consider to be the
// "innermost" (here "innermost" has a different meaning from the innermost dim)
//
// For example, assume the tensor has a shape of (3, 2), then 1 will be mapped
// to (1, 0) instead of (0, 1), which is not the same as the C/C++ convention
static string get_cute_layout(vector<int> dims, vector<size_t> strides) {
  assert(dims.size() == strides.size());
  std::reverse(dims.begin(), dims.end());
  std::reverse(strides.begin(), strides.end());
  return fmt("Layout<Shape<$>, Stride<$>>",
             map_to_cute_int(dims),
             map_to_cute_int(strides));
}

template <typename Tensor_T, typename Meta_T>
static string
    get_cute_layout(Tensor_T const &tensor, Meta_T const &meta, int start_dim) {
  return get_cute_layout(
      vector<int>(tensor.dim + start_dim, tensor.dim + tensor.num_dims),
      vector<size_t>(meta.strides + start_dim, meta.strides + tensor.num_dims));
}

// A helper function
template <typename T>
static std::vector<T> mov_to_last(T const *vec, size_t numel, int idx) {
  std::vector<T> result;
  result.reserve(numel);
  result.insert(result.end(), vec, vec + idx);
  result.insert(result.end(), vec + idx + 1, vec + numel);
  result.push_back(vec[idx]);
  return result;
}
} // namespace get_layout_detail

// Get the layout of a STensor
static string get_stensor_layout(tb::STensor const &stensor,
                                 STensorMeta const &meta,
                                 int start_dim = 0) {
  if (!meta.is_xor_swizzled) {
    // Do not need to swizzle
    // (Probably swizzled by SHIFT-based swizzling, but we do not care about
    // that)
    return get_layout_detail::get_cute_layout(stensor, meta, start_dim);
  } else {
    // XOR-based swizzling
    return fmt("decltype(composition(Swizzle<$, $, $>{}, ${}))",
               meta.xor_swizzle_b,
               meta.xor_swizzle_m,
               meta.xor_swizzle_s,
               get_layout_detail::get_cute_layout(stensor, meta, start_dim));
  }
}

// Get the aligned layout for MMA stensor
static string get_mma_stensor_aligned_layout(
    tb::STensor const &stensor,
    STensorMeta const &meta,
    std::tuple<int, int, int> const &mma_atom_mnk,
    bool m,
    bool output,
    int start_dim = 0) {

  tb::STensor new_stensor = stensor;
  STensorMeta new_meta = meta;
  bool n = (!m) && (!output);

  assert(stensor.num_dims - start_dim == 2);
  int aligned_shape = -1;

  for (int i = start_dim; i < stensor.num_dims; i++) {
    // m/n
    if (i == start_dim && m) {
      // K
      aligned_shape = std::max(stensor.dim[i], std::get<2>(mma_atom_mnk));
    } else if (i == start_dim && n) {
      // N
      aligned_shape = std::max(stensor.dim[i], std::get<1>(mma_atom_mnk));
    } else if (i == stensor.num_dims - 1 && m) {
      // M
      aligned_shape = std::max(stensor.dim[i], std::get<0>(mma_atom_mnk));
    } else if (i == stensor.num_dims - 1 && n) {
      // K
      aligned_shape = std::max(stensor.dim[i], std::get<2>(mma_atom_mnk));
    } else if (i == start_dim && output) {
      // N
      aligned_shape = std::max(stensor.dim[i], std::get<1>(mma_atom_mnk));
    } else if (i == stensor.num_dims - 1 && output) {
      // M
      aligned_shape = std::max(stensor.dim[i], std::get<0>(mma_atom_mnk));
    } else {
      assert(false);
    }
    new_stensor.dim[i] = aligned_shape;
  }

  // update strides
  int innermost_dim = new_meta.innermost_dim;
  for (int i = start_dim; i < stensor.num_dims; i++) {
    if (i != innermost_dim) {
      new_meta.strides[i] = new_stensor.dim[innermost_dim];
    }
  }
  return get_stensor_layout(new_stensor, new_meta, new_stensor.num_dims - 2);
}

// Move the innermost dim to the last dim, and format it as a CuTe layout
// string.
//
// Assume the tensor has N dimensions and the innermost dim is i, then the
// function is equivalent to torch.permute(tensor, [0, 1, ..., i-1, i+1, ..., N,
// i])
static string mov_last_get_stensor_layout(tb::STensor const &stensor,
                                          STensorMeta const &meta,
                                          int innermost_dim) {
  tb::STensor new_stensor = stensor;
  STensorMeta new_meta = meta;
  new_meta.swizzled_dim = -1;
  for (int i = 0; i < stensor.num_dims; ++i) {
    int src_dim = i == stensor.num_dims - 1 ? innermost_dim
                  : i < innermost_dim       ? i
                                            : i + 1;
    new_stensor.dim[i] = stensor.dim[src_dim];
    new_meta.strides[i] = meta.strides[src_dim];
    if (src_dim == meta.swizzled_dim) {
      new_meta.swizzled_dim = i;
    }
  }
  new_meta.innermost_dim = stensor.num_dims - 1;
  return get_stensor_layout(new_stensor, new_meta);
}

// Get the layout of a DTensor tile for input/output operators
static string get_dtensor_tile_layout(kn::DTensor const &dtensor,
                                      DTensorMeta const &d_meta,
                                      tb::STensor const &stensor,
                                      STensorMeta const &s_meta,
                                      int d_innermost_dim) {
  using namespace get_layout_detail;
  return get_cute_layout(
      mov_to_last(stensor.dim,
                  dtensor.num_dims,
                  d_innermost_dim), // Here we use stensor.dim
      mov_to_last(d_meta.strides, dtensor.num_dims, d_innermost_dim));
}

static string append_epilogue_scalars(
    std::vector<std::pair<tb::TBOperator const *, TBSchedOpMeta>> const
        &chain) {
  string res = "const float scalars[] = {";
  if (chain.size() == 1) {
    return res.append("0.0f};");
  }

  bool store_last = true;
  for (size_t i = 1; i < chain.size(); i++) {

    // last one is epilogue accum/store, when it's accum, apply 0.0
    // else append a 0.0 at last since store is not part of chain
    if (i == chain.size() - 1 &&
        chain.at(i).first->op_type == type::TB_FORLOOP_ACCUM_NO_RED_OP) {
      // last one is EpilogueStoreAccum
      res.append("0.0f};");
      store_last = false;
    } else if (is_threadblock_element_unary(chain.at(i).first->op_type)) {
      tb::TBElementUnaryOp const *tb_unary_op =
          dynamic_cast<tb::TBElementUnaryOp const *>(chain.at(i).first);
      res.append(fmt("$f, ", tb_unary_op->scalar));
    } else {
      res.append("0.0f, ");
    }
  }
  if (store_last) {
    res.append("0.0f};");
  }
  return res;
}

static string get_tb_op_str(type::TBOperatorType type) {
  auto toString = [](type::TBOperatorType type) -> string {
    switch (type) {
      case type::TB_EXP_OP:
        return "EXP";
      case type::TB_SQUARE_OP:
        return "SQUARE";
      case type::TB_SQRT_OP:
        return "SQRT";
      case type::TB_MUL_SCALAR_OP:
        return "MULSCALAR";
      case type::TB_SILU_OP:
        return "SILU";
      case type::TB_GELU_OP:
        return "GELU";
      case type::TB_RELU_OP:
        return "RELU";
      case type::TB_CLAMP_OP:
        return "CLAMP";
      default:
        assert(0);
    }
  };

  return toString(type);
}

// Transpile a custom KN operator (i.e. a custom block graph) into CUDA code
// Will return a CustomOPTranspileResult object. See comments in transpiler.h
// for more details
CustomOPTranspileResult
    Transpiler::transpile_kn_custom_op(kn::KNCustomizedOp const *op) {
  bool profiling = config.profiling;

  tb::Graph const &g = op->bgraph;
  int num_threads = g.block_dim.x * g.block_dim.y * g.block_dim.z;

  size_t profiler_buf_size =
      profiling ? (g.grid_dim.x * g.grid_dim.y * g.grid_dim.z *
                   (config.num_consumer_wgs + config.num_producer_wgs)) *
                      1000
                : 0;

  // Get the schedule
  TBSched sched = get_threadblock_schedule(g);

  get_threadblock_swizzle_plan(g, sched);

  // Get the memory allocation plan
  TBMemoryPlan mem_plan = get_threadblock_memory_plan(g, sched);

  // Allocate a kernel name
  static int custom_kernel_idx_counter = 0;
  int cur_custom_kernel_idx = custom_kernel_idx_counter++;
  string func_name = fmt("custom_kernel_$", cur_custom_kernel_idx);

  vector<string> nvshmem_as_param;
  for(tb::TBOperator const *tb_op : g.operators) {
    if (tb_op->op_type == type::TB_INPUT_OP) {
      tb::TBInputOp const *input_op = dynamic_cast<tb::TBInputOp const *>(tb_op);
      if (input_op->prologue == type::TBPrologueType::TB_PROLOGUE_ALLGATHER) {
        nvshmem_as_param.push_back(fmt("uint64_t* __restrict__ allgather_signal_$", 
                                     input_op->dtensor.guid));
      }
    }
    else if (tb_op->op_type == type::TB_OUTPUT_OP) {
      tb::TBOutputOp const *output_op = dynamic_cast<tb::TBOutputOp const *>(tb_op);
      if (output_op->epilogue == type::TBEpilogueType::TB_EPILOGUE_ALLTOALL) {
        nvshmem_as_param.push_back(fmt("$ const* __restrict__ alltoall_buf_$", 
                                     get_datatype_str(output_op->dtensor.data_type), 
                                     output_op->dtensor.guid));
      } else if (output_op->epilogue == type::TBEpilogueType::TB_EPILOGUE_REDUCESCATTER) {
        nvshmem_as_param.push_back(fmt("$ * __restrict__ reduce_scatter_buf_$", 
                                     get_datatype_str(output_op->dtensor.data_type), 
                                     output_op->dtensor.guid));
      }
    }
  }

  // Generate code prologue
  CodeKeeper code;
<<<<<<< HEAD
  if (use_nvshmem) {
    if (!nvshmem_as_param.empty()) {
      code.e("__global__ void __launch_bounds__($) $($, $, $, int mype, int npes) {",
            num_threads,
            func_name,
            map<kn::DTensor, string>(op->output_tensors,
                                      [](kn::DTensor const &dtensor) -> string {
                                        return fmt(
                                            "$* __restrict__ dtensor$_ptr",
                                            get_datatype_str(dtensor.data_type),
                                            dtensor.guid);
                                      }),
            map<kn::DTensor, string>(
                op->input_tensors, [](kn::DTensor const &dtensor) -> string {
                  return fmt("$ const* __restrict__ dtensor$_ptr",
                              get_datatype_str(dtensor.data_type),
                              dtensor.guid);
                }),
            nvshmem_as_param);
    } else {
        code.e("__global__ void __launch_bounds__($) $($, $, int mype, int npes) {",
            num_threads,
            func_name,
            map<kn::DTensor, string>(op->output_tensors,
                                      [](kn::DTensor const &dtensor) -> string {
                                        return fmt(
                                            "$* __restrict__ dtensor$_ptr",
                                            get_datatype_str(dtensor.data_type),
                                            dtensor.guid);
                                      }),
            map<kn::DTensor, string>(
                op->input_tensors, [](kn::DTensor const &dtensor) -> string {
                  return fmt("$ const* __restrict__ dtensor$_ptr",
                              get_datatype_str(dtensor.data_type),
                              dtensor.guid);
                }));
    }
  } 
  else {
    code.e("__global__ void __launch_bounds__($) $($, $) {" ,
=======
  if (profiling) {
    code.e_front(
        "__global__ void  __launch_bounds__($) "
        "$($, $, uint64_t *profiler_buffer) {",
        num_threads,
        func_name,
        map<kn::DTensor, string>(op->output_tensors,
                                 [](kn::DTensor const &dtensor) -> string {
                                   return fmt(
                                       "$* __restrict__ dtensor$_ptr",
                                       get_datatype_str(dtensor.data_type),
                                       dtensor.guid);
                                 }),
        map<kn::DTensor, string>(
            op->input_tensors, [](kn::DTensor const &dtensor) -> string {
              return fmt("$ const* __restrict__ dtensor$_ptr",
                         get_datatype_str(dtensor.data_type),
                         dtensor.guid);
            }));
  } else {
    code.e("__global__ void __launch_bounds__($) $($, $) {",
>>>>>>> 330e04e7
           num_threads,
           func_name,
           map<kn::DTensor, string>(op->output_tensors,
                                    [](kn::DTensor const &dtensor) -> string {
                                      return fmt(
                                          "$* __restrict__ dtensor$_ptr",
                                          get_datatype_str(dtensor.data_type),
                                          dtensor.guid);
                                    }),
           map<kn::DTensor, string>(
               op->input_tensors, [](kn::DTensor const &dtensor) -> string {
                 return fmt("$ const* __restrict__ dtensor$_ptr",
                            get_datatype_str(dtensor.data_type),
                            dtensor.guid);
               }));
  }

  // Define thread idx
  string thread_idx;
  if (g.block_dim.y > 1 || g.block_dim.z > 1) {
    thread_idx = fmt("threadIdx.x + threadIdx.y * $ + threadIdx.z * $",
                     g.block_dim.x,
                     g.block_dim.x * g.block_dim.y);
  } else {
    thread_idx = "threadIdx.x";
  }
  code.e("int thread_idx = $;", thread_idx);
  code.e("static constexpr int NUM_THREADS = $;", num_threads);

  // Define STensor as cute::Tensor
  code.e("// STensors");
  code.e("extern __shared__ char buf[];");
  for (auto [guid, addr] : mem_plan.addrs) {
    code.e("$ *stensor$_ptr = ($*)(buf + $);",
           get_datatype_str(op->input_tensors[0].data_type),
           guid,
           get_datatype_str(op->input_tensors[0].data_type),
           addr);
  }
  // Erase the lowest 16 bytes to 0 for GEMM
  code.e("*((uint128_t*)buf) = 0ul;");
  code.e("");

  // Define G2SCopy for all input STensors
  code.e("// G->S copy atoms");
  std::unordered_set<tb::TBInputOp const *>
      pipelined_input_ops; // A list of input ops that are software pipelined
                           // (asynchronously G->S copied)
  for (TBSchedNode const &node :
       Combine(Combine(sched.pre_loop_nodes, sched.loop_nodes),
               sched.post_loop_nodes)) {
    if (node.type == tb_sched_node_t::OPERATOR &&
        node.ops.front().first->op_type == type::TB_INPUT_OP) {
      auto [_op, op_meta] = node.ops.front();
      tb::TBInputOp const *cur_op = dynamic_cast<tb::TBInputOp const *>(_op);
      tb::TBOperator const *output_op = fusion_chain.at(cur_op).back();
      kn::DTensor const &dtensor = cur_op->dtensor;
      tb::STensor const &stensor = output_op->output_tensors.at(0);
      DTensorMeta const &dtensor_meta = dtensor_metas.at(dtensor.guid);
      STensorMeta const &stensor_meta = stensor_metas.at(stensor.guid);
      assert(dtensor.num_dims == stensor.num_dims);
      assert(dtensor.data_type == stensor.data_type);

      int64_t ptr_name_guid = (dtensor.prologue == type::TBPrologueType::TB_PROLOGUE_ALLGATHER ? dtensor.original_guid : dtensor.guid);
      code.e("// Copy for G->S: dtensor $ -> stensor $",
             ptr_name_guid,
             stensor.guid);

      // Get the starting address of my tile
      // For input tensor that does not have a forloop_dim, the shape of the
      // tile should be identical to the STensor. Otherwise, it should be the
      // shape of STensor * forloop_range
      string offset = "";
      int3 imap = cur_op->input_map;
      for (int dim = 0; dim < 3; ++dim) {
        int div_dim = dim == 0 ? imap.x : dim == 1 ? imap.y : imap.z;
        if (div_dim >= 0) {
          // Dim `div_dim` is divided along `dim`
          int num_tbs = dim == 0   ? g.grid_dim.x
                        : dim == 1 ? g.grid_dim.y
                                   : g.grid_dim.z;
          offset += fmt(" + blockIdx.$*$*$",
                        (char)"xyz"[dim],
                        dtensor.dim[div_dim] / num_tbs,
                        dtensor_meta.strides[div_dim]);
        }
      }
      code.e("const $ *dtensor$_tile_ptr = dtensor$_ptr $;",
             get_datatype_str(dtensor.data_type),
             ptr_name_guid,
             ptr_name_guid,
             offset);

      bool use_chunked_copy = op_meta.is_chunked_input;
      int real_innermost_dim = op_meta.chunked_input_real_innermost_dim;
      bool use_async_copy = op_meta.is_pipelined_input;

      // TODO(intlsy) Support swizzled layout
      // TODO(intlsy) Support TMA
      if (!use_chunked_copy) {
        int d_innermost_dim = dtensor_meta.innermost_dim;
        assert(!use_async_copy);
        string dtensor_tile_layout = get_dtensor_tile_layout(
            dtensor, dtensor_meta, stensor, stensor_meta, d_innermost_dim);
        code.e(
            "using DTensor$TileLayout = $;", ptr_name_guid, dtensor_tile_layout);
        // Non-chunked, synchronous copy
        code.e(
            "using STensor$InputAtom = tb::InputNonChunkedSyncCopy<$, "
            "$, DTensor$TileLayout, NUM_THREADS>;",
            stensor.guid,
            get_datatype_str(stensor.data_type),
            mov_last_get_stensor_layout(stensor, stensor_meta, d_innermost_dim),
            ptr_name_guid);
      } else {
        string dtensor_tile_layout = get_dtensor_tile_layout(
            dtensor, dtensor_meta, stensor, stensor_meta, real_innermost_dim);
        code.e(
            "using DTensor$TileLayout = $;", ptr_name_guid, dtensor_tile_layout);
        if (!use_async_copy) {
          // Chunked, synchronous copy
          code.e("using STensor$InputAtom = tb::InputChunkedSyncCopy<$, "
                 "$, DTensor$TileLayout, NUM_THREADS>;",
                 stensor.guid,
                 get_datatype_str(stensor.data_type),
                 mov_last_get_stensor_layout(
                     stensor, stensor_meta, real_innermost_dim),
                 ptr_name_guid);
        } else {
          // Chunked, asynchronous copy
          pipelined_input_ops.insert(cur_op);
          code.e("using STensor$InputAtom = tb::InputChunkedAsyncCopy<$, "
                 "$, DTensor$TileLayout, NUM_THREADS>;",
                 stensor.guid,
                 get_datatype_str(stensor.data_type),
                 mov_last_get_stensor_layout(
                     stensor, stensor_meta, real_innermost_dim),
                 ptr_name_guid);
          code.e("$ *stensor$_async_copy_buf = stensor$_ptr;",
                 get_datatype_str(stensor.data_type),
                 stensor.guid,
                 stensor.guid + mem_plan.pipelined_input_buf_guid_offset);
        }
      }
    }
  }
  code.e("");

  // Launch G->S copy atoms for all pre-loop-ops
  int num_pre_loop_copies = 0;
  for (TBSchedNode const &sched_node : sched.pre_loop_nodes) {
    // Currently only non-fused input ops are allowed to appear in
    // pre_loop_nodes check against this condition
    assert(sched_node.type == tb_sched_node_t::OPERATOR);
    assert(sched_node.ops.size() == 1); // Should not be fused
    tb::TBOperator const *op = sched_node.ops[0].first;
    assert(op->op_type == type::TB_INPUT_OP);
    tb::TBInputOp const *cur_op = dynamic_cast<tb::TBInputOp const *>(op);
    tb::STensor const &stensor = cur_op->output_tensors.at(0);
    assert(cur_op->forloop_dim == -1);
    assert(!pipelined_input_ops.count(
        cur_op)); // An input op in pre_loop_nodes should not be software
                  // pipelined since they do not have forloop_dim
    num_pre_loop_copies += 1;
    int64_t ptr_name_guid = (cur_op->dtensor.prologue == type::TBPrologueType::TB_PROLOGUE_ALLGATHER ? cur_op->dtensor.original_guid : cur_op->dtensor.guid);
    code.e("STensor$InputAtom::run(stensor$_ptr, "
           "dtensor$_tile_ptr, "
           "thread_idx);",
           stensor.guid,
           stensor.guid,
           ptr_name_guid);
  }
  code.e("");

  // Define S2GCopy for all output STensors
  code.e("// S->G copy atoms");
  for (TBSchedNode const &node :
       Combine(Combine(sched.pre_loop_nodes, sched.loop_nodes),
               sched.post_loop_nodes)) {
    if (node.type == tb_sched_node_t::OPERATOR &&
        node.ops.front().first->op_type == type::TB_OUTPUT_OP) {
      auto [_op, op_meta] = node.ops.front();
      tb::TBOutputOp const *cur_op = dynamic_cast<tb::TBOutputOp const *>(_op);
      tb::STensor const &stensor = cur_op->input_tensors.at(0);
      kn::DTensor const &dtensor = cur_op->dtensor;
      STensorMeta const &stensor_meta = stensor_metas.at(stensor.guid);
      DTensorMeta const &dtensor_meta = dtensor_metas.at(dtensor.guid);
      assert(dtensor.num_dims == stensor.num_dims);
      assert(dtensor.data_type == stensor.data_type);

      code.e("// Copy for S->G: stensor $ -> dtensor $",
             stensor.guid,
             dtensor.guid);

      // Get the starting address of my tile
      // For output tensor that does not have a forloop_dim, the shape of the
      // tile should be identical to the STensor. Otherwise, it should be the
      // shape of STensor * forloop_range
      string offset = "";
      int3 omap = cur_op->output_map;
      for (int dim = 0; dim < 3; ++dim) {
        int div_dim = dim == 0 ? omap.x : dim == 1 ? omap.y : omap.z;
        int num_tbs = dim == 0   ? g.grid_dim.x
                      : dim == 1 ? g.grid_dim.y
                                 : g.grid_dim.z;
        type::TBEpilogueType type = cur_op->epilogue;
        // TODO
        int reduce_scatter_divide_dim = 1; // y dim
        if (num_tbs > 1) {
          assert(div_dim >= 0);
          if (dim == reduce_scatter_divide_dim && 
              type == type::TBEpilogueType::TB_EPILOGUE_REDUCESCATTER) {
            // The output tensor MUST be divided along this dimension, as stated
            // in the paper
            int num_gpus = g.gpu_dim.x;
            offset += fmt(" + blockIdx.$*$*$",
                          (char)"xyz"[dim],
                          dtensor.dim[div_dim] / num_tbs * num_gpus,
                          dtensor_meta.strides[div_dim]);
          } else {
            // The output tensor MUST be divided along this dimension, as stated
            // in the paper
            offset += fmt(" + blockIdx.$*$*$",
                          (char)"xyz"[dim],
                          dtensor.dim[div_dim] / num_tbs,
                          dtensor_meta.strides[div_dim]);
          }
        }

      }
      code.e("$ *dtensor$_tile_ptr = dtensor$_ptr $;",
             get_datatype_str(dtensor.data_type),
             dtensor.guid,
             dtensor.guid,
             offset);

      bool use_chunked_copy = op_meta.is_chunked_output;
      int real_innermost_dim = op_meta.chunked_output_real_innermost_dim;

      if (!use_chunked_copy) {
        int d_innermost_dim = dtensor_meta.innermost_dim;
        string dtensor_tile_layout = get_dtensor_tile_layout(
            dtensor, dtensor_meta, stensor, stensor_meta, d_innermost_dim);
        code.e(
            "using DTensor$TileLayout = $;", dtensor.guid, dtensor_tile_layout);
        code.e("using STensor$OutputAtom = tb::OutputNonChunkedSyncCopy<$, "
               "DTensor$TileLayout, $, NUM_THREADS>;",
               stensor.guid,
               get_datatype_str(stensor.data_type),
               dtensor.guid,
               mov_last_get_stensor_layout(
                   stensor, stensor_meta, d_innermost_dim));
      } else {
        string dtensor_tile_layout = get_dtensor_tile_layout(
            dtensor, dtensor_meta, stensor, stensor_meta, real_innermost_dim);
        code.e(
            "using DTensor$TileLayout = $;", dtensor.guid, dtensor_tile_layout);
        code.e("using STensor$OutputAtom = tb::OutputChunkedSyncCopy<$, "
               "DTensor$TileLayout, $, NUM_THREADS>;",
               stensor.guid,
               get_datatype_str(stensor.data_type),
               dtensor.guid,
               mov_last_get_stensor_layout(
                   stensor, stensor_meta, real_innermost_dim));
      }
      // TODO(intlsy) Support TMA
    }
  }
  code.e("");

  // Clear all accumulators
  int num_clear_accums = 0;
  for (TBSchedNode const &node : sched.loop_nodes) {
    if (node.type != tb_sched_node_t::OPERATOR) {
      continue;
    }
    auto [last_op, last_op_meta] = node.ops.back();
    if ((last_op->op_type == type::TB_FORLOOP_ACCUM_NO_RED_OP ||
         last_op->op_type == type::TB_FORLOOP_ACCUM_NO_RED_RESCALE_OP) &&
        !last_op_meta.is_accum_in_reg) {
      tb::TBForloopAccumOp const *accum_op =
          dynamic_cast<tb::TBForloopAccumOp const *>(last_op);
      tb::STensor const &accum = accum_op->output_tensors.at(0);
      STensorMeta const &accum_meta = stensor_metas.at(accum.guid);
      size_t num_elems = 0;
      for (int i = 0; i < accum.num_dims; ++i) {
        num_elems = std::max(num_elems, accum.dim[i] * accum_meta.strides[i]);
      }
      code.e("tb::ClearAccumlatorKernel<$, $, "
             "NUM_THREADS>::run(stensor$_ptr, thread_idx);",
             get_datatype_str(accum.data_type),
             num_elems,
             accum.guid);
      num_clear_accums += 1;
    }
  }
  code.e("");

  // Initialize all max accumulators
  int num_init_max_accums = 0;
  for (TBSchedNode const &node : sched.loop_nodes) {
    if (node.type != tb_sched_node_t::OPERATOR) {
      continue;
    }
    auto [last_op, last_op_meta] = node.ops.back();
    if (last_op->op_type == type::TB_FORLOOP_ACCUM_MAX_OP &&
        !last_op_meta.is_accum_in_reg) {
      tb::TBForloopAccumOp const *accum_op =
          dynamic_cast<tb::TBForloopAccumOp const *>(last_op);
      tb::STensor const &accum = accum_op->output_tensors.at(0);
      STensorMeta const &accum_meta = stensor_metas.at(accum.guid);
      size_t num_elems = 0;
      for (int i = 0; i < accum.num_dims; ++i) {
        num_elems = std::max(num_elems, accum.dim[i] * accum_meta.strides[i]);
      }
      code.e("tb::InitMaxAccumulatorKernel<$, $, "
             "NUM_THREADS>::run(stensor$_ptr, thread_idx);",
             get_datatype_str(accum.data_type),
             num_elems,
             accum.guid);
      num_init_max_accums += 1;
    }
  }

  // Initialize all reduction max
  int num_init_reductions = 0;
  for (TBSchedNode const &node : sched.loop_nodes) {
    if (node.type != tb_sched_node_t::OPERATOR) {
      continue;
    }
    auto [last_op, last_op_meta] = node.ops.back();
    if (last_op->op_type >= type::TB_REDUCTION_0_MAX_OP &&
        last_op->op_type <= type::TB_REDUCTION_2_MAX_OP) {
      assert(node.ops.size() == 1); // Should not be fused
      tb::TBReductionOp const *updated_max_op =
          dynamic_cast<tb::TBReductionOp const *>(last_op);
      tb::STensor const &updated_max = updated_max_op->output_tensors.at(0);
      STensorMeta const &updated_max_meta = stensor_metas.at(updated_max.guid);
      size_t num_elems = 0;
      for (int i = 0; i < updated_max.num_dims; ++i) {
        num_elems = std::max(num_elems,
                             updated_max.dim[i] * updated_max_meta.strides[i]);
      }
      code.e("tb::InitReductionMaxKernel<$, $, "
             "NUM_THREADS>::run(stensor$_ptr, thread_idx);",
             get_datatype_str(updated_max.data_type),
             num_elems,
             updated_max.guid);
      num_init_reductions += 1;
    }
  }
  code.e("");

  // Pre-define all matmul ops and allocate accumulators (if needed)
  // Since we may want to place the accumulator of a matmul op in register
  // files, we may need to allocate the accumulator in advance, and that
  // requires us to define the kernel (`using Matmul$Kernel = ...`) in advance
  for (TBSchedNode const &node :
       Combine(sched.loop_nodes, sched.post_loop_nodes)) {
    if (node.type == tb_sched_node_t::OPERATOR &&
        node.ops.front().first->op_type == type::TB_MATMUL_OP) {
      tb::TBOperator const *op = node.ops.front().first;
      tb::TBOperator const *output_op = node.ops.back().first;
      tb::STensor const &input0 = op->input_tensors.at(0);
      tb::STensor const &input1 = op->input_tensors.at(1);
      tb::STensor const &output = output_op->output_tensors.at(0);
      STensorMeta meta0 = stensor_metas.at(input0.guid);
      STensorMeta meta1 = stensor_metas.at(input1.guid);
      STensorMeta meta2 = stensor_metas.at(output.guid);
      int num_dims = input0.num_dims;
      assert(input1.num_dims == num_dims && output.num_dims == num_dims);
      int m = output.dim[num_dims - 2];
      int n = output.dim[num_dims - 1];
      int k = input0.dim[num_dims - 1];
      assert(input0.dim[num_dims - 2] == m && input0.dim[num_dims - 1] == k);
      assert(input1.dim[num_dims - 2] == k && input1.dim[num_dims - 1] == n);

      // Pick up MMA atom
      // TODO(intlsy) May calculate AB via (B^T A^T)^T when M is relatively
      // small
      string mma_atom_str;
      std::tuple<int, int, int> mma_atom_mnk;
      int mma_atom_num_threads;
      if (GPU_CC::A100 <= config.target_cc && config.target_cc < GPU_CC::H100) {
        if (k <= 8) {
          // mma_atom_str = input0.data_type == type::DT_FLOAT16
          //                    ? "SM80_16x8x8_F16F16F16F16_TN"
          //                    : "SM80_16x8x8_F32BF16BF16F32_TN";
          switch (input0.data_type) {
            case type::DT_FLOAT16:
              mma_atom_str = "SM80_16x8x8_F16F16F16F16_TN";
              break;
            case type::DT_BFLOAT16:
              mma_atom_str = "SM80_16x8x8_F32BF16BF16F32_TN";
              break;
            case type::DT_FLOAT32:
              mma_atom_str = "SM80_16x8x8_F32TF32TF32F32_TN";
              break;
            default:
              assert(0 && "Unsupported data type");
          }
          mma_atom_mnk = {16, 8, 8};
          mma_atom_num_threads = 32;
        } else {
          // mma_atom_str = input0.data_type == type::DT_FLOAT16
          //                    ? "SM80_16x8x16_F16F16F16F16_TN"
          //                    : "SM80_16x8x16_F32BF16BF16F32_TN";
          switch (input0.data_type) {
            case type::DT_FLOAT16:
              mma_atom_str = "SM80_16x8x16_F16F16F16F16_TN";
              mma_atom_mnk = {16, 8, 16};
              break;
            case type::DT_BFLOAT16:
              mma_atom_str = "SM80_16x8x16_F32BF16BF16F32_TN";
              mma_atom_mnk = {16, 8, 16};
              break;
            case type::DT_FLOAT32:
              mma_atom_str = "SM80_16x8x8_F32TF32TF32F32_TN";
              mma_atom_mnk = {16, 8, 8};
              break;
            default:
              assert(0 && "Unsupported data type");
          }
          mma_atom_num_threads = 32;
        }
      } else {
        // TODO(intlsy): Support more architectures
        assert(0 && "Unsupported GPU Architecture");
      }
      auto [mma_atom_m, mma_atom_n, mma_atom_k] = mma_atom_mnk;

      // Pick up TiledMMAThrLayout
      // The algorithm is documented in `docs/transpiler/transpiler.md`
      // TODO(intlsy) Update this algo to be more friendly to small matrix
      // by dropping some threads
      assert(num_threads % mma_atom_num_threads == 0);
      int max_num_tgs = num_threads / mma_atom_num_threads; // tg = thread group
      float best_score = -1.0f;
      int best_num_tg_m = 1, best_num_tg_n = 1;
      for (int num_tg_m = 1; num_tg_m <= max_num_tgs; ++num_tg_m) {
        for (int num_tg_n = 1; num_tg_m * num_tg_n <= max_num_tgs; ++num_tg_n) {
          int tiled_mma_m = mma_atom_m * num_tg_m;
          int tiled_mma_n = mma_atom_n * num_tg_n;
          if (((m > mma_atom_m) && (m % tiled_mma_m != 0)) ||
              ((n > mma_atom_n) && (n % tiled_mma_n != 0))) {
            continue;
          }
          int num_tiles_m = ceil_div(m, tiled_mma_m);
          int num_tiles_n = ceil_div(n, tiled_mma_n);
          int64_t data_moved_A =
              ((int64_t)num_tiles_m * tiled_mma_m) * k * num_tg_n;
          int64_t data_moved_B =
              ((int64_t)num_tiles_n * tiled_mma_n) * k * num_tg_m;
          int64_t data_moved = data_moved_A + data_moved_B;
          float score =
              (1.0f / data_moved) * (num_tg_m * num_tg_n / (float)max_num_tgs);
          if (score > best_score) {
            best_score = score;
            best_num_tg_m = num_tg_m;
            best_num_tg_n = num_tg_n;
          }
        }
      }

      bool is_ldmatrix_avail = config.target_cc >= GPU_CC::T4;
      bool is_stmatrix_avail = config.target_cc >= GPU_CC::H100;

      int num_exps_before_store = std::count_if(
          node.ops.begin(), node.ops.end(), [](auto &op_and_meta) {
            return op_and_meta.first->op_type == type::TB_EXP_OP;
          });
      bool is_store_accum =
          node.ops.back().first->op_type == type::TB_FORLOOP_ACCUM_NO_RED_OP ||
          node.ops.back().first->op_type ==
              type::TB_FORLOOP_ACCUM_NO_RED_RESCALE_OP ||
          node.ops.back().first->op_type == type::TB_FORLOOP_ACCUM_MAX_OP;
      bool is_accum_in_reg = node.ops.back().second.is_accum_in_reg;

      // For threadblock matmul, cute requires 2-d matrices as inputs / outputs,
      // we assert that all other leading dimensions are of size 1, and only use
      // the last two dimensions when generating layouts
      code.e("using Matmul$LayoutA = $;",
             output.guid,
             get_stensor_layout(input0, meta0, num_dims - 2 /*start_dim*/));
      code.e("using Matmul$LayoutB = $;",
             output.guid,
             get_stensor_layout(input1, meta1, num_dims - 2 /*start_dim*/));
      code.e("using Matmul$LayoutC = $;",
             output.guid,
             get_stensor_layout(output, meta2, num_dims - 2 /*start_dim*/));

      code.e("using Matmul$LayoutAAligned = $;",
             output.guid,
             get_mma_stensor_aligned_layout(input0,
                                            meta0,
                                            mma_atom_mnk,
                                            true,
                                            false,
                                            num_dims - 2 /*start_dim*/));

      code.e("using Matmul$LayoutBAligned = $;",
             output.guid,
             get_mma_stensor_aligned_layout(input1,
                                            meta1,
                                            mma_atom_mnk,
                                            false,
                                            false,
                                            num_dims - 2 /*start_dim*/));

      code.e("using Matmul$Kernel = tb::Matmul<$, $, Layout<Shape<Int<$>, "
             "Int<$>, _1>>, $, $, Matmul$LayoutA, Matmul$LayoutB, "
             "Matmul$LayoutC, Matmul$LayoutAAligned, Matmul$LayoutBAligned,"
             "NUM_THREADS, "
             "$, $>;",
             output.guid,
             get_datatype_str(input0.data_type),
             mma_atom_str,
             best_num_tg_m,
             best_num_tg_n,
             is_ldmatrix_avail,
             is_stmatrix_avail,
             output.guid,
             output.guid,
             output.guid,
             output.guid,
             output.guid,
             num_exps_before_store,
             is_accum_in_reg ? false : is_store_accum);
      // Allocate accumulators in register files (if needed)
      if (is_accum_in_reg) {
        code.e("auto matmul_$_accum = Matmul$Kernel::get_mma_rC(thread_idx);",
               output.guid,
               output.guid);
      }
      code.e("");
    }
  }

  if (num_pre_loop_copies > 0 || num_clear_accums > 0 ||
      num_init_max_accums > 0 || num_init_reductions > 0) {
    code.e("__syncthreads();");
    code.e("");
  }

<<<<<<< HEAD
  code.e("// Prologue");
  code.e("{");
  for (TBSchedNode const &node :
        Combine(Combine(sched.pre_loop_nodes, sched.loop_nodes),
                sched.post_loop_nodes)) {
    if (node.type == tb_sched_node_t::OPERATOR &&
        node.ops.front().first->op_type == type::TB_INPUT_OP) {
      tb::TBInputOp const *cur_op = dynamic_cast<tb::TBInputOp const *>(node.ops.front().first);
      type::TBPrologueType prologue_type = cur_op->prologue;
      if (prologue_type == type::TBPrologueType::TB_PROLOGUE_ALLGATHER) {
        code.e("// Allgather prologue waiting");
          code.e("// Currently sending tile is the whole tensor on each GPU");
          code.e("int signal_idx = (blockIdx.y * blockDim.y + threadIdx.y) / (gridDim.y / npes);");
          //TODO: allgather (Jianan)
          code.e("tb::allgather_signal_wait_until_ne(allgather_signal_$, signal_idx);",
                 cur_op->dtensor.guid);
          code.e("");
        }
    }
  }
  code.e("}");
=======
  if (profiling) {
    code.e("PROFILER_CLOSURE_PARAMS_DECL");
    code.e("PROFILER_INIT(profiler_buffer, 0, $, (threadIdx.x % "
           "128 == 0));",
           config.num_consumer_wgs + config.num_producer_wgs);
  }

>>>>>>> 330e04e7
  // Launch async input operations for all async inputs
  if (!pipelined_input_ops.empty()) {
    code.e("{");
    for (tb::TBInputOp const *input_op : pipelined_input_ops) {
      kn::DTensor const &dtensor = input_op->dtensor;
      tb::STensor const &output = input_op->output_tensors.at(0);
      assert(input_op->forloop_dim >= 0);
<<<<<<< HEAD
      int64_t ptr_name_guid = (dtensor.prologue == type::TBPrologueType::TB_PROLOGUE_ALLGATHER ? dtensor.original_guid : dtensor.guid);
=======
      if (profiling) {
        code.e("PROFILER_EVENT_START($, static_cast<uint32_t>(0));",
               (input_op->op_type - type::TB_UNKOWN));
      }
>>>>>>> 330e04e7
      code.e("STensor$InputAtom::run(stensor$_async_copy_buf, "
             "dtensor$_tile_ptr, thread_idx);",
             output.guid,
             output.guid,
             ptr_name_guid);
    }
    code.e("cute::cp_async_fence();");
    code.e("}");
    code.e("");
  }

  // A lambda function that transpiles a chain of (fusable) operators to an
  // epilogue Will automatically ignore the first operator in the `chain`
  // argument
  auto transpile_fusion_epilogue =
      [&](std::vector<std::pair<tb::TBOperator const *, TBSchedOpMeta>> const
              &chain,
          string dtype) -> string {
    size_t chain_size = chain.size();
    if (chain_size == 1) {
      // Not fused with anything
      return fmt("tb::EpilogueStore<$>", dtype);
    }
    // Deal with the last operator
    string res = fmt("tb::EpilogueStore<$>", dtype);
    for (size_t i = chain_size - 1; i >= 1; --i) {
      tb::TBOperator const *cur_op = chain[i].first;
      if (cur_op->op_type == type::TB_FORLOOP_ACCUM_NO_RED_OP) {
        // Can only occur as the last operator in the chain
        assert(i == chain_size - 1);
        res = fmt("tb::EpilogueStoreAccum<$>", dtype);
      } else if (cur_op->op_type == type::TB_EXP_OP) {
        res = fmt("tb::EpilogueExp<$, $>", dtype, res);
      } else if (cur_op->op_type == type::TB_SILU_OP) {
        res = fmt("tb::EpilogueSILU<$, $>", dtype, res);
      } else if (cur_op->op_type == type::TB_GELU_OP) {
        res = fmt("tb::EpilogueGELU<$, $>", dtype, res);
      } else if (cur_op->op_type == type::TB_RELU_OP) {
        res = fmt("tb::EpilogueRELU<$, $>", dtype, res);
      } else if (cur_op->op_type == type::TB_CLAMP_OP) {
        res = fmt("tb::EpilogueClamp<$, $>", dtype, res);
      } else if (cur_op->op_type == type::TB_SQUARE_OP) {
        res = fmt("tb::EpilogueSquare<$, $>", dtype, res);
      } else if (cur_op->op_type == type::TB_SQRT_OP) {
        res = fmt("tb::EpilogueSqrt<$, $>", dtype, res);
      } else if (cur_op->op_type == type::TB_MUL_SCALAR_OP) {
        res = fmt("tb::EpilogueMulScalar<$, $>", dtype, res);
      } else {
        assert(0 && "Unknown operator type");
      }
    }
    return res;
  };

  // A lambda function that transpiles an TBSchedNode
  auto transpile_tb_sched_node = [&](TBSchedNode const &sched_node,
                                     CodeKeeper &code,
                                     bool is_in_loop) {
    if (sched_node.type == tb_sched_node_t::SYNCTHREADS) {
      code.e("__syncthreads();");
    } else {
      auto [op, first_op_meta] = sched_node.ops.front();
      auto [output_op, output_op_meta] = sched_node.ops.back();
      assert(output_op == fusion_chain.at(op).back());
      std::string op_type_str;
      to_json(op_type_str, op->op_type);
      code.e("{");
      code.e("// OP type: $", op_type_str);

      if (profiling) {
        code.e("PROFILER_EVENT_START($, $);",
               (op->op_type - type::TB_UNKOWN),
               is_in_loop ? "static_cast<uint32_t>(for_idx)"
                          : "static_cast<uint32_t>(0)");
      }

      switch (op->op_type) {
        case type::TB_INPUT_OP: {
          // In this lambda function we only accept input ops within the for
          // loop
          assert(sched_node.ops.size() == 1); // Should not be fused
          tb::TBInputOp const *cur_op = dynamic_cast<tb::TBInputOp const *>(op);
          assert(is_in_loop);
          assert(cur_op->forloop_dim >= 0);
          kn::DTensor const &dtensor = cur_op->dtensor;
          tb::STensor const &output = cur_op->output_tensors.at(0);

          int tile_side_len = output.dim[cur_op->forloop_dim];
          size_t forloop_dim_stride =
              dtensor_metas.at(dtensor.guid).strides[cur_op->forloop_dim];
          bool is_async_copy = pipelined_input_ops.count(cur_op);
          assert(!is_async_copy); // Async copies should be proceeded separately
          int64_t ptr_name_guid = (dtensor.prologue == type::TBPrologueType::TB_PROLOGUE_ALLGATHER ? dtensor.original_guid : dtensor.guid);
          code.e("STensor$InputAtom::run(stensor$_ptr, dtensor$_tile_ptr + "
                 "$*for_idx, thread_idx);",
                 output.guid,
                 output.guid,
                 ptr_name_guid,
                 tile_side_len * forloop_dim_stride);
          break;
        }
        case type::TB_OUTPUT_OP: {
          assert(sched_node.ops.size() == 1); // Should not be fused
          tb::TBOutputOp const *cur_op =
              dynamic_cast<tb::TBOutputOp const *>(op);
          // Currently in Mirage core, an output op must have forloop_dim = -1
          assert(!is_in_loop);
          assert(cur_op->forloop_dim == -1);
          if (cur_op->forloop_dim >= 0) {
            assert(0);
#ifdef DEADCODE
            // For output DTensor that has a forloop_dim, copy it
            kn::DTensor const &dtensor = cur_op->dtensor;
            tb::STensor const &stensor = cur_op->input_tensors.at(0);
            int tile_side_len = stensor.dim[cur_op->forloop_dim];
            size_t forloop_dim_stride =
                dtensor_metas.at(dtensor.guid).strides[cur_op->forloop_dim];
            code.e("STensor$OutputAtom::run(stensor$_ptr, dtensor$_tile_ptr + "
                   "$*for_idx, thread_idx);",
                   stensor.guid,
                   stensor.guid,
                   dtensor.guid,
                   tile_side_len * forloop_dim_stride);
#endif
          } else {
            // tb epilogue communication
            type::TBEpilogueType epilogue_type = cur_op->epilogue;

            tb::STensor const &stensor = cur_op->input_tensors.at(0);
            kn::DTensor const &dtensor = cur_op->dtensor;
            DTensorMeta dtensor_meta = dtensor_metas.at(dtensor.guid);

            code.e("STensor$OutputAtom::run(dtensor$_tile_ptr, stensor$_ptr, "
                   "thread_idx);",
                   stensor.guid,
                   dtensor.guid,
                   stensor.guid);

            int num_elements = 1;
            for (int i = 0; i < dtensor.num_dims; i++) {
                num_elements *= dtensor.dim[i];
            }
            if (epilogue_type == type::TBEpilogueType::TB_EPILOGUE_ALLREDUCE) {
              //TODO: TB allreduce
              code.e("// dtensor.dim[0] = $, dtensor.dim[1] = $, dtensor.dim[2] = $, dtensor.dim[3] = $",
                    dtensor.dim[0], dtensor.dim[1], dtensor.dim[2], dtensor.dim[3]);
              code.e("// Perform NVSHMEM allreduce. num_elements = $", num_elements);
              //code.e("nvshmem_barrier_all();");
              code.e("nvshmem_half_sum_reduce(NVSHMEM_TEAM_WORLD, reinterpret_cast<half*>(dtensor$_ptr), reinterpret_cast<const half*>(dtensor$_ptr), $);",
                    dtensor.guid, dtensor.guid, num_elements);
              //code.e("nvshmem_barrier_all();");
              // break;
            }
            else if (epilogue_type == type::TBEpilogueType::TB_EPILOGUE_ALLTOALL) {
              //TODO: TB alltoall
              //TODO: For now we assume: 
              // 1. only one node 
              // 2. divide only on the y dim (easy to extend once division dim is accessible)
              // 3. block size is a factor of dtensor size
              int all2all_divide_dim = 1; // y dim
              code.e("// Perform alltoall. num_elements = $", num_elements);
              //code.e("nvshmem_barrier_all();");
              code.e("int block_per_p = (gridDim.y + npes - 1) / npes;");

              code.e("int dst_rank = blockIdx.y / block_per_p;");
              string dst_offset = "";
              int3 omap = cur_op->output_map;
              for (int dim = 0; dim < 3; ++dim) {
                int div_dim = dim == 0 ? omap.x : dim == 1 ? omap.y : omap.z;
                int num_tbs = dim == 0   ? g.grid_dim.x
                              : dim == 1 ? g.grid_dim.y
                                        : g.grid_dim.z;
                if (num_tbs > 1) {
                  assert(div_dim >= 0);
                  if (dim != all2all_divide_dim) {
                    dst_offset += fmt(" + blockIdx.$*$*$",
                                  (char)"xyz"[dim],
                                  dtensor.dim[div_dim] / num_tbs,
                                  dtensor_meta.strides[div_dim]);
                  }
                  else {
                    dst_offset += fmt(" + (blockIdx.$%block_per_p + mype*block_per_p)*$*$",
                                  (char)"xyz"[dim],
                                  dtensor.dim[div_dim] / num_tbs,
                                  dtensor_meta.strides[div_dim]);
                  }
                }
              }

              //code.e("half_t *recv_ptr = nvshmem_ptr(alltoall_buf_$, dst_rank);", 
              //       dtensor.guid);
              code.e("$ *recv_ptr = ($ *)alltoall_buf_$;", 
                     get_datatype_str(dtensor.data_type),
                     get_datatype_str(dtensor.data_type),
                     dtensor.guid);
              code.e("recv_ptr = recv_ptr $; // dst_offset", dst_offset);

              code.e("$ *send_ptr = dtensor$_tile_ptr;", 
                     get_datatype_str(dtensor.data_type),
                     dtensor.guid);
              
              code.e("using comm_executor = tb::CommExecutor<$, DTensor$TileLayout, false>;", 
                     get_datatype_str(dtensor.data_type),
                     dtensor.guid);
              code.e("comm_executor::send(recv_ptr, send_ptr, dst_rank, NULL);");

              //code.e("nvshmem_barrier_all();");
              // break;
            }
            else if (epilogue_type == type::TBEpilogueType::TB_EPILOGUE_REDUCESCATTER) {
              // Copy of alltoall
              int reduce_scatter_divide_dim = 1; // y dim
              code.e("// Perform reduce_scatter. num_elements = $", num_elements);
              code.e("int block_per_p = (gridDim.y + npes - 1) / npes;");

              code.e("int dst_rank = blockIdx.y / block_per_p;");
              string dst_offset = "";
              int3 omap = cur_op->output_map;
              for (int dim = 0; dim < 3; ++dim) {
                int div_dim = dim == 0 ? omap.x : dim == 1 ? omap.y : omap.z;
                int num_tbs = dim == 0   ? g.grid_dim.x
                              : dim == 1 ? g.grid_dim.y
                                        : g.grid_dim.z;
                if (num_tbs > 1) {
                  assert(div_dim >= 0);
                  if (dim != reduce_scatter_divide_dim) {
                    dst_offset += fmt(" + blockIdx.$*$*$",
                                  (char)"xyz"[dim],
                                  dtensor.dim[div_dim] / num_tbs,
                                  dtensor_meta.strides[div_dim]);
                  }
                  else {
                    int num_gpus = g.gpu_dim.x;
                    dst_offset += fmt(" + (blockIdx.$%block_per_p + mype*block_per_p)*$*$",
                                  (char)"xyz"[dim],
                                  dtensor.dim[div_dim] / num_tbs * num_gpus,
                                  dtensor_meta.strides[div_dim]);
                  }
                }
              }

              code.e("$ *recv_ptr = ($ *)reduce_scatter_buf_$;", 
                     get_datatype_str(dtensor.data_type),
                     get_datatype_str(dtensor.data_type),
                     dtensor.guid);
              code.e("recv_ptr = recv_ptr$; // dst_offset", dst_offset);

              code.e("$ *send_ptr = dtensor$_tile_ptr;", 
                     get_datatype_str(dtensor.data_type),
                     dtensor.guid);
              
              code.e("tb::CommExecutor<$, DTensor$TileLayout, false> comm_executor;", 
                     get_datatype_str(dtensor.data_type),
                     dtensor.guid);
              code.e("comm_executor.send(recv_ptr, send_ptr, dst_rank, NULL);");
            }
            //TODO (linsj20)
          }
          break;
        }
        case type::TB_MATMUL_OP: {
          tb::STensor const &input0 = op->input_tensors.at(0);
          tb::STensor const &input1 = op->input_tensors.at(1);
          tb::STensor const &output = output_op->output_tensors.at(0);
          sguid_t output_guid = output.guid;
          if (output_op_meta.is_accum_in_reg) {
            // Accumulator is in register
            code.e("Matmul$Kernel::run(matmul_$_accum, stensor$_ptr, "
                   "stensor$_ptr, (char*)(buf+0), thread_idx);",
                   output_guid,
                   output_guid,
                   input0.guid,
                   input1.guid);
          } else {
            code.e("auto mma_rC = Matmul$Kernel::get_mma_rC(thread_idx);",
                   output_guid);
            code.e("Matmul$Kernel::run(mma_rC, stensor$_ptr, stensor$_ptr, "
                   "(char*)(buf+0), thread_idx);",
                   output_guid,
                   input0.guid,
                   input1.guid);
            code.e("Matmul$Kernel::write_back_mma_rC(stensor$_ptr, mma_rC, "
                   "thread_idx);",
                   output_guid,
                   output_guid);
          }
          break;
        }
        case type::TB_EXP_OP:
        case type::TB_SQUARE_OP:
        case type::TB_SQRT_OP:
        case type::TB_SILU_OP:
        case type::TB_GELU_OP:
        case type::TB_RELU_OP:
        case type::TB_CLAMP_OP:
        case type::TB_MUL_SCALAR_OP: {
          tb::TBElementUnaryOp const *cur_op =
              dynamic_cast<tb::TBElementUnaryOp const *>(op);
          tb::STensor const &input = cur_op->input_tensors.at(0);
          tb::STensor const &output = output_op->output_tensors.at(0);
          assert(input.num_dims == output.num_dims);
          int num_dims = input.num_dims;
          // Find the iteration dim
          int iter_dim = -1;

          // at least one dim exists that fullfill the requirement:
          // dim i in input&output tensor == meta.innermost_dim or
          // meta.swizzled_dim
          for (int i = 0; i < num_dims; ++i) {
            bool failed = false;
            for (tb::STensor const &stensor : {input, output}) {
              STensorMeta meta = stensor_metas.at(stensor.guid);
              if (i != meta.innermost_dim && meta.swizzled_dim != i) {
                failed = true;
                break;
              }
            }
            if (!failed) {
              iter_dim = i;
              break;
            }
          }
          assert(iter_dim != -1);
#ifdef DEADCODE
          if (iter_dim == -1) {
            // We cannot find a dim that satisfies our assumption:
            // dim i in input&output tensor == meta.innermost_dim or
            // meta.swizzled_dim
            // We return a CUDA_T_LAYOUT_ERROR
            return CUDA_T_LAYOUT_ERROR;
          }
#endif
          // Define layouts
          string in_layout = mov_last_get_stensor_layout(
              input, stensor_metas.at(input.guid), iter_dim);
          string final_out_layout = mov_last_get_stensor_layout(
              output, stensor_metas.at(output.guid), iter_dim);
          code.e("using InLayout = $;", in_layout);
          code.e("using OutLayout = $;", final_out_layout);
          // Get the epilogue
          string epilogue = transpile_fusion_epilogue(
              sched_node.ops, get_datatype_str(input.data_type));
          // Define and run the kernel
          code.e("using Kernel = tb::ElementUnaryKernel<$, "
                 "tb::ElementUnaryOpType::$, OutLayout, InLayout, "
                 "NUM_THREADS, $>;",
                 get_datatype_str(input.data_type),
                 get_tb_op_str(cur_op->op_type),
                 epilogue);
          // add scalar chains for epilogue
          // code.e("const float scalars[] = {A, B, C}");
          code.e(append_epilogue_scalars(sched_node.ops));
          code.e("Kernel::run(stensor$_ptr, stensor$_ptr, thread_idx, $, "
                 "scalars);",
                 output.guid,
                 input.guid,
                 cur_op->scalar);
          break;
        }
        case type::TB_ADD_OP:
        case type::TB_MUL_OP:
        case type::TB_DIV_OP:
        case type::TB_SUB_OP:
        case type::TB_POW_OP: {
          tb::STensor const &input0 = op->input_tensors.at(0);
          tb::STensor const &input1 = op->input_tensors.at(1);
          tb::STensor const &output = output_op->output_tensors.at(0);
          assert(input0.num_dims == input1.num_dims &&
                 input0.num_dims == output.num_dims);
          int num_dims = input0.num_dims;
          // Find the iteration dim
          int iter_dim = -1;
          for (int i = 0; i < num_dims; ++i) {
            bool failed = false;
            for (tb::STensor const &stensor : {input0, input1, output}) {
              STensorMeta meta = stensor_metas.at(stensor.guid);
              if (i != meta.innermost_dim && meta.swizzled_dim != i) {
                failed = true;
                break;
              }
            }
            if (!failed) {
              iter_dim = i;
              break;
            }
          }
          assert(iter_dim != -1);
          // Define op type
          string op_type_str = op->op_type == type::TB_ADD_OP   ? "ADD"
                               : op->op_type == type::TB_MUL_OP ? "MUL"
                               : op->op_type == type::TB_DIV_OP ? "DIV"
                               : op->op_type == type::TB_SUB_OP ? "SUB"
                               : op->op_type == type::TB_POW_OP ? "POW"
                                                                : "";
          assert(op_type_str != "");
          // Define layouts
          string in0_layout = mov_last_get_stensor_layout(
              input0, stensor_metas.at(input0.guid), iter_dim);
          string in1_layout = mov_last_get_stensor_layout(
              input1, stensor_metas.at(input1.guid), iter_dim);
          string final_out_layout = mov_last_get_stensor_layout(
              output, stensor_metas.at(output.guid), iter_dim);
          code.e("using In0Layout = $;", in0_layout);
          code.e("using In1Layout = $;", in1_layout);
          code.e("using OutLayout = $;", final_out_layout);
          // Get the epilogue
          string epilogue = transpile_fusion_epilogue(
              sched_node.ops, get_datatype_str(input0.data_type));
          // Define and run the kernel
          code.e("using Kernel = tb::ElementBinaryKernel<$, "
                 "tb::ElementBinaryOpType::$, OutLayout, In0Layout, In1Layout, "
                 "NUM_THREADS, $>;",
                 get_datatype_str(input0.data_type),
                 op_type_str,
                 epilogue);
          code.e(append_epilogue_scalars(sched_node.ops));
          code.e("Kernel::run(stensor$_ptr, stensor$_ptr, stensor$_ptr, "
                 "thread_idx, scalars);",
                 output.guid,
                 input0.guid,
                 input1.guid);
          break;
        }
        case type::TB_REDUCTION_0_OP:
        case type::TB_REDUCTION_1_OP:
        case type::TB_REDUCTION_2_OP:
        case type::TB_REDUCTION_0_TO_DIMX_OP:
        case type::TB_REDUCTION_1_TO_DIMX_OP:
        case type::TB_REDUCTION_2_TO_DIMX_OP: {
          tb::STensor const &input = op->input_tensors.at(0);
          tb::STensor const &output = output_op->output_tensors.at(0);
          STensorMeta input_meta = stensor_metas.at(input.guid);
          STensorMeta final_output_meta = stensor_metas.at(output.guid);
          assert(input.num_dims == output.num_dims);
          int num_dims = input.num_dims;
          int reduc_dim = op->op_type >= type::TB_REDUCTION_0_TO_DIMX_OP
                              ? op->op_type - type::TB_REDUCTION_0_TO_DIMX_OP
                              : op->op_type - type::TB_REDUCTION_0_OP;
          assert(0 <= reduc_dim && reduc_dim < num_dims);
          // Find the iteration dim
          int iter_dim = -1;
          for (int i = 0; i < num_dims; ++i) {
            if (i == reduc_dim) {
              continue;
            }
            bool failed = false;
            for (tb::STensor const &stensor : {input, output}) {
              STensorMeta meta = stensor_metas.at(stensor.guid);
              if (i != meta.innermost_dim && meta.swizzled_dim != i) {
                failed = true;
                break;
              }
            }
            if (!failed) {
              iter_dim = i;
              break;
            }
          }
          assert(iter_dim != -1);
          assert(iter_dim != reduc_dim);
          // Define layouts
          string in_layout =
              mov_last_get_stensor_layout(input, input_meta, iter_dim);
          string final_out_layout =
              mov_last_get_stensor_layout(output, final_output_meta, iter_dim);
          int cute_reduc_dim = reduc_dim < iter_dim ? num_dims - 1 - reduc_dim
                                                    : num_dims - reduc_dim;
          code.e("using InLayout = $;", in_layout);
          code.e("using OutLayout = $;", final_out_layout);
          // Get the epilogue
          string epilogue = transpile_fusion_epilogue(
              sched_node.ops, get_datatype_str(input.data_type));
          // Define and run the kernel
          code.e("using Kernel = tb::ReductionKernel<$, "
                 "OutLayout, InLayout, $, NUM_THREADS, $>;",
                 get_datatype_str(input.data_type),
                 cute_reduc_dim,
                 epilogue);
          code.e(append_epilogue_scalars(sched_node.ops));
          code.e(
              "Kernel::run(stensor$_ptr, stensor$_ptr, thread_idx, scalars);",
              output.guid,
              input.guid);
          break;
        }
        case type::TB_REDUCTION_0_MAX_OP:
        case type::TB_REDUCTION_1_MAX_OP:
        case type::TB_REDUCTION_2_MAX_OP: {
          assert(sched_node.ops.size() == 1); // Should not be fused
          tb::STensor const &input = op->input_tensors.at(0);
          tb::STensor const &updated_max = output_op->output_tensors.at(0);
          tb::STensor const &diff = output_op->output_tensors.at(1);
          STensorMeta input_meta = stensor_metas.at(input.guid);
          STensorMeta updated_max_meta = stensor_metas.at(updated_max.guid);
          STensorMeta diff_meta = stensor_metas.at(diff.guid);
          assert(input.num_dims == updated_max.num_dims &&
                 input.num_dims == diff.num_dims);
          int num_dims = input.num_dims;
          int reduc_dim = op->op_type - type::TB_REDUCTION_0_MAX_OP;
          assert(0 <= reduc_dim && reduc_dim < num_dims);
          // Find the iteration dim
          int iter_dim = -1;
          for (int i = 0; i < num_dims; ++i) {
            if (i == reduc_dim) {
              continue;
            }
            bool failed = false;
            for (tb::STensor const &stensor : {input, updated_max, diff}) {
              STensorMeta meta = stensor_metas.at(stensor.guid);
              if (i != meta.innermost_dim && meta.swizzled_dim != i) {
                failed = true;
                break;
              }
            }
            if (!failed) {
              iter_dim = i;
              break;
            }
          }
          assert(iter_dim != -1);
          assert(iter_dim != reduc_dim);
          // Define layouts
          string in_layout =
              mov_last_get_stensor_layout(input, input_meta, iter_dim);
          string updated_max_layout = mov_last_get_stensor_layout(
              updated_max, updated_max_meta, iter_dim);
          string diff_layout =
              mov_last_get_stensor_layout(diff, diff_meta, iter_dim);
          int cute_reduc_dim = reduc_dim < iter_dim ? num_dims - 1 - reduc_dim
                                                    : num_dims - reduc_dim;
          code.e("using InLayout = $;", in_layout);
          code.e("using UpdatedMaxLayout = $;", updated_max_layout);
          code.e("using DiffLayout = $;", diff_layout);
          // Should not have epilogue
          // Define and run the kernel
          code.e("using Kernel = tb::ReductionMaxKernel<$, "
                 "UpdatedMaxLayout, DiffLayout, InLayout, $, NUM_THREADS>;",
                 get_datatype_str(input.data_type),
                 cute_reduc_dim);
          code.e("Kernel::run(stensor$_ptr, stensor$_ptr, stensor$_ptr, "
                 "thread_idx);",
                 updated_max.guid,
                 diff.guid,
                 input.guid);
          break;
        }
        case type::TB_FORLOOP_ACCUM_NO_RED_OP: {
          assert(sched_node.ops.size() == 1); // Should not be fused
          assert(is_in_loop);
          tb::STensor const &input = op->input_tensors.at(0);
          tb::STensor const &accum = op->output_tensors.at(0);
          int num_dims = input.num_dims;
          // Find the iteration dim
          int iter_dim = -1;
          for (int i = 0; i < num_dims; ++i) {
            bool failed = false;
            for (tb::STensor const &stensor : {input, accum}) {
              STensorMeta meta = stensor_metas.at(stensor.guid);
              if (i != meta.innermost_dim && meta.swizzled_dim != i) {
                failed = true;
                break;
              }
            }
            if (!failed) {
              iter_dim = i;
              break;
            }
          }
          assert(iter_dim != -1);
          // Define layouts
          string in_layout = mov_last_get_stensor_layout(
              input, stensor_metas.at(input.guid), iter_dim);
          string accum_layout = mov_last_get_stensor_layout(
              accum, stensor_metas.at(accum.guid), iter_dim);
          code.e("using Kernel = tb::ForloopAccumKernel<$, $, $, "
                 "NUM_THREADS>;",
                 get_datatype_str(input.data_type),
                 accum_layout,
                 in_layout);
          code.e("Kernel::run(stensor$_ptr, stensor$_ptr, thread_idx);",
                 accum.guid,
                 input.guid);
          break;
        }
        case type::TB_FORLOOP_ACCUM_NO_RED_RESCALE_OP: {
          assert(sched_node.ops.size() == 1); // Should not be fused
          assert(is_in_loop);
          tb::STensor const &input = op->input_tensors.at(0);
          tb::STensor const &rescale = op->input_tensors.at(1);
          tb::STensor const &accum = op->output_tensors.at(0);
          int num_dims = input.num_dims;
          // Find the iteration dim
          int iter_dim = -1;
          for (int i = 0; i < num_dims; ++i) {
            bool failed = false;
            for (tb::STensor const &stensor : {input, rescale, accum}) {
              STensorMeta meta = stensor_metas.at(stensor.guid);
              if (i != meta.innermost_dim && meta.swizzled_dim != i) {
                failed = true;
                break;
              }
            }
            if (!failed) {
              iter_dim = i;
              break;
            }
          }
          assert(iter_dim != -1);
          // Define layouts
          string in_layout = mov_last_get_stensor_layout(
              input, stensor_metas.at(input.guid), iter_dim);
          string rescale_layout = mov_last_get_stensor_layout(
              rescale, stensor_metas.at(rescale.guid), iter_dim);
          string accum_layout = mov_last_get_stensor_layout(
              accum, stensor_metas.at(accum.guid), iter_dim);
          code.e("using Kernel = tb::ForloopAccumRescaleKernel<$, $, $, $, "
                 "NUM_THREADS>;",
                 get_datatype_str(input.data_type),
                 accum_layout,
                 in_layout,
                 rescale_layout);
          code.e("Kernel::run(stensor$_ptr, stensor$_ptr, stensor$_ptr, "
                 "thread_idx);",
                 accum.guid,
                 input.guid,
                 rescale.guid);
          break;
        }
        case type::TB_FORLOOP_ACCUM_MAX_OP: {
          assert(sched_node.ops.size() == 1); // Should not be fused
          assert(is_in_loop);
          tb::STensor const &input = op->input_tensors.at(0);
          tb::STensor const &accum = op->output_tensors.at(0);
          int num_dims = input.num_dims;
          // Find the iteration dim
          int iter_dim = -1;
          for (int i = 0; i < num_dims; ++i) {
            bool failed = false;
            for (tb::STensor const &stensor : {input, accum}) {
              STensorMeta meta = stensor_metas.at(stensor.guid);
              if (i != meta.innermost_dim && meta.swizzled_dim != i) {
                failed = true;
                break;
              }
            }
            if (!failed) {
              iter_dim = i;
              break;
            }
          }
          assert(iter_dim != -1);
          // Define layouts
          string in_layout = mov_last_get_stensor_layout(
              input, stensor_metas.at(input.guid), iter_dim);
          string accum_layout = mov_last_get_stensor_layout(
              accum, stensor_metas.at(accum.guid), iter_dim);
          code.e(
              "using Kernel = tb::ForloopAccumMaxKernel<$, $, $, NUM_THREADS>;",
              get_datatype_str(input.data_type),
              accum_layout,
              in_layout);
          code.e("Kernel::run(stensor$_ptr, stensor$_ptr, thread_idx);",
                 accum.guid,
                 input.guid);
          break;
        }
        case type::TB_CONCAT_0_OP:
        case type::TB_CONCAT_1_OP:
        case type::TB_CONCAT_2_OP: {
          assert(0 && "Not implemented");
          break;
        }
        case type::TB_CONCAT_THEN_MATMUL_OP: {
          assert(0 && "Not implemented");
          break;
        }
        case type::TB_CUSTOMIZED_OP: {
          assert(0 && "Not implemented");
          break;
        }
        default: {
          assert(fmt("Unknown TB op: $", op->op_type).c_str());
        }
      }
      // Profiler
      if (profiling) {
        code.e("PROFILER_EVENT_END($, $);",
               (op->op_type - type::TB_UNKOWN),
               is_in_loop ? "static_cast<uint32_t>(for_idx)"
                          : "static_cast<uint32_t>(0)");
      }
      code.e("}");
    }
    return CUDA_T_SUCCESS;
  };

  // Declare the for loop
  // TODO(intlsy) Remove the loop when `g.forloop_range` is 1
  // TODO(intlsy) Loop unrolling
  assert(g.forloop_range >= 1);
  code.e("// The main loop");
  code.e("for (int for_idx = 0; for_idx < $; for_idx++) {", g.forloop_range);

  if (!pipelined_input_ops.empty()) {
    code.e("{");
    code.e("// Issue async copies for the next round");
    code.e("if (for_idx+1 != $) {", g.forloop_range);
    for (tb::TBInputOp const *input_op : pipelined_input_ops) {
      assert(input_op->forloop_dim >= 0);
      kn::DTensor const &dtensor = input_op->dtensor;
      tb::STensor const &output = input_op->output_tensors.at(0);
      int tile_side_len = output.dim[input_op->forloop_dim];
      size_t forloop_dim_stride =
          dtensor_metas.at(dtensor.guid).strides[input_op->forloop_dim];
      int64_t ptr_name_guid = (dtensor.prologue == type::TBPrologueType::TB_PROLOGUE_ALLGATHER ? dtensor.original_guid : dtensor.guid);
      code.e("STensor$InputAtom::run(stensor$_ptr, dtensor$_tile_ptr + "
             "$*(for_idx+1), thread_idx);",
             output.guid,
             output.guid,
             ptr_name_guid,
             tile_side_len * forloop_dim_stride);
    }
    code.e("}");
    code.e("cute::cp_async_fence();");

    code.e("// Wait for the async copies in the last round to finish");
    code.e("cute::cp_async_wait<1>();");

    // Event end of async cp
    if (profiling && !pipelined_input_ops.empty()) {
      for (tb::TBInputOp const *input_op : pipelined_input_ops) {
        code.e("PROFILER_EVENT_END($, static_cast<uint32_t>(for_idx));",
               (input_op->op_type - type::TB_UNKOWN));
      }
      // start the next round of async cp profiling
      code.e("if (for_idx+1 != $){", g.forloop_range);
      for (tb::TBInputOp const *input_op : pipelined_input_ops) {
        code.e("PROFILER_EVENT_START($, static_cast<uint32_t>(for_idx)+1);",
               (input_op->op_type - type::TB_UNKOWN));
      }
      code.e("}");
    }

    code.e("// Switch buffers");
    for (tb::TBInputOp const *input_op : pipelined_input_ops) {
      tb::STensor const &output = input_op->output_tensors.at(0);
      sguid_t guid = output.guid;
      code.e("SWAP(stensor$_ptr, stensor$_async_copy_buf);", guid, guid);
    }

    code.e("}");
  }

  for (TBSchedNode const &sched_node : sched.loop_nodes) {
    if (sched_node.type == tb_sched_node_t::OPERATOR &&
        sched_node.ops[0].first->op_type == type::TB_INPUT_OP &&
        pipelined_input_ops.count(
            dynamic_cast<tb::TBInputOp const *>(sched_node.ops[0].first))) {
      continue;
    }
    CodeKeeper res;
    TranspileErrorType err = transpile_tb_sched_node(sched_node, res, true);
    code << res;
    if (err != CUDA_T_SUCCESS) {
      return CustomOPTranspileResult{err, func_name, 0, 0, ""};
    }
  }

  code.e("}"); // For loop
  code.e("");

  // Write back in-register accumulators
  int num_in_reg_accums = 0;
  CodeKeeper in_reg_writeback;
  for (TBSchedNode const &node : sched.loop_nodes) {
    if (node.type != tb_sched_node_t::OPERATOR) {
      continue;
    }
    auto [last_op, last_op_meta] = node.ops.back();
    if ((last_op->op_type == type::TB_FORLOOP_ACCUM_NO_RED_OP ||
         last_op->op_type == type::TB_FORLOOP_ACCUM_NO_RED_RESCALE_OP ||
         last_op->op_type == type::TB_FORLOOP_ACCUM_MAX_OP) &&
        last_op_meta.is_accum_in_reg) {
      tb::TBForloopAccumOp const *accum_op =
          dynamic_cast<tb::TBForloopAccumOp const *>(last_op);
      tb::STensor const &accum = accum_op->output_tensors.at(0);
      in_reg_writeback.e("Matmul$Kernel::write_back_mma_rC(stensor$_ptr, "
                         "matmul_$_accum, thread_idx);",
                         accum.guid,
                         accum.guid,
                         accum.guid);
      num_in_reg_accums += 1;
    }
  }
  if (num_in_reg_accums > 0) {
    code.e("// Write back in-register accumulators");
    code.e("__syncthreads();"); // Need this __syncthreads() to make sure no
                                // thread is still in the for loop
    code << in_reg_writeback;
  }

  // Transpile the epilogue of the kernel
  if (!sched.post_loop_nodes.empty()) {
    code.e("// The epilogue (kernels outside the loop)");
    code.e("__syncthreads();");
    for (TBSchedNode const &sched_node : sched.post_loop_nodes) {
      CodeKeeper res;
      TranspileErrorType err = transpile_tb_sched_node(sched_node, res, false);
      code << res;
      if (err != CUDA_T_SUCCESS) {
        return CustomOPTranspileResult{err, func_name, 0, 0, ""};
      }
    }
  }


  code.e("}"); // kernel

  return CustomOPTranspileResult{CUDA_T_SUCCESS,
                                 func_name,
                                 mem_plan.smem_size,
                                 profiler_buf_size,
                                 code.to_string()};
}

} // namespace transpiler
} // namespace mirage<|MERGE_RESOLUTION|>--- conflicted
+++ resolved
@@ -300,7 +300,6 @@
 
   // Generate code prologue
   CodeKeeper code;
-<<<<<<< HEAD
   if (use_nvshmem) {
     if (!nvshmem_as_param.empty()) {
       code.e("__global__ void __launch_bounds__($) $($, $, $, int mype, int npes) {",
@@ -338,12 +337,8 @@
                               dtensor.guid);
                 }));
     }
-  } 
-  else {
-    code.e("__global__ void __launch_bounds__($) $($, $) {" ,
-=======
-  if (profiling) {
-    code.e_front(
+  } else if (profiling) {
+    code.e(
         "__global__ void  __launch_bounds__($) "
         "$($, $, uint64_t *profiler_buffer) {",
         num_threads,
@@ -363,7 +358,6 @@
             }));
   } else {
     code.e("__global__ void __launch_bounds__($) $($, $) {",
->>>>>>> 330e04e7
            num_threads,
            func_name,
            map<kn::DTensor, string>(op->output_tensors,
@@ -908,7 +902,13 @@
     code.e("");
   }
 
-<<<<<<< HEAD
+  if (profiling) {
+    code.e("PROFILER_CLOSURE_PARAMS_DECL");
+    code.e("PROFILER_INIT(profiler_buffer, 0, $, (threadIdx.x % "
+           "128 == 0));",
+           config.num_consumer_wgs + config.num_producer_wgs);
+  }
+
   code.e("// Prologue");
   code.e("{");
   for (TBSchedNode const &node :
@@ -930,15 +930,6 @@
     }
   }
   code.e("}");
-=======
-  if (profiling) {
-    code.e("PROFILER_CLOSURE_PARAMS_DECL");
-    code.e("PROFILER_INIT(profiler_buffer, 0, $, (threadIdx.x % "
-           "128 == 0));",
-           config.num_consumer_wgs + config.num_producer_wgs);
-  }
-
->>>>>>> 330e04e7
   // Launch async input operations for all async inputs
   if (!pipelined_input_ops.empty()) {
     code.e("{");
@@ -946,14 +937,11 @@
       kn::DTensor const &dtensor = input_op->dtensor;
       tb::STensor const &output = input_op->output_tensors.at(0);
       assert(input_op->forloop_dim >= 0);
-<<<<<<< HEAD
       int64_t ptr_name_guid = (dtensor.prologue == type::TBPrologueType::TB_PROLOGUE_ALLGATHER ? dtensor.original_guid : dtensor.guid);
-=======
       if (profiling) {
         code.e("PROFILER_EVENT_START($, static_cast<uint32_t>(0));",
                (input_op->op_type - type::TB_UNKOWN));
       }
->>>>>>> 330e04e7
       code.e("STensor$InputAtom::run(stensor$_async_copy_buf, "
              "dtensor$_tile_ptr, thread_idx);",
              output.guid,
