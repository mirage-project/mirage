/* Copyright 2023-2024 CMU
 *
 * Licensed under the Apache License, Version 2.0 (the "License");
 * you may not use this file except in compliance with the License.
 * You may obtain a copy of the License at
 *
 *     http://www.apache.org/licenses/LICENSE-2.0
 *
 * Unless required by applicable law or agreed to in writing, software
 * distributed under the License is distributed on an "AS IS" BASIS,
 * WITHOUT WARRANTIES OR CONDITIONS OF ANY KIND, either express or implied.
 * See the License for the specific language governing permissions and
 * limitations under the License.
 */

#include "mirage/threadblock/element_unary.h"
#include "mirage/threadblock/forloop_accum.h"
#include "mirage/threadblock/operator.h"
#include "mirage/threadblock/reduction.h"
#include "mirage/threadblock/smem_tensor.h"
#include "mirage/transpiler/common.h"
#include "mirage/transpiler/structs.h"
#include "mirage/transpiler/transpiler.h"

#include <algorithm>
#include <unordered_set>

#include "mirage/threadblock/chunk.h"
#include "mirage/threadblock/graph.h"
#include "mirage/transpiler/sched_tb_graph.h"
#include "mirage/transpiler/utils.h"
#include "mirage/type.h"

namespace mirage {
namespace transpiler {

using std::string;
namespace kn = mirage::kernel;
namespace tb = mirage::threadblock;

namespace get_layout_detail {

// Get a CuTe layout from dims and strides
//
// The reason why we reverse the vector is that in CuTe, when mapping from an
// integer to a logical coordinate, the first dimension is consider to be the
// "innermost" (here "innermost" has a different meaning from the innermost dim)
//
// For example, assume the tensor has a shape of (3, 2), then 1 will be mapped
// to (1, 0) instead of (0, 1), which is not the same as the C/C++ convention
static string get_cute_layout(vector<int> dims, vector<size_t> strides) {
  assert(dims.size() == strides.size());
  std::reverse(dims.begin(), dims.end());
  std::reverse(strides.begin(), strides.end());
  return fmt("Layout<Shape<$>, Stride<$>>",
             map_to_cute_int(dims),
             map_to_cute_int(strides));
}

template <typename Tensor_T, typename Meta_T>
static string
    get_cute_layout(Tensor_T const &tensor, Meta_T const &meta, int start_dim) {
  return get_cute_layout(
      vector<int>(tensor.dim + start_dim, tensor.dim + tensor.num_dims),
      vector<size_t>(meta.strides + start_dim, meta.strides + tensor.num_dims));
}

// A helper function
template <typename T>
static std::vector<T> mov_to_last(T const *vec, size_t numel, int idx) {
  std::vector<T> result;
  result.reserve(numel);
  result.insert(result.end(), vec, vec + idx);
  result.insert(result.end(), vec + idx + 1, vec + numel);
  result.push_back(vec[idx]);
  return result;
}
} // namespace get_layout_detail

// Get the layout of a STensor
static string get_stensor_layout(tb::STensor const &stensor,
                                 STensorMeta const &meta,
                                 int start_dim = 0) {
  if (!meta.is_xor_swizzled) {
    // Do not need to swizzle
    // (Probably swizzled by SHIFT-based swizzling, but we do not care about
    // that)
    return get_layout_detail::get_cute_layout(stensor, meta, start_dim);
  } else {
    // XOR-based swizzling
    return fmt("decltype(composition(Swizzle<$, $, $>{}, ${}))",
               meta.xor_swizzle_b,
               meta.xor_swizzle_m,
               meta.xor_swizzle_s,
               get_layout_detail::get_cute_layout(stensor, meta, start_dim));
  }
}

// Get the aligned layout for MMA stensor
static string get_mma_stensor_aligned_layout(
    tb::STensor const &stensor,
    STensorMeta const &meta,
    std::tuple<int, int, int> const &mma_atom_mnk,
    bool m,
    bool output,
    int start_dim = 0) {

  tb::STensor new_stensor = stensor;
  STensorMeta new_meta = meta;
  bool n = (!m) && (!output);

  assert(stensor.num_dims - start_dim == 2);
  int aligned_shape = -1;

  for (int i = start_dim; i < stensor.num_dims; i++) {
    // m/n
    if (i == start_dim && m) {
      // K
      aligned_shape = std::max(stensor.dim[i], std::get<2>(mma_atom_mnk));
    } else if (i == start_dim && n) {
      // N
      aligned_shape = std::max(stensor.dim[i], std::get<1>(mma_atom_mnk));
    } else if (i == stensor.num_dims - 1 && m) {
      // M
      aligned_shape = std::max(stensor.dim[i], std::get<0>(mma_atom_mnk));
    } else if (i == stensor.num_dims - 1 && n) {
      // K
      aligned_shape = std::max(stensor.dim[i], std::get<2>(mma_atom_mnk));
    } else if (i == start_dim && output) {
      // N
      aligned_shape = std::max(stensor.dim[i], std::get<1>(mma_atom_mnk));
    } else if (i == stensor.num_dims - 1 && output) {
      // M
      aligned_shape = std::max(stensor.dim[i], std::get<0>(mma_atom_mnk));
    } else {
      assert(false);
    }
    new_stensor.dim[i] = aligned_shape;
  }

  // update strides
  int innermost_dim = new_meta.innermost_dim;
  for (int i = start_dim; i < stensor.num_dims; i++) {
    if (i != innermost_dim) {
      new_meta.strides[i] = new_stensor.dim[innermost_dim];
    }
  }
  return get_stensor_layout(new_stensor, new_meta, new_stensor.num_dims - 2);
}

// Move the innermost dim to the last dim, and format it as a CuTe layout
// string.
//
// Assume the tensor has N dimensions and the innermost dim is i, then the
// function is equivalent to torch.permute(tensor, [0, 1, ..., i-1, i+1, ..., N,
// i])
static string mov_last_get_stensor_layout(tb::STensor const &stensor,
                                          STensorMeta const &meta,
                                          int innermost_dim) {
  tb::STensor new_stensor = stensor;
  STensorMeta new_meta = meta;
  new_meta.swizzled_dim = -1;
  for (int i = 0; i < stensor.num_dims; ++i) {
    int src_dim = i == stensor.num_dims - 1 ? innermost_dim
                  : i < innermost_dim       ? i
                                            : i + 1;
    new_stensor.dim[i] = stensor.dim[src_dim];
    new_meta.strides[i] = meta.strides[src_dim];
    if (src_dim == meta.swizzled_dim) {
      new_meta.swizzled_dim = i;
    }
  }
  new_meta.innermost_dim = stensor.num_dims - 1;
  return get_stensor_layout(new_stensor, new_meta);
}

// Get the layout of a DTensor tile for input/output operators
static string get_dtensor_tile_layout(kn::DTensor const &dtensor,
                                      DTensorMeta const &d_meta,
                                      tb::STensor const &stensor,
                                      STensorMeta const &s_meta,
                                      int d_innermost_dim) {
  using namespace get_layout_detail;
  return get_cute_layout(
      mov_to_last(stensor.dim,
                  dtensor.num_dims,
                  d_innermost_dim), // Here we use stensor.dim
      mov_to_last(d_meta.strides, dtensor.num_dims, d_innermost_dim));
}

static string append_epilogue_scalars(
    std::vector<std::pair<tb::TBOperator const *, TBSchedOpMeta>> const
        &chain) {
  string res = "const float scalars[] = {";
  if (chain.size() == 1) {
    return res.append("0.0f};");
  }

  bool store_last = true;
  for (size_t i = 1; i < chain.size(); i++) {

    // last one is epilogue accum/store, when it's accum, apply 0.0
    // else append a 0.0 at last since store is not part of chain
    if (i == chain.size() - 1 &&
        chain.at(i).first->op_type == type::TB_FORLOOP_ACCUM_NO_RED_OP) {
      // last one is EpilogueStoreAccum
      res.append("0.0f};");
      store_last = false;
    } else if (is_threadblock_element_unary(chain.at(i).first->op_type)) {
      tb::TBElementUnaryOp const *tb_unary_op =
          dynamic_cast<tb::TBElementUnaryOp const *>(chain.at(i).first);
      res.append(fmt("$f, ", tb_unary_op->scalar));
    } else {
      res.append("0.0f, ");
    }
  }
  if (store_last) {
    res.append("0.0f};");
  }
  return res;
}

static string get_tb_op_str(type::TBOperatorType type) {
  auto toString = [](type::TBOperatorType type) -> string {
    switch (type) {
      case type::TB_EXP_OP:
        return "EXP";
      case type::TB_SQUARE_OP:
        return "SQUARE";
      case type::TB_SQRT_OP:
        return "SQRT";
      case type::TB_MUL_SCALAR_OP:
        return "MULSCALAR";
      case type::TB_SILU_OP:
        return "SILU";
      case type::TB_GELU_OP:
        return "GELU";
      case type::TB_RELU_OP:
        return "RELU";
      case type::TB_CLAMP_OP:
        return "CLAMP";
      default:
        assert(0);
    }
  };

  return toString(type);
}

// Transpile a custom KN operator (i.e. a custom block graph) into CUDA code
// Will return a CustomOPTranspileResult object. See comments in transpiler.h
// for more details
CustomOPTranspileResult
    Transpiler::transpile_kn_custom_op(kn::KNCustomizedOp const *op) {
  bool profiling = config.profiling;

  tb::Graph const &g = op->bgraph;
  int num_threads = g.block_dim.x * g.block_dim.y * g.block_dim.z;

  size_t profiler_buf_size =
      profiling ? (g.grid_dim.x * g.grid_dim.y * g.grid_dim.z *
                   (config.num_consumer_wgs + config.num_producer_wgs)) *
                      1000
                : 0;

  // Get the schedule
  TBSched sched = get_threadblock_schedule(g);

  get_threadblock_swizzle_plan(g, sched);

  // Get the memory allocation plan
  TBMemoryPlan mem_plan = get_threadblock_memory_plan(g, sched);

  // Allocate a kernel name
  static int custom_kernel_idx_counter = 0;
  int cur_custom_kernel_idx = custom_kernel_idx_counter++;
  string func_name = fmt("custom_kernel_$", cur_custom_kernel_idx);

  // Generate code prologue
  CodeKeeper code;
  if (profiling) {
    code.e_front(
        "__global__ void  __launch_bounds__($) "
        "$($, $, uint64_t *profiler_buffer) {",
        num_threads,
        func_name,
        map<kn::DTensor, string>(op->output_tensors,
                                 [](kn::DTensor const &dtensor) -> string {
                                   return fmt(
                                       "$* __restrict__ dtensor$_ptr",
                                       get_datatype_str(dtensor.data_type),
                                       dtensor.guid);
                                 }),
        map<kn::DTensor, string>(
            op->input_tensors, [](kn::DTensor const &dtensor) -> string {
              return fmt("$ const* __restrict__ dtensor$_ptr",
                         get_datatype_str(dtensor.data_type),
                         dtensor.guid);
            }));
  } else {
    code.e("__global__ void __launch_bounds__($) $($, $) {",
           num_threads,
           func_name,
           map<kn::DTensor, string>(op->output_tensors,
                                    [](kn::DTensor const &dtensor) -> string {
                                      return fmt(
                                          "$* __restrict__ dtensor$_ptr",
                                          get_datatype_str(dtensor.data_type),
                                          dtensor.guid);
                                    }),
           map<kn::DTensor, string>(
               op->input_tensors, [](kn::DTensor const &dtensor) -> string {
                 return fmt("$ const* __restrict__ dtensor$_ptr",
                            get_datatype_str(dtensor.data_type),
                            dtensor.guid);
               }));
  }

  // Define thread idx
  string thread_idx;
  if (g.block_dim.y > 1 || g.block_dim.z > 1) {
    thread_idx = fmt("threadIdx.x + threadIdx.y * $ + threadIdx.z * $",
                     g.block_dim.x,
                     g.block_dim.x * g.block_dim.y);
  } else {
    thread_idx = "threadIdx.x";
  }
  code.e("int thread_idx = $;", thread_idx);
  code.e("static constexpr int NUM_THREADS = $;", num_threads);

  // Define STensor as cute::Tensor
  code.e("// STensors");
  code.e("extern __shared__ char buf[];");
  for (auto [guid, addr] : mem_plan.addrs) {
    code.e("$ *stensor$_ptr = ($*)(buf + $);",
           get_datatype_str(op->input_tensors[0].data_type),
           guid,
           get_datatype_str(op->input_tensors[0].data_type),
           addr);
  }
  // Erase the lowest 16 bytes to 0 for GEMM
  code.e("*((uint128_t*)buf) = 0ul;");
  code.e("");

  // Define G2SCopy for all input STensors
  code.e("// G->S copy atoms");
  std::unordered_set<tb::TBInputOp const *>
      pipelined_input_ops; // A list of input ops that are software pipelined
                           // (asynchronously G->S copied)
  for (TBSchedNode const &node :
       Combine(Combine(sched.pre_loop_nodes, sched.loop_nodes),
               sched.post_loop_nodes)) {
    if (node.type == tb_sched_node_t::OPERATOR &&
        node.ops.front().first->op_type == type::TB_INPUT_OP) {
      auto [_op, op_meta] = node.ops.front();
      tb::TBInputOp const *cur_op = dynamic_cast<tb::TBInputOp const *>(_op);
      tb::TBOperator const *output_op = fusion_chain.at(cur_op).back();
      kn::DTensor const &dtensor = cur_op->dtensor;
      tb::STensor const &stensor = output_op->output_tensors.at(0);
      DTensorMeta const &dtensor_meta = dtensor_metas.at(dtensor.guid);
      STensorMeta const &stensor_meta = stensor_metas.at(stensor.guid);
      assert(dtensor.num_dims == stensor.num_dims);
      assert(dtensor.data_type == stensor.data_type);

      code.e("// Copy for G->S: dtensor $ -> stensor $",
             dtensor.guid,
             stensor.guid);

      // Get the starting address of my tile
      // For input tensor that does not have a forloop_dim, the shape of the
      // tile should be identical to the STensor. Otherwise, it should be the
      // shape of STensor * forloop_range
      string offset = "";
      int3 imap = cur_op->input_map;
      for (int dim = 0; dim < 3; ++dim) {
        int div_dim = dim == 0 ? imap.x : dim == 1 ? imap.y : imap.z;
        if (div_dim >= 0) {
          // Dim `div_dim` is divided along `dim`
          int num_tbs = dim == 0   ? g.grid_dim.x
                        : dim == 1 ? g.grid_dim.y
                                   : g.grid_dim.z;
          offset += fmt(" + blockIdx.$*$*$",
                        (char)"xyz"[dim],
                        dtensor.dim[div_dim] / num_tbs,
                        dtensor_meta.strides[div_dim]);
        }
      }

      code.e("const $ *dtensor$_tile_ptr = dtensor$_ptr $;",
             get_datatype_str(dtensor.data_type),
             dtensor.guid,
             dtensor.guid,
             offset);

      bool use_chunked_copy = op_meta.is_chunked_input;
      int real_innermost_dim = op_meta.chunked_input_real_innermost_dim;
      bool use_async_copy = op_meta.is_pipelined_input;

      // TODO(intlsy) Support swizzled layout
      // TODO(intlsy) Support TMA
      if (!use_chunked_copy) {
        int d_innermost_dim = dtensor_meta.innermost_dim;
        assert(!use_async_copy);
        string dtensor_tile_layout = get_dtensor_tile_layout(
            dtensor, dtensor_meta, stensor, stensor_meta, d_innermost_dim);
        code.e(
            "using DTensor$TileLayout = $;", dtensor.guid, dtensor_tile_layout);
        // Non-chunked, synchronous copy
        code.e(
            "using STensor$InputAtom = tb::InputNonChunkedSyncCopy<$, "
            "$, DTensor$TileLayout, NUM_THREADS>;",
            stensor.guid,
            get_datatype_str(stensor.data_type),
            mov_last_get_stensor_layout(stensor, stensor_meta, d_innermost_dim),
            dtensor.guid);
      } else {
        string dtensor_tile_layout = get_dtensor_tile_layout(
            dtensor, dtensor_meta, stensor, stensor_meta, real_innermost_dim);
        code.e(
            "using DTensor$TileLayout = $;", dtensor.guid, dtensor_tile_layout);
        if (!use_async_copy) {
          // Chunked, synchronous copy
          code.e("using STensor$InputAtom = tb::InputChunkedSyncCopy<$, "
                 "$, DTensor$TileLayout, NUM_THREADS>;",
                 stensor.guid,
                 get_datatype_str(stensor.data_type),
                 mov_last_get_stensor_layout(
                     stensor, stensor_meta, real_innermost_dim),
                 dtensor.guid);
        } else {
          // Chunked, asynchronous copy
          pipelined_input_ops.insert(cur_op);
          code.e("using STensor$InputAtom = tb::InputChunkedAsyncCopy<$, "
                 "$, DTensor$TileLayout, NUM_THREADS>;",
                 stensor.guid,
                 get_datatype_str(stensor.data_type),
                 mov_last_get_stensor_layout(
                     stensor, stensor_meta, real_innermost_dim),
                 dtensor.guid);
          code.e("$ *stensor$_async_copy_buf = stensor$_ptr;",
                 get_datatype_str(stensor.data_type),
                 stensor.guid,
                 stensor.guid + mem_plan.pipelined_input_buf_guid_offset);
        }
      }
    }
  }
  code.e("");

  // Launch G->S copy atoms for all pre-loop-ops
  int num_pre_loop_copies = 0;
  for (TBSchedNode const &sched_node : sched.pre_loop_nodes) {
    // Currently only non-fused input ops are allowed to appear in
    // pre_loop_nodes check against this condition
    assert(sched_node.type == tb_sched_node_t::OPERATOR);
    assert(sched_node.ops.size() == 1); // Should not be fused
    tb::TBOperator const *op = sched_node.ops[0].first;
    assert(op->op_type == type::TB_INPUT_OP);
    tb::TBInputOp const *cur_op = dynamic_cast<tb::TBInputOp const *>(op);
    tb::STensor const &stensor = cur_op->output_tensors.at(0);
    assert(cur_op->forloop_dim == -1);
    assert(!pipelined_input_ops.count(
        cur_op)); // An input op in pre_loop_nodes should not be software
                  // pipelined since they do not have forloop_dim
    num_pre_loop_copies += 1;
    code.e("STensor$InputAtom::run(stensor$_ptr, "
           "dtensor$_tile_ptr, "
           "thread_idx);",
           stensor.guid,
           stensor.guid,
           cur_op->dtensor.guid);
  }
  code.e("");

  // Define S2GCopy for all output STensors
  code.e("// S->G copy atoms");
  for (TBSchedNode const &node :
       Combine(Combine(sched.pre_loop_nodes, sched.loop_nodes),
               sched.post_loop_nodes)) {
    if (node.type == tb_sched_node_t::OPERATOR &&
        node.ops.front().first->op_type == type::TB_OUTPUT_OP) {
      auto [_op, op_meta] = node.ops.front();
      tb::TBOutputOp const *cur_op = dynamic_cast<tb::TBOutputOp const *>(_op);
      tb::STensor const &stensor = cur_op->input_tensors.at(0);
      kn::DTensor const &dtensor = cur_op->dtensor;
      STensorMeta const &stensor_meta = stensor_metas.at(stensor.guid);
      DTensorMeta const &dtensor_meta = dtensor_metas.at(dtensor.guid);
      assert(dtensor.num_dims == stensor.num_dims);
      assert(dtensor.data_type == stensor.data_type);

      code.e("// Copy for S->G: stensor $ -> dtensor $",
             stensor.guid,
             dtensor.guid);

      // Get the starting address of my tile
      // For output tensor that does not have a forloop_dim, the shape of the
      // tile should be identical to the STensor. Otherwise, it should be the
      // shape of STensor * forloop_range
      string offset = "";
      int3 omap = cur_op->output_map;
      for (int dim = 0; dim < 3; ++dim) {
        int div_dim = dim == 0 ? omap.x : dim == 1 ? omap.y : omap.z;
        int num_tbs = dim == 0   ? g.grid_dim.x
                      : dim == 1 ? g.grid_dim.y
                                 : g.grid_dim.z;
        if (num_tbs > 1) {
          // The output tensor MUST be divided along this dimension, as stated
          // in the paper
          assert(div_dim >= 0);
          offset += fmt(" + blockIdx.$*$*$",
                        (char)"xyz"[dim],
                        dtensor.dim[div_dim] / num_tbs,
                        dtensor_meta.strides[div_dim]);
        }
      }
      code.e("$ *dtensor$_tile_ptr = dtensor$_ptr $;",
             get_datatype_str(dtensor.data_type),
             dtensor.guid,
             dtensor.guid,
             offset);

      bool use_chunked_copy = op_meta.is_chunked_output;
      int real_innermost_dim = op_meta.chunked_output_real_innermost_dim;

      if (!use_chunked_copy) {
        int d_innermost_dim = dtensor_meta.innermost_dim;
        string dtensor_tile_layout = get_dtensor_tile_layout(
            dtensor, dtensor_meta, stensor, stensor_meta, d_innermost_dim);
        code.e(
            "using DTensor$TileLayout = $;", dtensor.guid, dtensor_tile_layout);
        code.e("using STensor$OutputAtom = tb::OutputNonChunkedSyncCopy<$, "
               "DTensor$TileLayout, $, NUM_THREADS>;",
               stensor.guid,
               get_datatype_str(stensor.data_type),
               dtensor.guid,
               mov_last_get_stensor_layout(
                   stensor, stensor_meta, d_innermost_dim));
      } else {
        string dtensor_tile_layout = get_dtensor_tile_layout(
            dtensor, dtensor_meta, stensor, stensor_meta, real_innermost_dim);
        code.e(
            "using DTensor$TileLayout = $;", dtensor.guid, dtensor_tile_layout);
        code.e("using STensor$OutputAtom = tb::OutputChunkedSyncCopy<$, "
               "DTensor$TileLayout, $, NUM_THREADS>;",
               stensor.guid,
               get_datatype_str(stensor.data_type),
               dtensor.guid,
               mov_last_get_stensor_layout(
                   stensor, stensor_meta, real_innermost_dim));
      }
      // TODO(intlsy) Support TMA
    }
  }
  code.e("");

  // Clear all accumulators
  int num_clear_accums = 0;
  for (TBSchedNode const &node : sched.loop_nodes) {
    if (node.type != tb_sched_node_t::OPERATOR) {
      continue;
    }
    auto [last_op, last_op_meta] = node.ops.back();
    if ((last_op->op_type == type::TB_FORLOOP_ACCUM_NO_RED_OP ||
         last_op->op_type == type::TB_FORLOOP_ACCUM_NO_RED_RESCALE_OP) &&
        !last_op_meta.is_accum_in_reg) {
      tb::TBForloopAccumOp const *accum_op =
          dynamic_cast<tb::TBForloopAccumOp const *>(last_op);
      tb::STensor const &accum = accum_op->output_tensors.at(0);
      STensorMeta const &accum_meta = stensor_metas.at(accum.guid);
      size_t num_elems = 0;
      for (int i = 0; i < accum.num_dims; ++i) {
        num_elems = std::max(num_elems, accum.dim[i] * accum_meta.strides[i]);
      }
      code.e("tb::ClearAccumlatorKernel<$, $, "
             "NUM_THREADS>::run(stensor$_ptr, thread_idx);",
             get_datatype_str(accum.data_type),
             num_elems,
             accum.guid);
      num_clear_accums += 1;
    }
  }
  code.e("");

  // Initialize all max accumulators
  int num_init_max_accums = 0;
  for (TBSchedNode const &node : sched.loop_nodes) {
    if (node.type != tb_sched_node_t::OPERATOR) {
      continue;
    }
    auto [last_op, last_op_meta] = node.ops.back();
    if (last_op->op_type == type::TB_FORLOOP_ACCUM_MAX_OP &&
        !last_op_meta.is_accum_in_reg) {
      tb::TBForloopAccumOp const *accum_op =
          dynamic_cast<tb::TBForloopAccumOp const *>(last_op);
      tb::STensor const &accum = accum_op->output_tensors.at(0);
      STensorMeta const &accum_meta = stensor_metas.at(accum.guid);
      size_t num_elems = 0;
      for (int i = 0; i < accum.num_dims; ++i) {
        num_elems = std::max(num_elems, accum.dim[i] * accum_meta.strides[i]);
      }
      code.e("tb::InitMaxAccumulatorKernel<$, $, "
             "NUM_THREADS>::run(stensor$_ptr, thread_idx);",
             get_datatype_str(accum.data_type),
             num_elems,
             accum.guid);
      num_init_max_accums += 1;
    }
  }

  // Initialize all reduction max
  int num_init_reductions = 0;
  for (TBSchedNode const &node : sched.loop_nodes) {
    if (node.type != tb_sched_node_t::OPERATOR) {
      continue;
    }
    auto [last_op, last_op_meta] = node.ops.back();
    if (last_op->op_type >= type::TB_REDUCTION_0_MAX_OP &&
        last_op->op_type <= type::TB_REDUCTION_2_MAX_OP) {
      assert(node.ops.size() == 1); // Should not be fused
      tb::TBReductionOp const *updated_max_op =
          dynamic_cast<tb::TBReductionOp const *>(last_op);
      tb::STensor const &updated_max = updated_max_op->output_tensors.at(0);
      STensorMeta const &updated_max_meta = stensor_metas.at(updated_max.guid);
      size_t num_elems = 0;
      for (int i = 0; i < updated_max.num_dims; ++i) {
        num_elems = std::max(num_elems,
                             updated_max.dim[i] * updated_max_meta.strides[i]);
      }
      code.e("tb::InitReductionMaxKernel<$, $, "
             "NUM_THREADS>::run(stensor$_ptr, thread_idx);",
             get_datatype_str(updated_max.data_type),
             num_elems,
             updated_max.guid);
      num_init_reductions += 1;
    }
  }
  code.e("");

  // Pre-define all matmul ops and allocate accumulators (if needed)
  // Since we may want to place the accumulator of a matmul op in register
  // files, we may need to allocate the accumulator in advance, and that
  // requires us to define the kernel (`using Matmul$Kernel = ...`) in advance
  for (TBSchedNode const &node :
       Combine(sched.loop_nodes, sched.post_loop_nodes)) {
    if (node.type == tb_sched_node_t::OPERATOR &&
        node.ops.front().first->op_type == type::TB_MATMUL_OP) {
      tb::TBOperator const *op = node.ops.front().first;
      tb::TBOperator const *output_op = node.ops.back().first;
      tb::STensor const &input0 = op->input_tensors.at(0);
      tb::STensor const &input1 = op->input_tensors.at(1);
      tb::STensor const &output = output_op->output_tensors.at(0);
      STensorMeta meta0 = stensor_metas.at(input0.guid);
      STensorMeta meta1 = stensor_metas.at(input1.guid);
      STensorMeta meta2 = stensor_metas.at(output.guid);
      int num_dims = input0.num_dims;
      assert(input1.num_dims == num_dims && output.num_dims == num_dims);
      int m = output.dim[num_dims - 2];
      int n = output.dim[num_dims - 1];
      int k = input0.dim[num_dims - 1];
      assert(input0.dim[num_dims - 2] == m && input0.dim[num_dims - 1] == k);
      assert(input1.dim[num_dims - 2] == k && input1.dim[num_dims - 1] == n);

      // Pick up MMA atom
      // TODO(intlsy) May calculate AB via (B^T A^T)^T when M is relatively
      // small
      string mma_atom_str;
      std::tuple<int, int, int> mma_atom_mnk;
      int mma_atom_num_threads;
      if (GPU_CC::A100 <= config.target_cc && config.target_cc < GPU_CC::H100) {
        if (k <= 8) {
          // mma_atom_str = input0.data_type == type::DT_FLOAT16
          //                    ? "SM80_16x8x8_F16F16F16F16_TN"
          //                    : "SM80_16x8x8_F32BF16BF16F32_TN";
          switch (input0.data_type) {
            case type::DT_FLOAT16:
              mma_atom_str = "SM80_16x8x8_F16F16F16F16_TN";
              break;
            case type::DT_BFLOAT16:
              mma_atom_str = "SM80_16x8x8_F32BF16BF16F32_TN";
              break;
            case type::DT_FLOAT32:
              mma_atom_str = "SM80_16x8x8_F32TF32TF32F32_TN";
              break;
            default:
              assert(0 && "Unsupported data type");
          }
          mma_atom_mnk = {16, 8, 8};
          mma_atom_num_threads = 32;
        } else {
          // mma_atom_str = input0.data_type == type::DT_FLOAT16
          //                    ? "SM80_16x8x16_F16F16F16F16_TN"
          //                    : "SM80_16x8x16_F32BF16BF16F32_TN";
          switch (input0.data_type) {
            case type::DT_FLOAT16:
              mma_atom_str = "SM80_16x8x16_F16F16F16F16_TN";
              mma_atom_mnk = {16, 8, 16};
              break;
            case type::DT_BFLOAT16:
              mma_atom_str = "SM80_16x8x16_F32BF16BF16F32_TN";
              mma_atom_mnk = {16, 8, 16};
              break;
            case type::DT_FLOAT32:
              mma_atom_str = "SM80_16x8x8_F32TF32TF32F32_TN";
              mma_atom_mnk = {16, 8, 8};
              break;
            default:
              assert(0 && "Unsupported data type");
          }
          mma_atom_num_threads = 32;
        }
      } else {
        // TODO(intlsy): Support more architectures
        assert(0 && "Unsupported GPU Architecture");
      }
      auto [mma_atom_m, mma_atom_n, mma_atom_k] = mma_atom_mnk;

      // Pick up TiledMMAThrLayout
      // The algorithm is documented in `docs/transpiler/transpiler.md`
      // TODO(intlsy) Update this algo to be more friendly to small matrix
      // by dropping some threads
      assert(num_threads % mma_atom_num_threads == 0);
      int max_num_tgs = num_threads / mma_atom_num_threads; // tg = thread group
      float best_score = -1.0f;
      int best_num_tg_m = 1, best_num_tg_n = 1;
      for (int num_tg_m = 1; num_tg_m <= max_num_tgs; ++num_tg_m) {
        for (int num_tg_n = 1; num_tg_m * num_tg_n <= max_num_tgs; ++num_tg_n) {
          int tiled_mma_m = mma_atom_m * num_tg_m;
          int tiled_mma_n = mma_atom_n * num_tg_n;
          if (((m > mma_atom_m) && (m % tiled_mma_m != 0)) ||
              ((n > mma_atom_n) && (n % tiled_mma_n != 0))) {
            continue;
          }
          int num_tiles_m = ceil_div(m, tiled_mma_m);
          int num_tiles_n = ceil_div(n, tiled_mma_n);
          int64_t data_moved_A =
              ((int64_t)num_tiles_m * tiled_mma_m) * k * num_tg_n;
          int64_t data_moved_B =
              ((int64_t)num_tiles_n * tiled_mma_n) * k * num_tg_m;
          int64_t data_moved = data_moved_A + data_moved_B;
          float score =
              (1.0f / data_moved) * (num_tg_m * num_tg_n / (float)max_num_tgs);
          if (score > best_score) {
            best_score = score;
            best_num_tg_m = num_tg_m;
            best_num_tg_n = num_tg_n;
          }
        }
      }

      bool is_ldmatrix_avail = config.target_cc >= GPU_CC::T4;
      bool is_stmatrix_avail = config.target_cc >= GPU_CC::H100;

      int num_exps_before_store = std::count_if(
          node.ops.begin(), node.ops.end(), [](auto &op_and_meta) {
            return op_and_meta.first->op_type == type::TB_EXP_OP;
          });
      bool is_store_accum =
          node.ops.back().first->op_type == type::TB_FORLOOP_ACCUM_NO_RED_OP ||
          node.ops.back().first->op_type ==
              type::TB_FORLOOP_ACCUM_NO_RED_RESCALE_OP ||
          node.ops.back().first->op_type == type::TB_FORLOOP_ACCUM_MAX_OP;
      bool is_accum_in_reg = node.ops.back().second.is_accum_in_reg;

      // For threadblock matmul, cute requires 2-d matrices as inputs / outputs,
      // we assert that all other leading dimensions are of size 1, and only use
      // the last two dimensions when generating layouts
      code.e("using Matmul$LayoutA = $;",
             output.guid,
             get_stensor_layout(input0, meta0, num_dims - 2 /*start_dim*/));
      code.e("using Matmul$LayoutB = $;",
             output.guid,
             get_stensor_layout(input1, meta1, num_dims - 2 /*start_dim*/));
      code.e("using Matmul$LayoutC = $;",
             output.guid,
             get_stensor_layout(output, meta2, num_dims - 2 /*start_dim*/));

      code.e("using Matmul$LayoutAAligned = $;",
             output.guid,
             get_mma_stensor_aligned_layout(input0,
                                            meta0,
                                            mma_atom_mnk,
                                            true,
                                            false,
                                            num_dims - 2 /*start_dim*/));

      code.e("using Matmul$LayoutBAligned = $;",
             output.guid,
             get_mma_stensor_aligned_layout(input1,
                                            meta1,
                                            mma_atom_mnk,
                                            false,
                                            false,
                                            num_dims - 2 /*start_dim*/));

      code.e("using Matmul$Kernel = tb::Matmul<$, $, Layout<Shape<Int<$>, "
             "Int<$>, _1>>, $, $, Matmul$LayoutA, Matmul$LayoutB, "
             "Matmul$LayoutC, Matmul$LayoutAAligned, Matmul$LayoutBAligned,"
             "NUM_THREADS, "
             "$, $>;",
             output.guid,
             get_datatype_str(input0.data_type),
             mma_atom_str,
             best_num_tg_m,
             best_num_tg_n,
             is_ldmatrix_avail,
             is_stmatrix_avail,
             output.guid,
             output.guid,
             output.guid,
             output.guid,
             output.guid,
             num_exps_before_store,
             is_accum_in_reg ? false : is_store_accum);
      // Allocate accumulators in register files (if needed)
      if (is_accum_in_reg) {
        code.e("auto matmul_$_accum = Matmul$Kernel::get_mma_rC(thread_idx);",
               output.guid,
               output.guid);
      }
      code.e("");
    }
  }

  if (num_pre_loop_copies > 0 || num_clear_accums > 0 ||
      num_init_max_accums > 0 || num_init_reductions > 0) {
    code.e("__syncthreads();");
    code.e("");
  }

  if (profiling) {
    code.e("PROFILER_CLOSURE_PARAMS_DECL");
    code.e("PROFILER_INIT(profiler_buffer, 0, $, (threadIdx.x % "
           "128 == 0));",
           config.num_consumer_wgs + config.num_producer_wgs);
  }

  // Launch async input operations for all async inputs
  if (!pipelined_input_ops.empty()) {
    code.e("{");
    for (tb::TBInputOp const *input_op : pipelined_input_ops) {
      kn::DTensor const &dtensor = input_op->dtensor;
      tb::STensor const &output = input_op->output_tensors.at(0);
      assert(input_op->forloop_dim >= 0);
      if (profiling) {
        code.e("PROFILER_EVENT_START($, static_cast<uint32_t>(0));",
               (input_op->op_type - type::TB_UNKOWN));
      }
      code.e("STensor$InputAtom::run(stensor$_async_copy_buf, "
             "dtensor$_tile_ptr, thread_idx);",
             output.guid,
             output.guid,
             dtensor.guid);
    }
    code.e("cute::cp_async_fence();");
    code.e("}");
    code.e("");
  }

  // A lambda function that transpiles a chain of (fusable) operators to an
  // epilogue Will automatically ignore the first operator in the `chain`
  // argument
  auto transpile_fusion_epilogue =
      [&](std::vector<std::pair<tb::TBOperator const *, TBSchedOpMeta>> const
              &chain,
          string dtype) -> string {
    size_t chain_size = chain.size();
    if (chain_size == 1) {
      // Not fused with anything
      return fmt("tb::EpilogueStore<$>", dtype);
    }
    // Deal with the last operator
    string res = fmt("tb::EpilogueStore<$>", dtype);
    for (size_t i = chain_size - 1; i >= 1; --i) {
      tb::TBOperator const *cur_op = chain[i].first;
      if (cur_op->op_type == type::TB_FORLOOP_ACCUM_NO_RED_OP) {
        // Can only occur as the last operator in the chain
        assert(i == chain_size - 1);
        res = fmt("tb::EpilogueStoreAccum<$>", dtype);
      } else if (cur_op->op_type == type::TB_EXP_OP) {
        res = fmt("tb::EpilogueExp<$, $>", dtype, res);
      } else if (cur_op->op_type == type::TB_SILU_OP) {
        res = fmt("tb::EpilogueSILU<$, $>", dtype, res);
      } else if (cur_op->op_type == type::TB_GELU_OP) {
        res = fmt("tb::EpilogueGELU<$, $>", dtype, res);
      } else if (cur_op->op_type == type::TB_RELU_OP) {
        res = fmt("tb::EpilogueRELU<$, $>", dtype, res);
      } else if (cur_op->op_type == type::TB_CLAMP_OP) {
        res = fmt("tb::EpilogueClamp<$, $>", dtype, res);
      } else if (cur_op->op_type == type::TB_SQUARE_OP) {
        res = fmt("tb::EpilogueSquare<$, $>", dtype, res);
      } else if (cur_op->op_type == type::TB_SQRT_OP) {
        res = fmt("tb::EpilogueSqrt<$, $>", dtype, res);
      } else if (cur_op->op_type == type::TB_MUL_SCALAR_OP) {
        res = fmt("tb::EpilogueMulScalar<$, $>", dtype, res);
      } else {
        assert(0 && "Unknown operator type");
      }
    }
    return res;
  };

  // A lambda function that transpiles an TBSchedNode
  auto transpile_tb_sched_node = [&](TBSchedNode const &sched_node,
                                     CodeKeeper &code,
                                     bool is_in_loop) {
    if (sched_node.type == tb_sched_node_t::SYNCTHREADS) {
      code.e("__syncthreads();");
    } else {
      auto [op, first_op_meta] = sched_node.ops.front();
      auto [output_op, output_op_meta] = sched_node.ops.back();
      assert(output_op == fusion_chain.at(op).back());
      std::string op_type_str;
      to_json(op_type_str, op->op_type);
      code.e("{");
      code.e("// OP type: $", op_type_str);

      if (profiling) {
        code.e("PROFILER_EVENT_START($, $);",
               (op->op_type - type::TB_UNKOWN),
               is_in_loop ? "static_cast<uint32_t>(for_idx)"
                          : "static_cast<uint32_t>(0)");
      }

      switch (op->op_type) {
        case type::TB_INPUT_OP: {
          // In this lambda function we only accept input ops within the for
          // loop
          assert(sched_node.ops.size() == 1); // Should not be fused
          tb::TBInputOp const *cur_op = dynamic_cast<tb::TBInputOp const *>(op);
          assert(is_in_loop);
          assert(cur_op->forloop_dim >= 0);
          kn::DTensor const &dtensor = cur_op->dtensor;
          tb::STensor const &output = cur_op->output_tensors.at(0);
          int tile_side_len = output.dim[cur_op->forloop_dim];
          size_t forloop_dim_stride =
              dtensor_metas.at(dtensor.guid).strides[cur_op->forloop_dim];
          bool is_async_copy = pipelined_input_ops.count(cur_op);
          assert(!is_async_copy); // Async copies should be proceeded separately
          code.e("STensor$InputAtom::run(stensor$_ptr, dtensor$_tile_ptr + "
                 "$*for_idx, thread_idx);",
                 output.guid,
                 output.guid,
                 dtensor.guid,
                 tile_side_len * forloop_dim_stride);
          break;
        }
        case type::TB_OUTPUT_OP: {
          assert(sched_node.ops.size() == 1); // Should not be fused
          tb::TBOutputOp const *cur_op =
              dynamic_cast<tb::TBOutputOp const *>(op);
          // Currently in Mirage core, an output op must have forloop_dim = -1
          assert(!is_in_loop);
          assert(cur_op->forloop_dim == -1);
          if (cur_op->forloop_dim >= 0) {
            assert(0);
#ifdef DEADCODE
            // For output DTensor that has a forloop_dim, copy it
            kn::DTensor const &dtensor = cur_op->dtensor;
            tb::STensor const &stensor = cur_op->input_tensors.at(0);
            int tile_side_len = stensor.dim[cur_op->forloop_dim];
            size_t forloop_dim_stride =
                dtensor_metas.at(dtensor.guid).strides[cur_op->forloop_dim];
            code.e("STensor$OutputAtom::run(stensor$_ptr, dtensor$_tile_ptr + "
                   "$*for_idx, thread_idx);",
                   stensor.guid,
                   stensor.guid,
                   dtensor.guid,
                   tile_side_len * forloop_dim_stride);
#endif
          } else {
            tb::STensor const &stensor = cur_op->input_tensors.at(0);
            kn::DTensor const &dtensor = cur_op->dtensor;
            code.e("STensor$OutputAtom::run(dtensor$_tile_ptr, stensor$_ptr, "
                   "thread_idx);",
                   stensor.guid,
                   dtensor.guid,
                   stensor.guid);
          }
          break;
        }
        case type::TB_MATMUL_OP: {
          tb::STensor const &input0 = op->input_tensors.at(0);
          tb::STensor const &input1 = op->input_tensors.at(1);
          tb::STensor const &output = output_op->output_tensors.at(0);
          sguid_t output_guid = output.guid;
          if (output_op_meta.is_accum_in_reg) {
            // Accumulator is in register
            code.e("Matmul$Kernel::run(matmul_$_accum, stensor$_ptr, "
                   "stensor$_ptr, (char*)(buf+0), thread_idx);",
                   output_guid,
                   output_guid,
                   input0.guid,
                   input1.guid);
          } else {
            code.e("auto mma_rC = Matmul$Kernel::get_mma_rC(thread_idx);",
                   output_guid);
            code.e("Matmul$Kernel::run(mma_rC, stensor$_ptr, stensor$_ptr, "
                   "(char*)(buf+0), thread_idx);",
                   output_guid,
                   input0.guid,
                   input1.guid);
            code.e("Matmul$Kernel::write_back_mma_rC(stensor$_ptr, mma_rC, "
                   "thread_idx);",
                   output_guid,
                   output_guid);
          }
          break;
        }
        case type::TB_EXP_OP:
        case type::TB_SQUARE_OP:
        case type::TB_SQRT_OP:
        case type::TB_SILU_OP:
        case type::TB_GELU_OP:
        case type::TB_RELU_OP:
        case type::TB_CLAMP_OP:
        case type::TB_MUL_SCALAR_OP: {
          tb::TBElementUnaryOp const *cur_op =
              dynamic_cast<tb::TBElementUnaryOp const *>(op);
          tb::STensor const &input = cur_op->input_tensors.at(0);
          tb::STensor const &output = output_op->output_tensors.at(0);
          assert(input.num_dims == output.num_dims);
          int num_dims = input.num_dims;
          // Find the iteration dim
          int iter_dim = -1;

          // at least one dim exists that fullfill the requirement:
          // dim i in input&output tensor == meta.innermost_dim or
          // meta.swizzled_dim
          for (int i = 0; i < num_dims; ++i) {
            bool failed = false;
            for (tb::STensor const &stensor : {input, output}) {
              STensorMeta meta = stensor_metas.at(stensor.guid);
              if (i != meta.innermost_dim && meta.swizzled_dim != i) {
                failed = true;
                break;
              }
            }
            if (!failed) {
              iter_dim = i;
              break;
            }
          }
          assert(iter_dim != -1);
#ifdef DEADCODE
          if (iter_dim == -1) {
            // We cannot find a dim that satisfies our assumption:
            // dim i in input&output tensor == meta.innermost_dim or
            // meta.swizzled_dim
            // We return a CUDA_T_LAYOUT_ERROR
            return CUDA_T_LAYOUT_ERROR;
          }
#endif
          // Define layouts
          string in_layout = mov_last_get_stensor_layout(
              input, stensor_metas.at(input.guid), iter_dim);
          string final_out_layout = mov_last_get_stensor_layout(
              output, stensor_metas.at(output.guid), iter_dim);
          code.e("using InLayout = $;", in_layout);
          code.e("using OutLayout = $;", final_out_layout);
          // Get the epilogue
          string epilogue = transpile_fusion_epilogue(
              sched_node.ops, get_datatype_str(input.data_type));
          // Define and run the kernel
          code.e("using Kernel = tb::ElementUnaryKernel<$, "
                 "tb::ElementUnaryOpType::$, OutLayout, InLayout, "
                 "NUM_THREADS, $>;",
                 get_datatype_str(input.data_type),
                 get_tb_op_str(cur_op->op_type),
                 epilogue);
          // add scalar chains for epilogue
          // code.e("const float scalars[] = {A, B, C}");
          code.e(append_epilogue_scalars(sched_node.ops));
          code.e("Kernel::run(stensor$_ptr, stensor$_ptr, thread_idx, $, "
                 "scalars);",
                 output.guid,
                 input.guid,
                 cur_op->scalar);
          break;
        }
        case type::TB_ADD_OP:
        case type::TB_MUL_OP:
        case type::TB_DIV_OP:
        case type::TB_SUB_OP:
        case type::TB_POW_OP: {
          tb::STensor const &input0 = op->input_tensors.at(0);
          tb::STensor const &input1 = op->input_tensors.at(1);
          tb::STensor const &output = output_op->output_tensors.at(0);
          assert(input0.num_dims == input1.num_dims &&
                 input0.num_dims == output.num_dims);
          int num_dims = input0.num_dims;
          // Find the iteration dim
          int iter_dim = -1;
          for (int i = 0; i < num_dims; ++i) {
            bool failed = false;
            for (tb::STensor const &stensor : {input0, input1, output}) {
              STensorMeta meta = stensor_metas.at(stensor.guid);
              if (i != meta.innermost_dim && meta.swizzled_dim != i) {
                failed = true;
                break;
              }
            }
            if (!failed) {
              iter_dim = i;
              break;
            }
          }
          assert(iter_dim != -1);
          // Define op type
          string op_type_str = op->op_type == type::TB_ADD_OP   ? "ADD"
                               : op->op_type == type::TB_MUL_OP ? "MUL"
                               : op->op_type == type::TB_DIV_OP ? "DIV"
                               : op->op_type == type::TB_SUB_OP ? "SUB"
                               : op->op_type == type::TB_POW_OP ? "POW"
                                                                : "";
          assert(op_type_str != "");
          // Define layouts
          string in0_layout = mov_last_get_stensor_layout(
              input0, stensor_metas.at(input0.guid), iter_dim);
          string in1_layout = mov_last_get_stensor_layout(
              input1, stensor_metas.at(input1.guid), iter_dim);
          string final_out_layout = mov_last_get_stensor_layout(
              output, stensor_metas.at(output.guid), iter_dim);
          code.e("using In0Layout = $;", in0_layout);
          code.e("using In1Layout = $;", in1_layout);
          code.e("using OutLayout = $;", final_out_layout);
          // Get the epilogue
          string epilogue = transpile_fusion_epilogue(
              sched_node.ops, get_datatype_str(input0.data_type));
          // Define and run the kernel
          code.e("using Kernel = tb::ElementBinaryKernel<$, "
                 "tb::ElementBinaryOpType::$, OutLayout, In0Layout, In1Layout, "
                 "NUM_THREADS, $>;",
                 get_datatype_str(input0.data_type),
                 op_type_str,
                 epilogue);
          code.e(append_epilogue_scalars(sched_node.ops));
          code.e("Kernel::run(stensor$_ptr, stensor$_ptr, stensor$_ptr, "
                 "thread_idx, scalars);",
                 output.guid,
                 input0.guid,
                 input1.guid);
          break;
        }
        case type::TB_REDUCTION_0_OP:
        case type::TB_REDUCTION_1_OP:
        case type::TB_REDUCTION_2_OP:
        case type::TB_REDUCTION_0_TO_DIMX_OP:
        case type::TB_REDUCTION_1_TO_DIMX_OP:
        case type::TB_REDUCTION_2_TO_DIMX_OP: {
          tb::STensor const &input = op->input_tensors.at(0);
          tb::STensor const &output = output_op->output_tensors.at(0);
          STensorMeta input_meta = stensor_metas.at(input.guid);
          STensorMeta final_output_meta = stensor_metas.at(output.guid);
          assert(input.num_dims == output.num_dims);
          int num_dims = input.num_dims;
          int reduc_dim = op->op_type >= type::TB_REDUCTION_0_TO_DIMX_OP
                              ? op->op_type - type::TB_REDUCTION_0_TO_DIMX_OP
                              : op->op_type - type::TB_REDUCTION_0_OP;
          assert(0 <= reduc_dim && reduc_dim < num_dims);
          // Find the iteration dim
          int iter_dim = -1;
          for (int i = 0; i < num_dims; ++i) {
            if (i == reduc_dim) {
              continue;
            }
            bool failed = false;
            for (tb::STensor const &stensor : {input, output}) {
              STensorMeta meta = stensor_metas.at(stensor.guid);
              if (i != meta.innermost_dim && meta.swizzled_dim != i) {
                failed = true;
                break;
              }
            }
            if (!failed) {
              iter_dim = i;
              break;
            }
          }
          assert(iter_dim != -1);
          assert(iter_dim != reduc_dim);
          // Define layouts
          string in_layout =
              mov_last_get_stensor_layout(input, input_meta, iter_dim);
          string final_out_layout =
              mov_last_get_stensor_layout(output, final_output_meta, iter_dim);
          int cute_reduc_dim = reduc_dim < iter_dim ? num_dims - 1 - reduc_dim
                                                    : num_dims - reduc_dim;
          code.e("using InLayout = $;", in_layout);
          code.e("using OutLayout = $;", final_out_layout);
          // Get the epilogue
          string epilogue = transpile_fusion_epilogue(
              sched_node.ops, get_datatype_str(input.data_type));
          // Define and run the kernel
          code.e("using Kernel = tb::ReductionKernel<$, "
                 "OutLayout, InLayout, $, NUM_THREADS, $>;",
                 get_datatype_str(input.data_type),
                 cute_reduc_dim,
                 epilogue);
          code.e(append_epilogue_scalars(sched_node.ops));
          code.e(
              "Kernel::run(stensor$_ptr, stensor$_ptr, thread_idx, scalars);",
              output.guid,
              input.guid);
          break;
        }
<<<<<<< HEAD
        case type::TB_CHUNK_0_OP:
        case type::TB_CHUNK_1_OP:
        case type::TB_CHUNK_2_OP:
        case type::TB_CHUNK_3_OP: {
          int chunk_size = static_cast<const tb::TBChunkOp *>(op)->chunk_size;
          int chunk_dim = static_cast<const tb::TBChunkOp *>(op)->chunk_dim;
          tb::STensor const &input = op->input_tensors.at(0);
          tb::STensor const &output0 = output_op->output_tensors.at(0);
          tb::STensor const &output1 = output_op->output_tensors.at(1);
          assert(input.num_dims == output0.num_dims &&
                 input.num_dims == output1.num_dims);
          int num_dims = input.num_dims;
          // Find the iteration dim
          int iter_dim = -1;
          for (int i = 0; i < num_dims; ++i) {
            bool failed = false;
            for (tb::STensor const &stensor : {input, output0, output1}) {
=======
        case type::TB_REDUCTION_0_MAX_OP:
        case type::TB_REDUCTION_1_MAX_OP:
        case type::TB_REDUCTION_2_MAX_OP: {
          assert(sched_node.ops.size() == 1); // Should not be fused
          tb::STensor const &input = op->input_tensors.at(0);
          tb::STensor const &updated_max = output_op->output_tensors.at(0);
          tb::STensor const &diff = output_op->output_tensors.at(1);
          STensorMeta input_meta = stensor_metas.at(input.guid);
          STensorMeta updated_max_meta = stensor_metas.at(updated_max.guid);
          STensorMeta diff_meta = stensor_metas.at(diff.guid);
          assert(input.num_dims == updated_max.num_dims &&
                 input.num_dims == diff.num_dims);
          int num_dims = input.num_dims;
          int reduc_dim = op->op_type - type::TB_REDUCTION_0_MAX_OP;
          assert(0 <= reduc_dim && reduc_dim < num_dims);
          // Find the iteration dim
          int iter_dim = -1;
          for (int i = 0; i < num_dims; ++i) {
            if (i == reduc_dim) {
              continue;
            }
            bool failed = false;
            for (tb::STensor const &stensor : {input, updated_max, diff}) {
>>>>>>> 330e04e7
              STensorMeta meta = stensor_metas.at(stensor.guid);
              if (i != meta.innermost_dim && meta.swizzled_dim != i) {
                failed = true;
                break;
              }
            }
            if (!failed) {
              iter_dim = i;
              break;
            }
          }
          assert(iter_dim != -1);
<<<<<<< HEAD
          string in_layout = mov_last_get_stensor_layout(
              input, stensor_metas.at(input.guid), iter_dim);
          string out0_layout = mov_last_get_stensor_layout(
              output0, stensor_metas.at(output0.guid), iter_dim);
          string out1_layout = mov_last_get_stensor_layout(
              output1, stensor_metas.at(output1.guid), iter_dim);

          // modify chunk_dim if it is the first or last dim
          if ((chunk_dim == 0) && (input.num_dims != 1)) {
            chunk_dim = 1;
          } else if (chunk_dim == (input.num_dims - 1)) {
            chunk_dim = 0;
          }

          code.e("using InLayout = $;", in_layout);
          code.e("using Out0Layout = $;", out0_layout);
          code.e("using Out1Layout = $;", out1_layout);
          string epilogue = transpile_fusion_epilogue(
              sched_node.ops, get_datatype_str(input.data_type));
          code.e("using Kernel = tb::ChunkKernel<$, "
                 "Out0Layout, Out1Layout, InLayout, "
                 "$, $, NUM_THREADS, $>;",
                 get_datatype_str(input.data_type),
                 chunk_size,
                 chunk_dim,
                 epilogue);
          code.e(append_epilogue_scalars(sched_node.ops));
          code.e("Kernel::run(stensor$_ptr, stensor$_ptr, stensor$_ptr, "
                 "thread_idx, scalars);",
                 output0.guid,
                 output1.guid,
=======
          assert(iter_dim != reduc_dim);
          // Define layouts
          string in_layout =
              mov_last_get_stensor_layout(input, input_meta, iter_dim);
          string updated_max_layout = mov_last_get_stensor_layout(
              updated_max, updated_max_meta, iter_dim);
          string diff_layout =
              mov_last_get_stensor_layout(diff, diff_meta, iter_dim);
          int cute_reduc_dim = reduc_dim < iter_dim ? num_dims - 1 - reduc_dim
                                                    : num_dims - reduc_dim;
          code.e("using InLayout = $;", in_layout);
          code.e("using UpdatedMaxLayout = $;", updated_max_layout);
          code.e("using DiffLayout = $;", diff_layout);
          // Should not have epilogue
          // Define and run the kernel
          code.e("using Kernel = tb::ReductionMaxKernel<$, "
                 "UpdatedMaxLayout, DiffLayout, InLayout, $, NUM_THREADS>;",
                 get_datatype_str(input.data_type),
                 cute_reduc_dim);
          code.e("Kernel::run(stensor$_ptr, stensor$_ptr, stensor$_ptr, "
                 "thread_idx);",
                 updated_max.guid,
                 diff.guid,
>>>>>>> 330e04e7
                 input.guid);
          break;
        }
        case type::TB_FORLOOP_ACCUM_NO_RED_OP: {
          assert(sched_node.ops.size() == 1); // Should not be fused
          assert(is_in_loop);
          tb::STensor const &input = op->input_tensors.at(0);
          tb::STensor const &accum = op->output_tensors.at(0);
          int num_dims = input.num_dims;
          // Find the iteration dim
          int iter_dim = -1;
          for (int i = 0; i < num_dims; ++i) {
            bool failed = false;
            for (tb::STensor const &stensor : {input, accum}) {
              STensorMeta meta = stensor_metas.at(stensor.guid);
              if (i != meta.innermost_dim && meta.swizzled_dim != i) {
                failed = true;
                break;
              }
            }
            if (!failed) {
              iter_dim = i;
              break;
            }
          }
          assert(iter_dim != -1);
          // Define layouts
          string in_layout = mov_last_get_stensor_layout(
              input, stensor_metas.at(input.guid), iter_dim);
          string accum_layout = mov_last_get_stensor_layout(
              accum, stensor_metas.at(accum.guid), iter_dim);
          code.e("using Kernel = tb::ForloopAccumKernel<$, $, $, "
                 "NUM_THREADS>;",
                 get_datatype_str(input.data_type),
                 accum_layout,
                 in_layout);
          code.e("Kernel::run(stensor$_ptr, stensor$_ptr, thread_idx);",
                 accum.guid,
                 input.guid);
          break;
        }
        case type::TB_FORLOOP_ACCUM_NO_RED_RESCALE_OP: {
          assert(sched_node.ops.size() == 1); // Should not be fused
          assert(is_in_loop);
          tb::STensor const &input = op->input_tensors.at(0);
          tb::STensor const &rescale = op->input_tensors.at(1);
          tb::STensor const &accum = op->output_tensors.at(0);
          int num_dims = input.num_dims;
          // Find the iteration dim
          int iter_dim = -1;
          for (int i = 0; i < num_dims; ++i) {
            bool failed = false;
            for (tb::STensor const &stensor : {input, rescale, accum}) {
              STensorMeta meta = stensor_metas.at(stensor.guid);
              if (i != meta.innermost_dim && meta.swizzled_dim != i) {
                failed = true;
                break;
              }
            }
            if (!failed) {
              iter_dim = i;
              break;
            }
          }
          assert(iter_dim != -1);
          // Define layouts
          string in_layout = mov_last_get_stensor_layout(
              input, stensor_metas.at(input.guid), iter_dim);
          string rescale_layout = mov_last_get_stensor_layout(
              rescale, stensor_metas.at(rescale.guid), iter_dim);
          string accum_layout = mov_last_get_stensor_layout(
              accum, stensor_metas.at(accum.guid), iter_dim);
          code.e("using Kernel = tb::ForloopAccumRescaleKernel<$, $, $, $, "
                 "NUM_THREADS>;",
                 get_datatype_str(input.data_type),
                 accum_layout,
                 in_layout,
                 rescale_layout);
          code.e("Kernel::run(stensor$_ptr, stensor$_ptr, stensor$_ptr, "
                 "thread_idx);",
                 accum.guid,
                 input.guid,
                 rescale.guid);
          break;
        }
        case type::TB_FORLOOP_ACCUM_MAX_OP: {
          assert(sched_node.ops.size() == 1); // Should not be fused
          assert(is_in_loop);
          tb::STensor const &input = op->input_tensors.at(0);
          tb::STensor const &accum = op->output_tensors.at(0);
          int num_dims = input.num_dims;
          // Find the iteration dim
          int iter_dim = -1;
          for (int i = 0; i < num_dims; ++i) {
            bool failed = false;
            for (tb::STensor const &stensor : {input, accum}) {
              STensorMeta meta = stensor_metas.at(stensor.guid);
              if (i != meta.innermost_dim && meta.swizzled_dim != i) {
                failed = true;
                break;
              }
            }
            if (!failed) {
              iter_dim = i;
              break;
            }
          }
          assert(iter_dim != -1);
          // Define layouts
          string in_layout = mov_last_get_stensor_layout(
              input, stensor_metas.at(input.guid), iter_dim);
          string accum_layout = mov_last_get_stensor_layout(
              accum, stensor_metas.at(accum.guid), iter_dim);
          code.e(
              "using Kernel = tb::ForloopAccumMaxKernel<$, $, $, NUM_THREADS>;",
              get_datatype_str(input.data_type),
              accum_layout,
              in_layout);
          code.e("Kernel::run(stensor$_ptr, stensor$_ptr, thread_idx);",
                 accum.guid,
                 input.guid);
          break;
        }
        case type::TB_CONCAT_0_OP:
        case type::TB_CONCAT_1_OP:
        case type::TB_CONCAT_2_OP: {
          assert(0 && "Not implemented");
          break;
        }
        case type::TB_CONCAT_THEN_MATMUL_OP: {
          assert(0 && "Not implemented");
          break;
        }
        case type::TB_CUSTOMIZED_OP: {
          assert(0 && "Not implemented");
          break;
        }
        default: {
          assert(fmt("Unknown TB op: $", op->op_type).c_str());
        }
      }
      // Profiler
      if (profiling) {
        code.e("PROFILER_EVENT_END($, $);",
               (op->op_type - type::TB_UNKOWN),
               is_in_loop ? "static_cast<uint32_t>(for_idx)"
                          : "static_cast<uint32_t>(0)");
      }
      code.e("}");
    }
    return CUDA_T_SUCCESS;
  };

  // Declare the for loop
  // TODO(intlsy) Remove the loop when `g.forloop_range` is 1
  // TODO(intlsy) Loop unrolling
  assert(g.forloop_range >= 1);
  code.e("// The main loop");
  code.e("for (int for_idx = 0; for_idx < $; for_idx++) {", g.forloop_range);

  if (!pipelined_input_ops.empty()) {
    code.e("{");
    code.e("// Issue async copies for the next round");
    code.e("if (for_idx+1 != $) {", g.forloop_range);
    for (tb::TBInputOp const *input_op : pipelined_input_ops) {
      assert(input_op->forloop_dim >= 0);
      kn::DTensor const &dtensor = input_op->dtensor;
      tb::STensor const &output = input_op->output_tensors.at(0);
      int tile_side_len = output.dim[input_op->forloop_dim];
      size_t forloop_dim_stride =
          dtensor_metas.at(dtensor.guid).strides[input_op->forloop_dim];
      code.e("STensor$InputAtom::run(stensor$_ptr, dtensor$_tile_ptr + "
             "$*(for_idx+1), thread_idx);",
             output.guid,
             output.guid,
             dtensor.guid,
             tile_side_len * forloop_dim_stride);
    }
    code.e("}");
    code.e("cute::cp_async_fence();");

    code.e("// Wait for the async copies in the last round to finish");
    code.e("cute::cp_async_wait<1>();");

    // Event end of async cp
    if (profiling && !pipelined_input_ops.empty()) {
      for (tb::TBInputOp const *input_op : pipelined_input_ops) {
        code.e("PROFILER_EVENT_END($, static_cast<uint32_t>(for_idx));",
               (input_op->op_type - type::TB_UNKOWN));
      }
      // start the next round of async cp profiling
      code.e("if (for_idx+1 != $){", g.forloop_range);
      for (tb::TBInputOp const *input_op : pipelined_input_ops) {
        code.e("PROFILER_EVENT_START($, static_cast<uint32_t>(for_idx)+1);",
               (input_op->op_type - type::TB_UNKOWN));
      }
      code.e("}");
    }

    code.e("// Switch buffers");
    for (tb::TBInputOp const *input_op : pipelined_input_ops) {
      tb::STensor const &output = input_op->output_tensors.at(0);
      sguid_t guid = output.guid;
      code.e("SWAP(stensor$_ptr, stensor$_async_copy_buf);", guid, guid);
    }

    code.e("}");
  }

  for (TBSchedNode const &sched_node : sched.loop_nodes) {
    if (sched_node.type == tb_sched_node_t::OPERATOR &&
        sched_node.ops[0].first->op_type == type::TB_INPUT_OP &&
        pipelined_input_ops.count(
            dynamic_cast<tb::TBInputOp const *>(sched_node.ops[0].first))) {
      continue;
    }
    CodeKeeper res;
    TranspileErrorType err = transpile_tb_sched_node(sched_node, res, true);
    code << res;
    if (err != CUDA_T_SUCCESS) {
      return CustomOPTranspileResult{err, func_name, 0, 0, ""};
    }
  }

  code.e("}"); // For loop
  code.e("");

  // Write back in-register accumulators
  int num_in_reg_accums = 0;
  CodeKeeper in_reg_writeback;
  for (TBSchedNode const &node : sched.loop_nodes) {
    if (node.type != tb_sched_node_t::OPERATOR) {
      continue;
    }
    auto [last_op, last_op_meta] = node.ops.back();
    if ((last_op->op_type == type::TB_FORLOOP_ACCUM_NO_RED_OP ||
         last_op->op_type == type::TB_FORLOOP_ACCUM_NO_RED_RESCALE_OP ||
         last_op->op_type == type::TB_FORLOOP_ACCUM_MAX_OP) &&
        last_op_meta.is_accum_in_reg) {
      tb::TBForloopAccumOp const *accum_op =
          dynamic_cast<tb::TBForloopAccumOp const *>(last_op);
      tb::STensor const &accum = accum_op->output_tensors.at(0);
      in_reg_writeback.e("Matmul$Kernel::write_back_mma_rC(stensor$_ptr, "
                         "matmul_$_accum, thread_idx);",
                         accum.guid,
                         accum.guid,
                         accum.guid);
      num_in_reg_accums += 1;
    }
  }
  if (num_in_reg_accums > 0) {
    code.e("// Write back in-register accumulators");
    code.e("__syncthreads();"); // Need this __syncthreads() to make sure no
                                // thread is still in the for loop
    code << in_reg_writeback;
  }

  // Transpile the epilogue of the kernel
  if (!sched.post_loop_nodes.empty()) {
    code.e("// The epilogue (kernels outside the loop)");
    code.e("__syncthreads();");
    for (TBSchedNode const &sched_node : sched.post_loop_nodes) {
      CodeKeeper res;
      TranspileErrorType err = transpile_tb_sched_node(sched_node, res, false);
      code << res;
      if (err != CUDA_T_SUCCESS) {
        return CustomOPTranspileResult{err, func_name, 0, 0, ""};
      }
    }
  }

  code.e("}"); // kernel

  return CustomOPTranspileResult{CUDA_T_SUCCESS,
                                 func_name,
                                 mem_plan.smem_size,
                                 profiler_buf_size,
                                 code.to_string()};
}

} // namespace transpiler
} // namespace mirage<|MERGE_RESOLUTION|>--- conflicted
+++ resolved
@@ -1203,7 +1203,6 @@
               input.guid);
           break;
         }
-<<<<<<< HEAD
         case type::TB_CHUNK_0_OP:
         case type::TB_CHUNK_1_OP:
         case type::TB_CHUNK_2_OP:
@@ -1221,7 +1220,52 @@
           for (int i = 0; i < num_dims; ++i) {
             bool failed = false;
             for (tb::STensor const &stensor : {input, output0, output1}) {
-=======
+              STensorMeta meta = stensor_metas.at(stensor.guid);
+              if (i != meta.innermost_dim && meta.swizzled_dim != i) {
+                failed = true;
+                break;
+              }
+            }
+            if (!failed) {
+              iter_dim = i;
+              break;
+            }
+          }
+          assert(iter_dim != -1);
+          string in_layout = mov_last_get_stensor_layout(
+              input, stensor_metas.at(input.guid), iter_dim);
+          string out0_layout = mov_last_get_stensor_layout(
+              output0, stensor_metas.at(output0.guid), iter_dim);
+          string out1_layout = mov_last_get_stensor_layout(
+              output1, stensor_metas.at(output1.guid), iter_dim);
+
+          // modify chunk_dim if it is the first or last dim
+          if ((chunk_dim == 0) && (input.num_dims != 1)) {
+            chunk_dim = 1;
+          } else if (chunk_dim == (input.num_dims - 1)) {
+            chunk_dim = 0;
+          }
+
+          code.e("using InLayout = $;", in_layout);
+          code.e("using Out0Layout = $;", out0_layout);
+          code.e("using Out1Layout = $;", out1_layout);
+          string epilogue = transpile_fusion_epilogue(
+              sched_node.ops, get_datatype_str(input.data_type));
+          code.e("using Kernel = tb::ChunkKernel<$, "
+                 "Out0Layout, Out1Layout, InLayout, "
+                 "$, $, NUM_THREADS, $>;",
+                 get_datatype_str(input.data_type),
+                 chunk_size,
+                 chunk_dim,
+                 epilogue);
+          code.e(append_epilogue_scalars(sched_node.ops));
+          code.e("Kernel::run(stensor$_ptr, stensor$_ptr, stensor$_ptr, "
+                 "thread_idx, scalars);",
+                 output0.guid,
+                 output1.guid,
+                 input.guid);
+          break;
+        }
         case type::TB_REDUCTION_0_MAX_OP:
         case type::TB_REDUCTION_1_MAX_OP:
         case type::TB_REDUCTION_2_MAX_OP: {
@@ -1245,7 +1289,6 @@
             }
             bool failed = false;
             for (tb::STensor const &stensor : {input, updated_max, diff}) {
->>>>>>> 330e04e7
               STensorMeta meta = stensor_metas.at(stensor.guid);
               if (i != meta.innermost_dim && meta.swizzled_dim != i) {
                 failed = true;
@@ -1258,39 +1301,6 @@
             }
           }
           assert(iter_dim != -1);
-<<<<<<< HEAD
-          string in_layout = mov_last_get_stensor_layout(
-              input, stensor_metas.at(input.guid), iter_dim);
-          string out0_layout = mov_last_get_stensor_layout(
-              output0, stensor_metas.at(output0.guid), iter_dim);
-          string out1_layout = mov_last_get_stensor_layout(
-              output1, stensor_metas.at(output1.guid), iter_dim);
-
-          // modify chunk_dim if it is the first or last dim
-          if ((chunk_dim == 0) && (input.num_dims != 1)) {
-            chunk_dim = 1;
-          } else if (chunk_dim == (input.num_dims - 1)) {
-            chunk_dim = 0;
-          }
-
-          code.e("using InLayout = $;", in_layout);
-          code.e("using Out0Layout = $;", out0_layout);
-          code.e("using Out1Layout = $;", out1_layout);
-          string epilogue = transpile_fusion_epilogue(
-              sched_node.ops, get_datatype_str(input.data_type));
-          code.e("using Kernel = tb::ChunkKernel<$, "
-                 "Out0Layout, Out1Layout, InLayout, "
-                 "$, $, NUM_THREADS, $>;",
-                 get_datatype_str(input.data_type),
-                 chunk_size,
-                 chunk_dim,
-                 epilogue);
-          code.e(append_epilogue_scalars(sched_node.ops));
-          code.e("Kernel::run(stensor$_ptr, stensor$_ptr, stensor$_ptr, "
-                 "thread_idx, scalars);",
-                 output0.guid,
-                 output1.guid,
-=======
           assert(iter_dim != reduc_dim);
           // Define layouts
           string in_layout =
@@ -1314,7 +1324,6 @@
                  "thread_idx);",
                  updated_max.guid,
                  diff.guid,
->>>>>>> 330e04e7
                  input.guid);
           break;
         }
