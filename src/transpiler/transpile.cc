/* Copyright 2023-2024 CMU
 *
 * Licensed under the Apache License, Version 2.0 (the "License");
 * you may not use this file except in compliance with the License.
 * You may obtain a copy of the License at
 *
 *     http://www.apache.org/licenses/LICENSE-2.0
 *
 * Unless required by applicable law or agreed to in writing, software
 * distributed under the License is distributed on an "AS IS" BASIS,
 * WITHOUT WARRANTIES OR CONDITIONS OF ANY KIND, either express or implied.
 * See the License for the specific language governing permissions and
 * limitations under the License.
 */

#include "mirage/transpiler/transpile.h"
#include "mirage/kernel/graph.h"
#include "mirage/threadblock/graph.h"
#include "mirage/transpiler/transpiler.h"
#include <cassert>

namespace mirage {
namespace transpiler {

template <typename DT>
DT get_tensor_in_new_graph(std::unordered_map<size_t, DT> mapping,
                           DT const &tensor_in_old_graph) {
  assert(mapping.find(tensor_in_old_graph.guid) != mapping.end());
  return mapping[tensor_in_old_graph.guid];
}

Transpiler::Transpiler(kernel::Graph const *graph,
                       TranspilerConfig const &config,
                       vector<vector<size_t>> const &input_strides,
                       vector<kernel::DTensor const *> const &output_tensors)
    : config(config), input_strides(input_strides) {
  // Currently we only support GPUs with compute capability >= 8.0 (A100+)
  // TODO(intlsy): Support older GPUs
  if (config.target_cc < GPU_CC::A100) {
    throw std::runtime_error("Unsupported target compute capability");
  }
  // using mirage::type namespace to simplify code
  using namespace mirage::type;
  // We need to construct a new kernel graph by decomposing forloop accumulators
  // into the non-reduction accumulator type to enable transpiler optimizations
  g = std::make_shared<kernel::Graph>();
  std::unordered_map<size_t, kernel::DTensor> dtensor_mapping;

  for (auto const &op : graph->operators) {
    // Preparing dtensors in the new graph
    std::vector<kernel::DTensor> dtensor_inputs;
    std::vector<kernel::DTensor> dtensor_outputs;
    for (auto const &t : op->input_tensors) {
      dtensor_inputs.push_back(get_tensor_in_new_graph(dtensor_mapping, t));
    }
    switch (op->op_type) {
      case KN_INPUT_OP: {
        // Assert that an input op has exactly one output dtensor
        assert(op->output_tensors.size() == 1);
        kernel::DTensor const &dtensor = op->output_tensors[0];
        std::vector<int> dims;
        for (int i = 0; i < dtensor.num_dims; i++) {
          dims.push_back(dtensor.dim[i]);
        }
        kernel::DTensor dt =
            g->new_input(dims, dtensor.data_type, dtensor.layout);
        dtensor_mapping[op->output_tensors[0].guid] = dt;
        dtensor_outputs.push_back(dt);
        break;
      }
      case KN_MATMUL_OP: {
        // Assert that a matmul has two input dtensors
        assert(dtensor_inputs.size() == 2);
        assert(op->output_tensors.size() == 1);
        kernel::DTensor dt = g->matmul(dtensor_inputs[0], dtensor_inputs[1]);
        dtensor_mapping[op->output_tensors[0].guid] = dt;
        dtensor_outputs.push_back(dt);
        break;
      }
      case KN_EXP_OP:
      case KN_SQUARE_OP:
      case KN_SQRT_OP:
      case KN_SILU_OP: {
        assert(dtensor_inputs.size() == 1);
        assert(op->output_tensors.size() == 1);
        kernel::DTensor dt = g->elementunary(dtensor_inputs[0], op->op_type);
        dtensor_mapping[op->output_tensors[0].guid] = dt;
        dtensor_outputs.push_back(dt);
        break;
      }
      case KN_ADD_OP:
      case KN_MUL_OP:
      case KN_DIV_OP: {
        assert(dtensor_inputs.size() == 2);
        assert(op->output_tensors.size() == 1);
        kernel::DTensor dt =
            g->elementbinary(dtensor_inputs[0], dtensor_inputs[1], op->op_type);
        dtensor_mapping[op->output_tensors[0].guid] = dt;
        dtensor_outputs.push_back(dt);
        break;
      }
      case KN_REDUCTION_0_OP:
      case KN_REDUCTION_1_OP:
      case KN_REDUCTION_2_OP: {
        assert(false && "To be implemented");
        break;
      }
      case KN_RMS_NORM_OP: {
        assert(false && "To be implemented");
        break;
      }
      case KN_CUSTOMIZED_OP: {
        // Create a new threadblock graph
        kernel::KNCustomizedOp *customized_op =
            static_cast<kernel::KNCustomizedOp *>(op);
        std::shared_ptr<threadblock::Graph> tbg =
            std::make_shared<threadblock::Graph>(
                customized_op->bgraph.grid_dim,
                customized_op->bgraph.block_dim,
                customized_op->bgraph.forloop_range,
                customized_op->bgraph.reduction_dimx);
        std::unordered_map<size_t, threadblock::STensor> stensor_mapping;
        for (auto const &bop : customized_op->bgraph.operators) {
          // Preparing dtensors in the new graph
          std::vector<threadblock::STensor> stensor_inputs;
          for (auto const &t : bop->input_tensors) {
            stensor_inputs.push_back(
                get_tensor_in_new_graph(stensor_mapping, t));
          }
          switch (bop->op_type) {
            case TB_INPUT_OP: {
              threadblock::TBInputOp *input_op =
                  static_cast<threadblock::TBInputOp *>(bop);
              assert(bop->input_tensors.size() == 0);
              threadblock::STensor st = tbg->new_input(
                  get_tensor_in_new_graph(dtensor_mapping, input_op->dtensor),
                  input_op->input_map,
                  input_op->forloop_dim,
                  input_op->output_tensors[0].layout);
              stensor_mapping[bop->output_tensors[0].guid] = st;
              break;
            }
            case TB_OUTPUT_OP: {
              threadblock::TBOutputOp *output_op =
                  static_cast<threadblock::TBOutputOp *>(bop);
              assert(stensor_inputs.size() == 1);
              tbg->mark_output(stensor_inputs[0],
                               output_op->output_map,
                               output_op->forloop_dim,
                               output_op->epilogue);
              break;
            }
            case TB_MATMUL_OP: {
              threadblock::STensor st =
                  tbg->matmul(stensor_inputs[0], stensor_inputs[1]);
              stensor_mapping[bop->output_tensors[0].guid] = st;
              break;
            }
            case TB_EXP_OP:
            case TB_SQUARE_OP:
            case TB_SQRT_OP:
            case TB_SILU_OP:
            case TB_MUL_SCALAR_OP: {
              assert(stensor_inputs.size() == 1);
              threadblock::STensor st =
                  tbg->elementunary(stensor_inputs[0], bop->op_type);
              assert(bop->output_tensors.size() == 1);
              stensor_mapping[bop->output_tensors[0].guid] = st;
              break;
            }
            case TB_ADD_OP:
            case TB_MUL_OP:
            case TB_DIV_OP: {
              assert(stensor_inputs.size() == 2);
              threadblock::STensor st = tbg->elementbinary(
                  stensor_inputs[0], stensor_inputs[1], bop->op_type);
              assert(bop->output_tensors.size() == 1);
              stensor_mapping[bop->output_tensors[0].guid] = st;
              break;
            }
            case TB_FORLOOP_ACCUM_NO_RED_OP: {
              assert(stensor_inputs.size() == 1);
              threadblock::STensor st = tbg->forloop_accum(
                  stensor_inputs[0], TB_FORLOOP_ACCUM_NO_RED_OP);
              assert(bop->output_tensors.size() == 1);
              stensor_mapping[bop->output_tensors[0].guid] = st;
              break;
            }
            case TB_FORLOOP_ACCUM_RED_LD_SUM_OP: {
              assert(stensor_inputs.size() == 1);
              assert(bop->output_tensors.size() == 1);
              threadblock::STensor st = tbg->forloop_accum(
                  stensor_inputs[0], TB_FORLOOP_ACCUM_NO_RED_OP);
              st = tbg->reduction(st, st.num_dims - 1);
              stensor_mapping[bop->output_tensors[0].guid] = st;
              break;
            }
            case TB_FORLOOP_ACCUM_RED_LD_MEAN_OP: {
              assert(false && "To be implemented");
              break;
            }
            case TB_FORLOOP_ACCUM_RED_LD_RMS_OP: {
              assert(stensor_inputs.size() == 1);
              assert(bop->output_tensors.size() == 1);
              threadblock::STensor st = stensor_inputs[0];
              st = tbg->square(st);
<<<<<<< HEAD
              size_t normalization_factor =
                  st.dim[st.num_dims - 1] * customized_op->bgraph.forloop_range;
              st = tbg->mul_scalar(st, (1.0f / normalization_factor));
              st = tbg->forloop_accum(st, TB_FORLOOP_ACCUM_NO_RED_OP);
              st = tbg->reduction(st, st.num_dims - 1);

=======
              st = tbg->forloop_accum(st, TB_FORLOOP_ACCUM_NO_RED_OP);
              st = tbg->mul_scalar(st, (1.0f / st.dim[st.num_dims - 1]));
              // st = tbg->reduction(st, st.num_dims - 1);
>>>>>>> 9fef5eff
              st = tbg->sqrt(st);
              stensor_mapping[bop->output_tensors[0].guid] = st;
              break;
            }
            case TB_FORLOOP_ACCUM_REDTOX_LD_SUM_OP: {
              assert(stensor_inputs.size() == 1);
              assert(bop->output_tensors.size() == 1);
              threadblock::STensor st = tbg->forloop_accum(
                  stensor_inputs[0], TB_FORLOOP_ACCUM_NO_RED_OP);
              st = tbg->reduction_to_dimx(st, st.num_dims - 1);
              stensor_mapping[bop->output_tensors[0].guid] = st;
              break;
            }
            case TB_RMS_NORM_OP: {
              assert(stensor_inputs.size() == 1);
              threadblock::STensor st = stensor_inputs[0];
              st = tbg->square(st);
              st = tbg->mul_scalar(st, (1.0f / st.dim[st.num_dims - 1]));
              // st = tbg->reduction(st, st.num_dims - 1);
              st = tbg->sqrt(st);
              st = tbg->div(stensor_inputs[0], st);
              stensor_mapping[bop->output_tensors[0].guid] = st;
              break;
            }
            default: {
              assert(false && "Unsupported tb operator");
            }
          }
        }
        std::vector<kernel::DTensor> dts = g->customized(dtensor_inputs, *tbg);
        assert(dts.size() == op->output_tensors.size());
        for (size_t i = 0; i < dts.size(); i++) {
          dtensor_mapping[op->output_tensors[i].guid] = dts[i];
          dtensor_outputs.push_back(dts[i]);
        }
        break;
      }
      default: {
        assert(false && "Unsupported operator");
      }
    }

    for (auto const &output_tensor_ptr : output_tensors) {
      if (output_tensor_ptr->owner_op == op) {
        this->mugraph_output_tensors.insert(this->mugraph_output_tensors.end(),
                                            dtensor_outputs.begin(),
                                            dtensor_outputs.end());
        break;
      }
    }
  }

  // Check the following:
  // 1. there is no non-default forloop accum tb operators in g
  // 2. there is no threadblock rms_norm operators in g (should be decomposed) 
  for (auto const &op : g->operators) {
    if (op->op_type == KN_CUSTOMIZED_OP) {
      kernel::KNCustomizedOp *customized_op =
          static_cast<kernel::KNCustomizedOp *>(op);
      for (auto const &bop : customized_op->bgraph.operators) {
        if (bop->op_type >= TB_FORLOOP_ACCUM_FIRST_OP &&
            bop->op_type <= TB_FORLOOP_ACCUM_LAST_OP) {
          assert(bop->op_type == TB_FORLOOP_ACCUM_NO_RED_OP);
        }
        if (bop->op_type == TB_RMS_NORM_OP) {
          assert(false);
        }
      }
    }
  }
}

// Transpile a kernel graph into CUDA code
// Return (code, global memory buffer size (in bytes))
TranspileResult
    transpile(kernel::Graph const *g,
              TranspilerConfig const &config,
              std::vector<std::vector<size_t>> const &input_strides,
              std::vector<kernel::DTensor const *> const &output_tensors) {
  Transpiler transpiler(g, config, input_strides, output_tensors);
  TranspileResult result = transpiler.generate_code();
  return result;
}

} // namespace transpiler
} // namespace mirage<|MERGE_RESOLUTION|>--- conflicted
+++ resolved
@@ -204,18 +204,11 @@
               assert(bop->output_tensors.size() == 1);
               threadblock::STensor st = stensor_inputs[0];
               st = tbg->square(st);
-<<<<<<< HEAD
               size_t normalization_factor =
                   st.dim[st.num_dims - 1] * customized_op->bgraph.forloop_range;
               st = tbg->mul_scalar(st, (1.0f / normalization_factor));
               st = tbg->forloop_accum(st, TB_FORLOOP_ACCUM_NO_RED_OP);
               st = tbg->reduction(st, st.num_dims - 1);
-
-=======
-              st = tbg->forloop_accum(st, TB_FORLOOP_ACCUM_NO_RED_OP);
-              st = tbg->mul_scalar(st, (1.0f / st.dim[st.num_dims - 1]));
-              // st = tbg->reduction(st, st.num_dims - 1);
->>>>>>> 9fef5eff
               st = tbg->sqrt(st);
               stensor_mapping[bop->output_tensors[0].guid] = st;
               break;
