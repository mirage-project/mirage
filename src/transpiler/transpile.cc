--- conflicted
+++ resolved
@@ -16,11 +16,8 @@
 #include "mirage/transpiler/transpile.h"
 #include "mirage/kernel/chunk.h"
 #include "mirage/kernel/graph.h"
-<<<<<<< HEAD
 #include "mirage/threadblock/chunk.h"
-=======
 #include "mirage/threadblock/element_unary.h"
->>>>>>> 330e04e7
 #include "mirage/threadblock/graph.h"
 #include "mirage/transpiler/transpiler.h"
 #include <cassert>
@@ -666,7 +663,6 @@
               stensor_mapping[bop->output_tensors[0].guid] = st;
               break;
             }
-<<<<<<< HEAD
             case TB_CHUNK_0_OP:
             case TB_CHUNK_1_OP:
             case TB_CHUNK_2_OP:
@@ -680,7 +676,6 @@
               assert(bop->output_tensors.size() == 2);
               stensor_mapping[bop->output_tensors[0].guid] = sts[0];
               stensor_mapping[bop->output_tensors[1].guid] = sts[1];
-=======
             case TB_REDUCTION_0_MAX_OP:
             case TB_REDUCTION_1_MAX_OP:
             case TB_REDUCTION_2_MAX_OP: {
@@ -691,7 +686,6 @@
               for (size_t i = 0; i < stensors.size(); i++) {
                 stensor_mapping[bop->output_tensors[i].guid] = stensors[i];
               }
->>>>>>> 330e04e7
               break;
             }
             case TB_FORLOOP_ACCUM_NO_RED_OP: {
