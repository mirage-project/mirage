--- conflicted
+++ resolved
@@ -21,12 +21,9 @@
                   std::vector<MDim3> block_dim_to_explore,
                   std::vector<int> fmap_to_explore,
                   std::vector<int> frange_to_explore,
-<<<<<<< HEAD
-=======
                   int max_num_threadblock_graph_op,
                   int max_num_kernel_graph_op,
                   int num_search_thread,
->>>>>>> 919f8bf8
                   char const *filename,
                   bool verbose,
                   char const *default_config) {
@@ -99,10 +96,6 @@
         config.frange_to_explore.push_back(frange);
       }
     }
-<<<<<<< HEAD
-    char const *result_filename =
-        filename ? filename : "mirage_search_checkpoint.json";
-=======
     if (max_num_threadblock_graph_op != -1) {
       config.max_num_threadblock_graph_op = max_num_threadblock_graph_op;
     }
@@ -113,7 +106,6 @@
       config.search_thread = num_search_thread;
     }
     const char *result_filename = filename ? filename : "mirage_search_checkpoint.json";
->>>>>>> 919f8bf8
     search::KernelGraphGenerator gen(
         *input_graph, config, result_filename, verbose);
     gen.config.show();
