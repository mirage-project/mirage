#include "mirage/search/config.h"

namespace mirage {
namespace search {

GeneratorConfig GeneratorConfig::get_default_config() {
  return {
      9 /* max_num_threadblock_graph_op */,
      5 /* max_num_kernel_graph_op */,
      1 /* max_num_threadblock_graphs */,
      3 /* max_num_threadblock_graph_inputs */,
      2 /* max_num_threadblock_graph_outputs */,
      8 /* search_thread */,
      VerifierType::PROBABILISTIC_VERIFIER,
      {
          type::KN_MATMUL_OP,
          type::KN_EXP_OP,
          type::KN_SQUARE_OP,
          type::KN_SQRT_OP,
          type::KN_SILU_OP,
          type::KN_GELU_OP,
          type::KN_RELU_OP,
          type::KN_CLAMP_OP,
          type::KN_ADD_OP,
          type::KN_MUL_OP,
          type::KN_DIV_OP,
<<<<<<< HEAD
          type::KN_POW_OP,
=======
>>>>>>> 919f8bf8
          // type::KN_REDUCTION_2_OP,
          type::KN_CUSTOMIZED_OP,
      } /* knop_to_explore */,
      {
          type::TB_MATMUL_OP,
          type::TB_EXP_OP,
          type::TB_SQUARE_OP,
          type::TB_SQRT_OP,
          type::TB_SILU_OP,
          type::TB_GELU_OP,
          type::TB_RELU_OP,
          type::TB_CLAMP_OP,
          type::TB_ADD_OP,
          type::TB_MUL_OP,
          type::TB_DIV_OP,
          type::TB_POW_OP,
          type::TB_RMS_NORM_OP,
          type::TB_FORLOOP_ACCUM_NO_RED_OP,
          type::TB_FORLOOP_ACCUM_RED_LD_SUM_OP,
          // type::TB_FORLOOP_ACCUM_RED_LD_MEAN_OP,
          // type::TB_FORLOOP_ACCUM_REDTOX_LD_SUM_OP,
          type::TB_FORLOOP_ACCUM_RED_LD_RMS_OP,
      } /* tbop_to_explore */,
      {} /* imap_to_explore*/,
      {} /* imap_comb_to_explore */,
      {} /* omap_to_explore */,
      {} /* grid_dim_to_explore*/,
      {} /* block_dim_to_explore */,
      {} /* fmap_to_explore */,
      {
          4,
          32,
          64,
      } /* frange_to_explore */,
      64 /* reduction_dimx */,
      false /* enable_attention_specific_optimization */,
      false /* enable_concat_matmul_transformation */,
      false /* randomized_branches */,
  };
}

void GeneratorConfig::enable_attention_specific_optimization() {
  _enable_attention_specific_optimization = true;
  max_num_threadblock_graphs = 2;
  tbop_to_explore.push_back(type::TB_FORLOOP_ACCUM_REDTOX_LD_SUM_OP);
  deduplicate(tbop_to_explore);
}

void GeneratorConfig::enable_concat_matmul_transformation() {
  _enable_concat_matmul_transformation = true;
}

void GeneratorConfig::show() const {
  printf("========== Search Configuration ==========\n");
  printf("  max num threadblock graph op: %zu\n", max_num_threadblock_graph_op);
  printf("  max num kernel_graph op: %zu\n", max_num_kernel_graph_op);
  printf("  max num threadblock graphs: %zu\n", max_num_threadblock_graphs);
  printf("  max num threadblock graph inputs: %zu\n",
         max_num_threadblock_graph_inputs);
  printf("  max num threadblock graph outputs: %zu\n",
         max_num_threadblock_graph_outputs);
  printf("  search_thread: %zu\n", search_thread);
  printf("  imaps to explore:\n");
  for (auto const &imap : imap_to_explore) {
    printf("    (%d, %d, %d)\n", imap.x, imap.y, imap.z);
  }
  printf("  imap combs to explore:\n");
  for (auto const &imap_comb : imap_comb_to_explore) {
    for (auto const &imap : imap_comb) {
      printf("    (%d, %d, %d), ", imap.x, imap.y, imap.z);
    }
    printf("\n");
  }
  printf("  omaps to explore:\n");
  for (auto const &omap : omap_to_explore) {
    printf("    (%d, %d, %d)\n", omap.x, omap.y, omap.z);
  }
  printf("  grid dims to explore:\n");
  for (auto const &griddim : grid_dim_to_explore) {
    printf("    (%d, %d, %d)\n", griddim.x, griddim.y, griddim.z);
  }
  printf("  block dims to explore:\n");
  for (auto const &blockdim : block_dim_to_explore) {
    printf("    (%d, %d, %d)\n", blockdim.x, blockdim.y, blockdim.z);
  }
  printf("  fmaps to explore:");
  for (auto const &fmap : fmap_to_explore) {
    printf("%d ", fmap);
  }
  printf("\n");
  printf("  franges to explore:");
  for (auto const &frange : frange_to_explore) {
    printf("%d ", frange);
  }
  printf("\n");
}

bool TBGraphConfig::operator==(TBGraphConfig const &other) const {
  return grid_dim == other.grid_dim && block_dim == other.block_dim &&
         imaps == other.imaps && fmaps == other.fmaps && frange == other.frange;
}

void TBGraphConfig::show() const {
  printf("========== Threadblock Graph Configuration ==========\n");
  printf("  grid dim: (%d, %d, %d)\n", grid_dim.x, grid_dim.y, grid_dim.z);
  printf("  block dim: (%d, %d, %d)\n", block_dim.x, block_dim.y, block_dim.z);
  printf("  imaps:\n");
  for (auto const &imap : imaps) {
    printf("    (%d, %d, %d)\n", imap.x, imap.y, imap.z);
  }
  printf("  fmaps:");
  for (auto const &fmap : fmaps) {
    printf("%d ", fmap);
  }
  printf("\n");
  printf("  frange: %d\n", frange);
}

} // namespace search
} // namespace mirage

namespace std {

size_t hash<mirage::search::TBGraphConfig>::operator()(
    mirage::search::TBGraphConfig const &config) const {
  size_t hash = 0;
  hash_combine(hash, config.grid_dim);
  hash_combine(hash, config.block_dim);
  hash_combine(hash, config.imaps);
  hash_combine(hash, config.fmaps);
  hash_combine(hash, config.frange);
  return hash;
}

} // namespace std<|MERGE_RESOLUTION|>--- conflicted
+++ resolved
@@ -24,10 +24,7 @@
           type::KN_ADD_OP,
           type::KN_MUL_OP,
           type::KN_DIV_OP,
-<<<<<<< HEAD
           type::KN_POW_OP,
-=======
->>>>>>> 919f8bf8
           // type::KN_REDUCTION_2_OP,
           type::KN_CUSTOMIZED_OP,
       } /* knop_to_explore */,
