--- conflicted
+++ resolved
@@ -62,10 +62,7 @@
               {0, 2, -1},
               {0, 1, -1},
               {0, -1, -1},
-<<<<<<< HEAD
-=======
               {0, 2, -1},
->>>>>>> 8bbea2ec
               {0, 1, -1},
           } /* imap_to_explore */,
           {{{0, -1, 1}, {0, 2, -1}, {0, 1, -1}},
@@ -100,17 +97,6 @@
 }
 
 GeneratorConfig GeneratorConfig::get_mlp_default_config() {
-<<<<<<< HEAD
-  return {{
-              type::KN_MATMUL_OP,
-              type::KN_EXP_OP,
-              type::KN_DIV_OP,
-              type::KN_ADD_OP,
-              type::KN_MUL_OP,
-              type::KN_SILU_OP,
-              type::KN_CUSTOMIZED_OP,
-          },
-=======
   return {{type::KN_MATMUL_OP,
            type::KN_EXP_OP,
            type::KN_DIV_OP,
@@ -118,7 +104,6 @@
            type::KN_MUL_OP,
            type::KN_SILU_OP,
            type::KN_CUSTOMIZED_OP},
->>>>>>> 8bbea2ec
           {
               type::TB_MATMUL_OP,
               type::TB_EXP_OP,
