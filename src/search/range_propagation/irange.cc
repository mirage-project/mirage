--- conflicted
+++ resolved
@@ -1065,10 +1065,7 @@
                  std::vector<IKNRange> const &target_ranges,
                  kernel::Graph const &graph,
                  std::shared_ptr<threadblock::Graph const> tb_graph) {
-<<<<<<< HEAD
   // Disable range check for now
-=======
->>>>>>> 9ec8828f
   return true;
   std::vector<IKNRange> interact_ranges =
       get_interact_ranges(init_range, graph, tb_graph);
@@ -1085,10 +1082,7 @@
                  std::vector<std::vector<IKNRange>> const &target_ranges,
                  kernel::Graph const &graph,
                  std::shared_ptr<threadblock::Graph const> tb_graph) {
-<<<<<<< HEAD
   // Disable range check for now
-=======
->>>>>>> 9ec8828f
   return true;
   for (size_t i = 0; i < init_ranges.size(); ++i) {
     if (!check_range(init_ranges[i], target_ranges[i], graph, tb_graph)) {
