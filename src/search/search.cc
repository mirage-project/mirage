--- conflicted
+++ resolved
@@ -268,14 +268,11 @@
 }
 
 void KernelGraphGenerator::generate_next_operator(SearchContext const &c) {
-<<<<<<< HEAD
   ++num_total_states;
   if (num_total_states % 10000 == 1) {
     printf("Total states explored: %d.\n", num_total_states.load());
     printf("Search queue size: %lu\n", search_queue.size());
   }
-=======
->>>>>>> fec3a22a
   std::unordered_map<int64_t, std::shared_ptr<AlgebraicPattern>>
       algebraic_pattern;
   pattern_eval(*c.kn_graph, algebraic_pattern);
