#include "mirage/search/search.h"
#include "mirage/kernel/customized.h"
#include "mirage/kernel/device_memory_manager.h"
#include "mirage/search/dim_strategy.h"
#include "mirage/search/op_utils.h"
#include "mirage/utils/containers.h"

#include <fstream>
#include <iostream>
#include <thread>

namespace mirage {
namespace search {

void pattern_eval(
    threadblock::Graph const &g,
    std::unordered_map<int64_t, std::shared_ptr<AlgebraicPattern>> &patterns) {
  for (TBOperator *op : g.operators) {
    if (op->op_type == type::TBOperatorType::TB_INPUT_OP) {
      patterns.insert(
          {op->output_tensors[0].guid,
           patterns.at(
               static_cast<threadblock::TBInputOp *>(op)->dtensor.guid)});
    } else if (op->op_type == type::TBOperatorType::TB_OUTPUT_OP) {
      patterns.insert(
          {static_cast<threadblock::TBOutputOp *>(op)->dtensor.guid,
           g.forloop_range > 1
               ? std::make_shared<Red>(g.forloop_range,
                                       patterns.at(op->input_tensors[0].guid))
               : patterns.at(op->input_tensors[0].guid)});
    } else {
      std::vector<std::shared_ptr<AlgebraicPattern>> input_patterns;
      for (STensor const &input_tensor : op->input_tensors) {
        input_patterns.push_back(patterns.at(input_tensor.guid));
      }
      patterns.insert(
          {op->output_tensors[0].guid,
           get_pattern(op->op_type, op->input_tensors, input_patterns)});
    }
  }
}

void pattern_eval(
    kernel::Graph const &g,
    std::unordered_map<int64_t, std::shared_ptr<AlgebraicPattern>> &patterns) {
  int input_id = 0;
  for (KNOperator *op : g.operators) {
    if (op->op_type == type::KNOperatorType::KN_INPUT_OP) {
      patterns.insert({op->output_tensors[0].guid,
                       std::make_shared<Var>("v_" + std::to_string(input_id))});
      input_id++;
    } else if (op->op_type != type::KNOperatorType::KN_CUSTOMIZED_OP) {
      std::vector<std::shared_ptr<AlgebraicPattern>> input_patterns;
      for (DTensor const &input_tensor : op->input_tensors) {
        assert(contains_key(patterns, input_tensor.guid));
        input_patterns.push_back(patterns.at(input_tensor.guid));
      }
      patterns.insert(
          {op->output_tensors[0].guid,
           get_pattern(op->op_type, op->input_tensors, input_patterns)});
    } else {
      assert(op->op_type == type::KNOperatorType::KN_CUSTOMIZED_OP);
      pattern_eval(static_cast<kernel::KNCustomizedOp *>(op)->bgraph, patterns);
    }
  }
}

SearchContext::SearchContext()
    : kn_graph(nullptr), tb_graph(nullptr), level(SearchLevel::LV_KERNEL) {}

SearchContext::~SearchContext() {}

SearchContext SearchContext::copy() const {
  SearchContext c;
  from_json(json(*this), c);
  return c;
}

void to_json(json &j, SearchContext const &c) {
  j["kn_graph"] = json(*c.kn_graph);
  std::vector<std::pair<size_t, size_t>> inputs;
  if (c.tb_graph) {
    j["tb_plan"] = json(c.tb_graph->get_plan());
    for (auto const &op : c.tb_graph->operators) {
      if (op->op_type == type::TBOperatorType::TB_INPUT_OP) {
        for (size_t i = 0; i < c.kn_graph->operators.size(); ++i) {
          for (size_t j = 0;
               j < c.kn_graph->operators[i]->output_tensors.size();
               ++j) {
            if (c.kn_graph->operators[i]->output_tensors[j].guid ==
                static_cast<threadblock::TBInputOp *>(op)->dtensor.guid) {
              inputs.push_back({i, j});
            }
          }
        }
      }
    }
  }
  j["inputs"] = inputs;
  j["level"] = c.level;
}

void from_json(json const &j, SearchContext &c) {
  c.kn_graph = std::make_shared<kernel::Graph>();
  from_json(j["kn_graph"], *c.kn_graph);
  std::vector<std::pair<size_t, size_t>> inputs;
  from_json(j["inputs"], inputs);
  if (inputs.size()) {
    std::vector<DTensor> input_tensors;
    threadblock::ExecutionPlan plan;
    from_json(j["tb_plan"], plan);
    for (auto const &id : inputs) {
      input_tensors.push_back(
          c.kn_graph->operators[id.first]->output_tensors[id.second]);
    }
    c.tb_graph = std::make_shared<threadblock::Graph>(input_tensors, plan);
  }
  c.level = j["level"];
}

KernelGraphGenerator::KernelGraphGenerator(
    kernel::Graph const &computation_graph,
    GeneratorConfig const &config,
    char const *filename)
    : computation_graph(computation_graph),
      best_profile_result(ProfileResult::infinity()), config(config),
      dim_strategy(DimStrategy(config)), filename(filename), num_thread(1),
      timeout(1000), num_total_kernel_graphs(0), num_total_random_tests(0),
      num_valid_kernel_graphs(0) {}

KernelGraphGenerator::KernelGraphGenerator(char const *filename)
    : filename(filename) {
  std::ifstream ifs(filename);
  json j;
  ifs >> j;
  Checkpoint checkpoint;
  from_json(j, checkpoint);
  recovery_from_checkpoint(checkpoint);
}

int count_op(type::KNOperatorType op_type, kernel::Graph const &g) {
  int counter = 0;
  for (auto const &op : g.operators) {
    if (op->op_type == op_type) {
      ++counter;
    }
  }
  return counter;
}

std::vector<std::vector<int>> get_matches(int num_outputs) {
  std::vector<std::vector<int>> results;
  std::vector<int> perm;
  for (int i = 0; i < num_outputs; ++i) {
    perm.push_back(i);
  }
  do {
    results.push_back(perm);
  } while (std::next_permutation(perm.begin(), perm.end()));
  return results;
}

<<<<<<< HEAD
bool KernelGraphGenerator::create_tb_outputs(SearchContext<STensor> &c,
                                             threadblock::Graph &g,
                                             int3 output_map) {

  assert(c.output_pattern.empty());

  for (size_t i = 0; i < c.all_tensors.size(); ++i) {
    if (c.num_consumers[i] == 0) {
      if (c.all_tensors[i].owner_op->op_type ==
          type::TBOperatorType::TB_INPUT_OP) {
        return false;
      }
      STensor input = c.all_tensors[i];
      std::shared_ptr<AlgebraicPattern> pattern =
          g.forloop_range > 1
              ? std::make_shared<Red>(g.forloop_range, c.algebraic_pattern[i])
              : c.algebraic_pattern[i];
      if (!check_pattern(pattern)) {
        return false;
      }
      // Only consider forloop_dim = -1 for output
      // Do not consider any collective communication for now
      TBOperator *new_op = g.create_output_op(input, output_map, -1 /*forloop_dim*/, mirage::type::TB_EPILOGUE_NONE);
      if (!new_op) {
        return false;
      }
      g.operators.push_back(new_op);
      c.output_pattern.push_back(pattern);
=======
template <typename GraphType>
std::vector<typename GraphType::TensorType>
    get_all_tensors(GraphType const &g) {
  std::vector<typename GraphType::TensorType> tensors;
  for (auto const &op : g.operators) {
    for (auto const &tensor : op->output_tensors) {
      tensors.push_back(tensor);
>>>>>>> 7388c47d
    }
  }
  return tensors;
}

template <typename GraphType>
std::vector<typename GraphType::TensorType>
    get_tensors_from_idx(GraphType const &g, std::vector<int> idx) {
  std::vector<typename GraphType::TensorType> tensors,
      all_tensors = get_all_tensors(g);
  for (auto i : idx) {
    tensors.push_back(all_tensors[i]);
  }
  return tensors;
}

template <typename GraphType>
Order get_max_op_order(GraphType const &g) {
  std::vector<typename GraphType::TensorType> all_tensors = get_all_tensors(g);
  std::unordered_map<int, int> guid2index;
  for (size_t i = 0; i < all_tensors.size(); ++i) {
    guid2index[all_tensors[i].guid] = i;
  }
  std::vector<int> input_idx;
  for (auto const &input : g.operators.back()->input_tensors) {
    assert(contains_key(guid2index, input.guid));
    input_idx.push_back(guid2index.at(input.guid));
  }
  return Order(input_idx, static_cast<int>(g.operators.back()->op_type));
}

template <typename GraphType>
int get_num_consumers(GraphType const &g,
                      typename GraphType::TensorType const &tensor) {
  int num_consumers = 0;
  for (auto const &op : g.operators) {
    for (auto const &t : op->input_tensors) {
      if (t.guid == tensor.guid) {
        num_consumers++;
      }
    }
  }
  return num_consumers;
}

std::vector<DTensor> get_input_tensors(threadblock::Graph const &g) {
  std::vector<DTensor> input_tensors;
  for (auto const &op : g.operators) {
    if (op->op_type == type::TBOperatorType::TB_INPUT_OP) {
      input_tensors.push_back(
          static_cast<threadblock::TBInputOp *>(op)->dtensor);
    }
  }
  return input_tensors;
}

template <typename GraphType>
std::vector<typename GraphType::TensorType>
    get_output_tensors(GraphType const &g) {
  std::vector<typename GraphType::TensorType> output_tensors;
  for (auto const &op : g.operators) {
    for (auto const &tensor : op->output_tensors) {
      if (get_num_consumers(g, tensor) == 0) {
        output_tensors.push_back(tensor);
      }
    }
  }
  return output_tensors;
}

void KernelGraphGenerator::enqueue(SearchContext const &c) {
  std::lock_guard<std::mutex> lock(queue_mutex);
  search_queue.push(c);
  queue_cv.notify_all();
}

bool KernelGraphGenerator::dequeue(SearchContext &c) {
  std::unique_lock<std::mutex> lock(queue_mutex);
  if (!queue_cv.wait_for(
          lock, timeout, [&] { return !search_queue.empty(); })) {
    return false;
  }
  c = search_queue.front();
  search_queue.pop();
  return true;
}

void KernelGraphGenerator::generate_next_operator(SearchContext const &c) {
  std::unordered_map<int64_t, std::shared_ptr<AlgebraicPattern>> algebraic_pattern;
  pattern_eval(*c.kn_graph, algebraic_pattern);
  if (c.tb_graph) {
    pattern_eval(*c.tb_graph, algebraic_pattern);
  }
  if (c.level == SearchLevel::LV_KERNEL) {
    assert(c.tb_graph == nullptr);
    // Case K1: finish and verify the current graph
    if (verify(c)) {
      std::lock_guard<std::mutex> lock(generated_graphs_mutex);
      generated_graphs.push_back(json(*c.kn_graph));
      return;
    }
    if (c.kn_graph->operators.size() >= MAX_NUM_KERNEL_GRAPH_OP) {
      return;
    }
    std::vector<DTensor> all_tensors = get_all_tensors(*c.kn_graph);
    for (type::KNOperatorType op_type : config.knop_to_explore) {
      if (op_type != type::KNOperatorType::KN_CUSTOMIZED_OP) {
        // Case K2: generate a pre-defined kernel operator
        for (auto const &input_idx :
             dim_strategy.get_input_cand_idx(op_type, all_tensors)) {
          Order order(input_idx, static_cast<int>(op_type));
          if (order <= get_max_op_order(*c.kn_graph)) {
            continue;
          }
          {
            std::vector<DTensor> input_tensors =
                get_tensors_from_idx(*c.kn_graph, input_idx);
            std::vector<std::shared_ptr<AlgebraicPattern>> input_patterns;
            for (auto const &t : input_tensors) {
              assert(contains_key(algebraic_pattern, t.guid));
              input_patterns.push_back(algebraic_pattern.at(t.guid));
            }
            std::shared_ptr<AlgebraicPattern> pattern =
                get_pattern(op_type, input_tensors, input_patterns);
            if (!check_pattern(pattern)) {
              continue;
            }
          }

          SearchContext nc = c.copy();
          KNOperator *new_op =
              create_op(*nc.kn_graph,
                        op_type,
                        get_tensors_from_idx(*nc.kn_graph, input_idx));
          if (new_op) {
            nc.kn_graph->operators.push_back(new_op);
            enqueue(nc);
          }
        }
      } else {
        // Case K3: generate a graph-def kernel operator
        if (count_op(type::KNOperatorType::KN_CUSTOMIZED_OP, *c.kn_graph) >=
            MAX_NUM_THREADBLOCK) {
          continue;
        }
        for (auto const &input_tensor_idx :
             dim_strategy.get_customized_input_cand_idx(all_tensors)) {
          Order order(input_tensor_idx, static_cast<int>(op_type));
          if (order <= get_max_op_order(*c.kn_graph)) {
            continue;
          }
          std::vector<DTensor> input_tensors;
          for (int i : input_tensor_idx) {
            input_tensors.push_back(all_tensors[i]);
          }
          for (dim3 grid_dim : dim_strategy.get_grid_dim_cand(input_tensors)) {
            for (dim3 block_dim :
                 dim_strategy.get_block_dim_cand(input_tensors, grid_dim)) {
              for (std::vector<int3> const &input_map :
                   dim_strategy.get_input_map_cand(input_tensors, grid_dim)) {
                for (std::vector<int> const &forloop_dim :
                     dim_strategy.get_forloop_dim_cand(input_tensors)) {
                  for (int forloop_range :
                       dim_strategy.get_forloop_range_cand(input_tensors,
                                                           input_map,
                                                           grid_dim,
                                                           block_dim,
                                                           forloop_dim)) {
                    SearchContext nc = c.copy();
                    assert(nc.tb_graph == nullptr);
                    nc.tb_graph = std::make_shared<threadblock::Graph>(
                        grid_dim,
                        block_dim,
                        forloop_range,
                        config.reduction_dimx);
                    bool input_created = true;
                    std::vector<DTensor> all_new_tensors =
                        get_all_tensors(*nc.kn_graph);
                    for (size_t i = 0; i < input_tensor_idx.size(); ++i) {
                      DTensor dtensor = all_new_tensors[input_tensor_idx[i]];
                      TBOperator *input_op =
                          nc.tb_graph->create_input_op(dtensor,
                                                       input_map[i],
                                                       forloop_dim[i],
                                                       layout::SmemRowMajor);
                      if (input_op == nullptr) {
                        input_created = false;
                        break;
                      }
                      nc.tb_graph->operators.push_back(input_op);
                    }
                    if (input_created) {
                      nc.level = SearchLevel::LV_THREADBLOCK;
                      enqueue(nc);
                    }
                  }
                }
              }
            }
          }
        }
      }
    }
  } else {
    // threadblock-level search
    assert(c.tb_graph != nullptr);

    // Case B1. Finish and return to kernel-level search
    for (int3 output_map :
         dim_strategy.get_output_map_cand(c.tb_graph->grid_dim)) {
      SearchContext nc = c.copy();
      std::unordered_map<int64_t, std::shared_ptr<AlgebraicPattern>>
          new_algebraic_pattern;
      pattern_eval(*nc.kn_graph, new_algebraic_pattern);
      pattern_eval(*nc.tb_graph, new_algebraic_pattern);
      if (create_tb_outputs(nc, new_algebraic_pattern, output_map)) {
        KNOperator *new_op = nc.kn_graph->create_customized_op(
            get_input_tensors(*nc.tb_graph), *nc.tb_graph);
        if (!new_op) {
          continue;
        }
        nc.kn_graph->operators.push_back(new_op);
        assert(nc.kn_graph->operators.back()->kgraph->gpu_dim.x == 1);
        nc.level = SearchLevel::LV_KERNEL;
        nc.tb_graph = nullptr;
        enqueue(nc);
      }
    }

    if (c.tb_graph->operators.size() >= MAX_NUM_THREADBLOCK_GRAPH_OP) {
      return;
    }

    // Case B2: Generate pre-defined threadblock operator
    std::vector<STensor> all_tensors = get_all_tensors(*c.tb_graph);
    for (type::TBOperatorType op_type : config.tbop_to_explore) {
      for (auto const &input_idx :
           dim_strategy.get_input_cand_idx(op_type, all_tensors)) {
        Order order(input_idx, static_cast<int>(op_type));
        if (order <= get_max_op_order(*c.tb_graph)) {
          continue;
        }
        {
          std::vector<STensor> input_tensors =
              get_tensors_from_idx(*c.tb_graph, input_idx);
          std::vector<std::shared_ptr<AlgebraicPattern>> input_patterns;
          for (auto const &t : input_tensors) {
            assert(contains_key(algebraic_pattern, t.guid));
            input_patterns.push_back(algebraic_pattern.at(t.guid));
          }
          std::shared_ptr<AlgebraicPattern> pattern =
              get_pattern(op_type, input_tensors, input_patterns);
          if (!check_pattern(pattern)) {
            continue;
          }
        }

        SearchContext nc = c.copy();

        TBOperator *new_op =
            create_op(*nc.tb_graph,
                      op_type,
                      get_tensors_from_idx(*nc.tb_graph, input_idx));
        if (!new_op) {
          continue;
        }
        nc.tb_graph->operators.push_back(new_op);
        enqueue(nc);
      }
    }
  }
}

void KernelGraphGenerator::launch_thread() {
  SearchContext c;
  while (dequeue(c)) {
    generate_next_operator(c);
  }
}

bool KernelGraphGenerator::create_tb_outputs(
    SearchContext &c,
    std::unordered_map<int64_t, std::shared_ptr<AlgebraicPattern>> const
        &algebraic_pattern,
    int3 output_map) {
  std::vector<STensor> output_tensors;
  for (auto const &op : c.tb_graph->operators) {
    for (auto const &tensor : op->output_tensors) {
      if (get_num_consumers(*c.tb_graph, tensor) == 0) {
        if (op->op_type == type::TBOperatorType::TB_INPUT_OP) {
          return false;
        }
        output_tensors.push_back(tensor);
      }
    }
  }

  if (output_tensors.size() > MAX_NUM_THREADBLOCK_OUTPUT) {
    return false;
  }

  for (STensor const &stensor : output_tensors) {
    assert(contains_key(algebraic_pattern, stensor.guid));
    std::shared_ptr<AlgebraicPattern> pattern =
        c.tb_graph->forloop_range > 1
            ? std::make_shared<Red>(c.tb_graph->forloop_range,
                                    algebraic_pattern.at(stensor.guid))
            : algebraic_pattern.at(stensor.guid);
    if (!check_pattern(pattern)) {
      return false;
    }
    TBOperator *new_op = c.tb_graph->create_output_op(stensor, output_map);
    if (!new_op) {
      return false;
    }
    c.tb_graph->operators.push_back(new_op);
  }
  return true;
}

void KernelGraphGenerator::generate_kernel_graphs() {
  pattern_eval(computation_graph, computation_graph_patterns);

  for (auto const &op : computation_graph.operators) {
    op->fingerprint();
  }

  generated_graphs.push_back(json(computation_graph));

  SearchContext c;
  c.kn_graph = std::make_shared<kernel::Graph>();

  for (kernel::KNOperator *op : computation_graph.operators) {
    if (op->op_type == type::KNOperatorType::KN_INPUT_OP) {
      c.kn_graph->new_input(
          to_vector(op->output_tensors[0].num_dims, op->output_tensors[0].dim),
          op->output_tensors[0].data_type,
          op->output_tensors[0].layout);
    }
  }

  enqueue(c);

  process_outputs();

  int n = num_thread;
  std::vector<std::thread> threads;
  for (int i = 0; i < n; ++i) {
    threads.push_back(std::thread(&KernelGraphGenerator::launch_thread, this));
  }
  for (int i = 0; i < n; ++i) {
    threads[i].join();
  }

  save_checkpoint();

  printf("Total kernel graphs explored: %d\n", num_total_kernel_graphs.load());
  printf("Random tests performed: %d\n", num_total_random_tests.load());
  printf("Valid kernel graphs explored: %d\n", num_valid_kernel_graphs.load());
}

void KernelGraphGenerator::process_outputs() {
  std::unordered_map<DTensor, int> num_consumers;
  for (kernel::KNOperator *op : computation_graph.operators) {
    for (DTensor const &input : op->input_tensors) {
      num_consumers[input]++;
    }
  }

  for (kernel::KNOperator *op : computation_graph.operators) {
    for (DTensor const &output : op->output_tensors) {
      if (num_consumers[output] == 0) {
        output_tensors.push_back(output.copy_fingerprint_to_ctensor());
        final_patterns.push_back(computation_graph_patterns.at(output.guid));
      }
    }
  }
}

bool KernelGraphGenerator::check_pattern(
    std::shared_ptr<AlgebraicPattern> pattern) {
  if (!pattern) {
    return false;
  }
  for (auto const &final_pattern : final_patterns) {
    if (pattern->subpattern_to(*final_pattern)) {
      return true;
    }
  }
  return false;
}

bool KernelGraphGenerator::verify(SearchContext c) {
  ++num_total_kernel_graphs;
  if (num_total_kernel_graphs % 1000 == 1) {
    printf("Total kernel graphs explored: %d.\n",
           num_total_kernel_graphs.load());
    // if (num_total_kernel_graphs % 10000 == 1) {
    //   save_checkpoint();
    // }
  }

  std::vector<DTensor> outputs = get_output_tensors(*c.kn_graph);

  if (outputs.size() != final_patterns.size()) {
    return false;
  }

  {
    std::lock_guard<std::mutex> lock(fp_mutex);

    ++num_total_random_tests;
    assert(c.kn_graph->gpu_dim.x == 1);

    for (auto const &op : c.kn_graph->operators) {
      op->fingerprint();
    }

    for (auto const &match : get_matches(outputs.size())) {
      if (have_same_fingerprint(outputs, match)) {
        ++num_valid_kernel_graphs;
        return true;
      }
    }
  }

  return false;
}

bool KernelGraphGenerator::have_same_fingerprint(
    std::vector<DTensor> const &outputs, std::vector<int> const &match) const {
  assert(outputs.size() == match.size());
  for (int i = 0; i < static_cast<int>(match.size()); ++i) {
    if (!outputs[match[i]].has_same_fingerprint(output_tensors[i])) {
      return false;
    }
  }
  return true;
}

std::vector<layout::SmemLayout> KernelGraphGenerator::get_valid_output_layout(
    threadblock::TBOperator const *op, int idx) {
  assert(idx == 0);
  switch (op->op_type) {
    case type::TBOperatorType::TB_INPUT_OP:
      return config.smem_layout_to_explore;
    case type::TBOperatorType::TB_MATMUL_OP: {
      layout::SmemLayout layout1 = op->input_tensors[0].layout,
                         layout2 = op->input_tensors[1].layout;
      if ((layout1 == layout::SmemRowMajor &&
           layout2 == layout::SmemColumnMajor) ||
          (layout1 == layout::SmemRowMajorTensorOpMultiplicand_Crosswise32 &&
           layout2 ==
               layout::SmemColumnMajorTensorOpMultiplicand_Crosswise32) ||
          (layout1 == layout::SmemRowMajorTensorOpMultiplicand_Crosswise64 &&
           layout2 ==
               layout::SmemColumnMajorTensorOpMultiplicand_Crosswise64)) {
        return config.smem_layout_to_explore;
      } else {
        return {};
      }
    }
    case type::TBOperatorType::TB_OUTPUT_OP: {
      if (op->input_tensors[0].layout == layout::SmemRowMajor ||
          op->input_tensors[0].layout ==
              layout::SmemRowMajorTensorOpMultiplicand_Crosswise16 ||
          op->input_tensors[0].layout ==
              layout::SmemRowMajorTensorOpMultiplicand_Crosswise32 ||
          op->input_tensors[0].layout ==
              layout::SmemRowMajorTensorOpMultiplicand_Crosswise64) {
        return {op->input_tensors[0].layout};
      } else {
        return {};
      }
    }
    case type::TBOperatorType::TB_EXP_OP: {
      return {op->input_tensors[0].layout};
    }
    case type::TBOperatorType::TB_DIV_OP:
    case type::TBOperatorType::TB_ADD_OP:
    case type::TBOperatorType::TB_CONCAT_0_OP:
    case type::TBOperatorType::TB_CONCAT_1_OP:
    case type::TBOperatorType::TB_CONCAT_2_OP: {
      return {op->input_tensors[0].layout};
    }
    case type::TBOperatorType::TB_REDUCTION_0_OP:
    case type::TBOperatorType::TB_REDUCTION_1_OP:
    case type::TBOperatorType::TB_REDUCTION_2_OP:
    case type::TBOperatorType::TB_REDUCTION_0_TO_DIMX_OP:
    case type::TBOperatorType::TB_REDUCTION_1_TO_DIMX_OP:
    case type::TBOperatorType::TB_REDUCTION_2_TO_DIMX_OP: {
      if (op->input_tensors[0].layout == layout::SmemRowMajor ||
          op->input_tensors[0].layout == layout::SmemColumnMajor) {
        return {op->input_tensors[0].layout};
      } else {
        return {};
      }
    }
    default:
      assert("Unsupported op type");
      return {};
  }
}

void KernelGraphGenerator::optimize_layout(kernel::Graph &g) {
  optimize_layout(g, 0, 0, -1, -1);
}

void KernelGraphGenerator::optimize_layout(
    kernel::Graph &g, int op_idx, int ts_idx, int bop_idx, int bts_idx) {
  if (bop_idx != -1) {
    kernel::KNCustomizedOp *op =
        dynamic_cast<kernel::KNCustomizedOp *>(g.operators[op_idx]);
    assert(op != nullptr);
    if (bop_idx >= (int)op->bgraph.operators.size()) {
      optimize_layout(g, op_idx + 1, 0, -1, -1);
      return;
    }
    if (bts_idx >= (int)op->bgraph.operators[bop_idx]->output_tensors.size()) {
      optimize_layout(g, op_idx, ts_idx, bop_idx + 1, 0);
      return;
    }
    for (layout::SmemLayout layout :
         get_valid_output_layout(op->bgraph.operators[bop_idx], bts_idx)) {
      op->bgraph.operators[bop_idx]->output_tensors[bts_idx].layout = layout;
      for (TBOperator *bop : op->bgraph.operators) {
        for (STensor &stensor : bop->input_tensors) {
          if (stensor.guid ==
              op->bgraph.operators[bop_idx]->output_tensors[bts_idx].guid) {
            stensor.layout = layout;
          }
        }
      }
      optimize_layout(g, op_idx, ts_idx, bop_idx, bts_idx + 1);
    }
    return;
  }

  if (op_idx >= (int)g.operators.size()) {
    update_best_graph(g);
    return;
  }
  if (ts_idx >= (int)g.operators[op_idx]->output_tensors.size()) {
    if (g.operators[op_idx]->op_type ==
        type::KNOperatorType::KN_CUSTOMIZED_OP) {
      assert(bop_idx == -1);
      optimize_layout(g, op_idx, ts_idx, 0, 0);
    } else {
      optimize_layout(g, op_idx + 1, 0, bop_idx, bts_idx);
    }
    return;
  }

  for (layout::DmemLayout layout :
       {layout::DmemRowMajor, layout::DmemColumnMajor}) {
    if (g.operators[op_idx]->op_type == type::KN_MATMUL_OP &&
        layout != layout::DmemRowMajor) {
      continue;
    }
    g.operators[op_idx]->output_tensors[ts_idx].layout = layout;
    for (KNOperator *op : g.operators) {
      for (DTensor &dtensor : op->input_tensors) {
        if (dtensor.guid == g.operators[op_idx]->output_tensors[ts_idx].guid) {
          dtensor.layout = layout;
        }
      }
    }
    optimize_layout(g, op_idx, ts_idx + 1, bop_idx, bts_idx);
  }
}

void KernelGraphGenerator::update_best_graph(kernel::Graph &g) {
  // std::cerr << "kernel graph candidate: " << json(g) << std::endl;
  ProfileResult result;
  // TODO: get profile result
  if (result.run_time < best_profile_result.run_time) {
    best_graph = json(g);
    best_profile_result = result;
    save_checkpoint();
  }
  return;
}

void KernelGraphGenerator::save_checkpoint() const {
  std::vector<SearchContext> queue;
  // this->search_queue to queue
  Checkpoint checkpoint{computation_graph,
                        best_graph,
                        best_profile_result,
                        config,
                        queue,
                        generated_graphs,
                        num_total_kernel_graphs,
                        num_total_random_tests,
                        num_valid_kernel_graphs};
  std::ofstream ofs(filename);
  ofs << json(checkpoint);
}

void KernelGraphGenerator::recovery_from_checkpoint(
    Checkpoint const &checkpoint) {
  computation_graph = checkpoint.computation_graph;
  best_graph = checkpoint.best_graph;
  best_profile_result = checkpoint.best_profile_result;
  config = checkpoint.config;
  // TODO: convert checkpoint.search_queue to this->search_queue
  dim_strategy = DimStrategy(config);
  generated_graphs = checkpoint.generated_graphs;

  num_total_kernel_graphs = checkpoint.num_total_kernel_graphs;
  num_total_random_tests = checkpoint.num_total_random_tests;
  num_valid_kernel_graphs = checkpoint.num_valid_kernel_graphs;
}
} // namespace search
} // namespace mirage<|MERGE_RESOLUTION|>--- conflicted
+++ resolved
@@ -160,36 +160,6 @@
   return results;
 }
 
-<<<<<<< HEAD
-bool KernelGraphGenerator::create_tb_outputs(SearchContext<STensor> &c,
-                                             threadblock::Graph &g,
-                                             int3 output_map) {
-
-  assert(c.output_pattern.empty());
-
-  for (size_t i = 0; i < c.all_tensors.size(); ++i) {
-    if (c.num_consumers[i] == 0) {
-      if (c.all_tensors[i].owner_op->op_type ==
-          type::TBOperatorType::TB_INPUT_OP) {
-        return false;
-      }
-      STensor input = c.all_tensors[i];
-      std::shared_ptr<AlgebraicPattern> pattern =
-          g.forloop_range > 1
-              ? std::make_shared<Red>(g.forloop_range, c.algebraic_pattern[i])
-              : c.algebraic_pattern[i];
-      if (!check_pattern(pattern)) {
-        return false;
-      }
-      // Only consider forloop_dim = -1 for output
-      // Do not consider any collective communication for now
-      TBOperator *new_op = g.create_output_op(input, output_map, -1 /*forloop_dim*/, mirage::type::TB_EPILOGUE_NONE);
-      if (!new_op) {
-        return false;
-      }
-      g.operators.push_back(new_op);
-      c.output_pattern.push_back(pattern);
-=======
 template <typename GraphType>
 std::vector<typename GraphType::TensorType>
     get_all_tensors(GraphType const &g) {
@@ -197,7 +167,6 @@
   for (auto const &op : g.operators) {
     for (auto const &tensor : op->output_tensors) {
       tensors.push_back(tensor);
->>>>>>> 7388c47d
     }
   }
   return tensors;
