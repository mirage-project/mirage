--- conflicted
+++ resolved
@@ -513,14 +513,7 @@
     }
   };
 
-<<<<<<< HEAD
-  auto unmark_outputs = [&](std::vector<int> const &match) {
-    while (g.operators.back()->op_type == type::KNOperatorType::KN_OUTPUT_OP) {
-      delete g.operators.back();
-      g.operators.pop_back();
-    }
-  };
-=======
+
     auto get_matches = [](int num_outputs) {
       std::vector<std::vector<int>> results;
       std::vector<int> perm;
@@ -546,7 +539,6 @@
         g.operators.pop_back();
       }
     };
->>>>>>> 1ea6c8dd
 
   auto have_same_fingerprint = [&](std::vector<int> const &match) {
     for (size_t i = 0; i < match.size(); ++i) {
