--- conflicted
+++ resolved
@@ -175,19 +175,11 @@
 }
 
 void KernelGraphGenerator::generate_next_operator(
-<<<<<<< HEAD
     SearchContext &c,
     std::function<bool(kernel::Graph const &)> const &verify) {
   ++num_total_states;
   if (num_total_states % 1000 == 1) {
     printf("Total states explored: %d.\n", num_total_states.load());
-=======
-    SearchContext const &c, SearchStateManager<SearchContext> *manager) {
-  ++num_total_states;
-  if (num_total_states % 1000 == 1) {
-    printf("Total states explored: %d.\n", num_total_states.load());
-    // printf("Search queue size: %lu\n", search_queue.size());
->>>>>>> 8c23bfa3
   }
 
   std::unordered_map<int64_t, std::shared_ptr<AlgebraicPattern>>
@@ -231,19 +223,12 @@
 
           KNOperator *new_op = create_op(*c.kn_graph, op_type, input_tensors);
           if (new_op) {
-<<<<<<< HEAD
             c.kn_graph->operators.push_back(new_op);
             if (check_range(init_ranges, target_ranges, *c.kn_graph)) {
               generate_next_operator(c, verify);
             }
             delete c.kn_graph->operators.back();
             c.kn_graph->operators.pop_back();
-=======
-            nc.kn_graph->operators.push_back(new_op);
-            if (check_range(init_ranges, target_ranges, *nc.kn_graph)) {
-              manager->add_state(nc);
-            }
->>>>>>> 8c23bfa3
           }
         }
       } else {
@@ -295,14 +280,9 @@
                       c.tb_graph->operators.push_back(input_op);
                     }
                     if (input_created) {
-<<<<<<< HEAD
                       c.level = SearchLevel::LV_THREADBLOCK;
                       generate_next_operator(c, verify);
                       c.level = SearchLevel::LV_KERNEL;
-=======
-                      nc.level = SearchLevel::LV_THREADBLOCK;
-                      manager->add_state(nc);
->>>>>>> 8c23bfa3
                     }
                     c.tb_graph = nullptr;
                   }
@@ -326,7 +306,6 @@
         if (!new_op) {
           continue;
         }
-<<<<<<< HEAD
         c.kn_graph->operators.push_back(new_op);
         c.level = SearchLevel::LV_KERNEL;
         std::shared_ptr<threadblock::Graph> tb_graph = c.tb_graph;
@@ -342,15 +321,6 @@
       while (c.tb_graph->operators.back()->op_type ==
              type::TBOperatorType::TB_OUTPUT_OP) {
         c.tb_graph->operators.pop_back();
-=======
-        nc.kn_graph->operators.push_back(new_op);
-        assert(nc.kn_graph->operators.back()->kgraph->gpu_dim.x == 1);
-        nc.level = SearchLevel::LV_KERNEL;
-        nc.tb_graph = nullptr;
-        if (check_range(init_ranges, target_ranges, *nc.kn_graph)) {
-          manager->add_state(nc);
-        }
->>>>>>> 8c23bfa3
       }
     }
 
@@ -384,20 +354,12 @@
         if (!new_op) {
           continue;
         };
-<<<<<<< HEAD
         c.tb_graph->operators.push_back(new_op);
         if (check_range(init_ranges, target_ranges, *c.kn_graph, c.tb_graph)) {
           generate_next_operator(c, verify);
         }
         delete c.tb_graph->operators.back();
         c.tb_graph->operators.pop_back();
-=======
-        nc.tb_graph->operators.push_back(new_op);
-        if (check_range(
-                init_ranges, target_ranges, *nc.kn_graph, nc.tb_graph)) {
-          manager->add_state(nc);
-        }
->>>>>>> 8c23bfa3
       }
     }
   }
@@ -444,7 +406,6 @@
   return true;
 }
 
-<<<<<<< HEAD
 void KernelGraphGenerator::search_from_graphs(
     std::vector<json> const &kernel_graphs) {
   for (auto const &kernel_graph : kernel_graphs) {
@@ -460,12 +421,6 @@
                               c.generated_graphs.begin(),
                               c.generated_graphs.end());
     }
-=======
-void KernelGraphGenerator::search(SearchStateManager<SearchContext> *manager) {
-  SearchContext c;
-  while (manager->pop_state(c)) {
-    generate_next_operator(c, manager);
->>>>>>> 8c23bfa3
   }
 }
 
@@ -481,7 +436,6 @@
     c.kn_graph->new_input(dim, data_type, layout);
   }
 
-<<<<<<< HEAD
   generate_next_operator(c, [](kernel::Graph const &g) {
     return count_op(type::KNOperatorType::KN_CUSTOMIZED_OP, g) >=
            MAX_NUM_THREADBLOCK / 2;
@@ -498,54 +452,6 @@
   }
   for (auto &thread : threads) {
     thread.join();
-=======
-  bool use_global_worker_queue = false;
-  if (use_global_worker_queue) {
-    SearchStateManager<SearchContext> *manager =
-        new GlobalWorkerQueueManager<SearchContext>(timeout);
-    manager->add_state(c);
-
-    std::vector<std::thread> threads;
-    for (int i = 0; i < num_thread; ++i) {
-      threads.push_back(
-          std::thread(&KernelGraphGenerator::search, this, manager));
-    }
-    for (int i = 0; i < num_thread; ++i) {
-      threads[i].join();
-    }
-    delete manager;
-  } else {
-    LocalConditionalManager<SearchContext> *manager =
-        new LocalConditionalManager<SearchContext>([](SearchContext const &c) {
-          return count_op(type::KNOperatorType::KN_CUSTOMIZED_OP,
-                          *c.kn_graph) >= MAX_NUM_THREADBLOCK / 2;
-        });
-    manager->add_state(c);
-    search(manager);
-
-    std::vector<SearchStateManager<SearchContext> *> managers;
-    for (int i = 0; i < num_thread; ++i) {
-      managers.push_back(new LocalConditionalManager<SearchContext>(
-          [](SearchContext const &c) { return false; }));
-    }
-
-    SearchContext _c;
-    while (manager->pop_state_without_condition(_c)) {
-      managers[std::rand() % num_thread]->add_state(_c);
-    }
-
-    std::vector<std::thread> threads;
-    for (int i = 0; i < num_thread; ++i) {
-      threads.push_back(
-          std::thread(&KernelGraphGenerator::search, this, managers[i]));
-    }
-    for (int i = 0; i < num_thread; ++i) {
-      threads[i].join();
-      delete managers[i];
-    }
-
-    delete manager;
->>>>>>> 8c23bfa3
   }
 
   save_results();
