#include "mirage/search/search.h"
#include "mirage/kernel/customized.h"
#include "mirage/kernel/device_memory_manager.h"
#include "mirage/search/abstract_expr/abstract_expr_eval.h"
#include "mirage/search/dim_strategy.h"
#include "mirage/search/op_utils.h"
#include "mirage/search/verification/formal_verifier.h"
#include "mirage/search/verification/probabilistic_verifier.h"
#include "mirage/utils/containers.h"
#include "mirage/utils/json_utils.h"

#include <fstream>
#include <iostream>
#include <thread>

namespace mirage {
namespace search {

KernelGraphGenerator::KernelGraphGenerator(
    kernel::Graph const &computation_graph,
    GeneratorConfig const &config,
    char const *filename,
    bool verbose)
    : config(config), dim_strategy(DimStrategy(config)), filename(filename),
      num_thread(config.search_thread), verbose(verbose),
      num_total_random_tests(0), num_valid_kernel_graphs(0),
      num_total_states(0), num_tasks(0), max_depth(5) {
  preprocess(computation_graph);
}

template <typename GraphType>
std::vector<typename GraphType::TensorType>
    get_all_tensors(GraphType const &g) {
  std::vector<typename GraphType::TensorType> tensors;
  for (auto const &op : g.operators) {
    for (auto const &tensor : op->output_tensors) {
      tensors.push_back(tensor);
    }
  }
  return tensors;
}

template <typename GraphType>
std::vector<typename GraphType::TensorType>
    get_tensors_from_idx(GraphType const &g, std::vector<int> idx) {
  std::vector<typename GraphType::TensorType> tensors,
      all_tensors = get_all_tensors(g);
  for (auto i : idx) {
    tensors.push_back(all_tensors[i]);
  }
  return tensors;
}

template <typename GraphType>
Order get_max_op_order(GraphType const &g) {
  std::vector<typename GraphType::TensorType> all_tensors = get_all_tensors(g);
  std::unordered_map<int, int> guid2index;
  for (size_t i = 0; i < all_tensors.size(); ++i) {
    guid2index[all_tensors[i].guid] = i;
  }
  std::vector<int> input_idx;
  for (auto const &input : g.operators.back()->input_tensors) {
    assert(contains_key(guid2index, input.guid));
    input_idx.push_back(guid2index.at(input.guid));
  }
  return Order(input_idx, static_cast<int>(g.operators.back()->op_type));
}

std::vector<DTensor> get_input_tensors(threadblock::Graph const &g) {
  std::vector<DTensor> input_tensors;
  for (auto const &op : g.operators) {
    if (op->op_type == type::TBOperatorType::TB_INPUT_OP) {
      input_tensors.push_back(
          static_cast<threadblock::TBInputOp *>(op)->dtensor);
    }
  }
  return input_tensors;
}

template <typename GraphType>
std::vector<typename GraphType::TensorType>
    get_output_tensors(GraphType const &g) {
  std::vector<typename GraphType::TensorType> output_tensors;
  for (auto const &op : g.operators) {
    for (auto const &tensor : op->output_tensors) {
      if (get_num_consumers(g, tensor) == 0) {
        output_tensors.push_back(tensor);
      }
    }
  }
  return output_tensors;
}

void KernelGraphGenerator::generate_next_operator(
    SearchContext &c,
    std::function<bool(SearchContext const &)> const &verify,
    std::vector<SerializedSearchContext> &verified,
    size_t depth) {
  ++num_total_states;
  if (num_total_states % 100 == 1) {
    show_statistics();
  }
  if (verify(c)) {
    verified.push_back(SerializedSearchContext(c));
    return;
  }

  std::unordered_map<int64_t, std::shared_ptr<AbstractExpr>> algebraic_pattern;
  abstract_expr_eval(*c.kn_graph, algebraic_pattern);
  if (c.tb_graph) {
    abstract_expr_eval(*c.tb_graph, algebraic_pattern);
  }
  if (c.level == SearchLevel::LV_KERNEL) {
    assert(c.tb_graph == nullptr);
    // Case K1: finish and verify the current graph
    if (c.kn_graph->operators.size() >= config.max_num_kernel_graph_op) {
      return;
    }
    std::vector<DTensor> all_tensors = get_all_tensors(*c.kn_graph);
    for (type::KNOperatorType op_type : dim_strategy.get_knop_cand()) {
      if (op_type != type::KNOperatorType::KN_CUSTOMIZED_OP) {
        // Case K2: generate a pre-defined kernel operator
        for (auto const &input_idx :
             dim_strategy.get_input_cand_idx(op_type, all_tensors)) {
          Order order(input_idx, static_cast<int>(op_type));
          if (order <= get_max_op_order(*c.kn_graph)) {
            continue;
          }
          std::vector<DTensor> input_tensors =
              get_tensors_from_idx(*c.kn_graph, input_idx);
          std::vector<std::shared_ptr<AbstractExpr>> input_patterns;
          for (auto const &t : input_tensors) {
            assert(contains_key(algebraic_pattern, t.guid));
            input_patterns.push_back(algebraic_pattern.at(t.guid));
          }
          std::shared_ptr<AbstractExpr> pattern =
              get_pattern(op_type, input_tensors, input_patterns);
          if (!check_pattern(pattern)) {
            continue;
          }

          KNOperator *new_op = create_op(*c.kn_graph, op_type, input_tensors);
          if (new_op) {
            c.kn_graph->operators.push_back(new_op);
            if (check_range(init_ranges, target_ranges, *c.kn_graph)) {
              if (depth < max_depth) {
                num_tasks++;
                SearchContext c_tmp = SerializedSearchContext(c).deserialize();
#pragma omp task
                { generate_next_operator(c_tmp, verify, verified, depth + 1); }
              } else {
                generate_next_operator(c, verify, verified, depth + 1);
              }
            }
            delete c.kn_graph->operators.back();
            c.kn_graph->operators.pop_back();
          }
        }
      } else {
        // Case K3: generate a graph-def kernel operator
        if (count_op_of_type(type::KNOperatorType::KN_CUSTOMIZED_OP,
                             *c.kn_graph) >=
            config.max_num_threadblock_graphs) {
          continue;
        }
        static std::unordered_set<TBGraphConfig> displayed_tbgraph_configs;
        for (auto const &input_tensor_idx :
             dim_strategy.get_customized_input_cand_idx(all_tensors)) {
          Order order(input_tensor_idx, static_cast<int>(op_type));
          if (order <= get_max_op_order(*c.kn_graph)) {
            continue;
          }
          std::vector<DTensor> input_tensors;
          for (int i : input_tensor_idx) {
            input_tensors.push_back(all_tensors[i]);
          }
          for (dim3 grid_dim : dim_strategy.get_grid_dim_cand(input_tensors)) {
            for (dim3 block_dim :
                 dim_strategy.get_block_dim_cand(input_tensors, grid_dim)) {
              for (std::vector<int3> const &input_map :
                   dim_strategy.get_input_map_cand(input_tensors, grid_dim)) {
                for (std::vector<int> const &forloop_dim :
                     dim_strategy.get_forloop_dim_cand(input_tensors)) {
                  for (int forloop_range :
                       dim_strategy.get_forloop_range_cand(input_tensors,
                                                           input_map,
                                                           grid_dim,
                                                           block_dim,
                                                           forloop_dim)) {
                    if (verbose) {
                      TBGraphConfig cfg{grid_dim,
                                        block_dim,
                                        input_map,
                                        forloop_dim,
                                        forloop_range};
                      if (!contains(displayed_tbgraph_configs, cfg)) {
                        cfg.show();
                        displayed_tbgraph_configs.insert(cfg);
                      }
                    }
                    c.tb_graph = std::make_shared<threadblock::Graph>(
                        grid_dim,
                        block_dim,
                        forloop_range,
                        config.reduction_dimx);
                    bool input_created = true;
                    for (size_t i = 0; i < input_tensors.size(); ++i) {
                      DTensor dtensor = input_tensors[i];
                      TBOperator *input_op =
                          c.tb_graph->create_input_op(dtensor,
                                                      input_map[i],
                                                      forloop_dim[i],
                                                      layout::SmemRowMajor);
                      if (input_op == nullptr) {
                        input_created = false;
                        break;
                      }
                      c.tb_graph->operators.push_back(input_op);
                    }
                    if (input_created) {
                      c.level = SearchLevel::LV_THREADBLOCK;

                      if (depth < max_depth) {
                        num_tasks++;
                        SearchContext c_tmp =
                            SerializedSearchContext(c).deserialize();
#pragma omp task
                        {
                          generate_next_operator(
                              c_tmp, verify, verified, depth + 1);
                        }
                      } else {
                        generate_next_operator(c, verify, verified, depth + 1);
                      }
                      c.level = SearchLevel::LV_KERNEL;
                    }
                    c.tb_graph = nullptr;
                  }
                }
              }
            }
          }
        }
      }
    }
  } else {
    // threadblock-level search
    assert(c.tb_graph != nullptr);

    auto create_threadblock_outputs = [&](int3 output_map) {
      std::vector<STensor> output_tensors;
      for (auto const &op : c.tb_graph->operators) {
        for (auto const &tensor : op->output_tensors) {
          if (get_num_consumers(*c.tb_graph, tensor) == 0) {
            if (op->op_type == type::TBOperatorType::TB_INPUT_OP) {
              return false;
            }
            if (!tensor.after_accum) {
              return false;
            }
            output_tensors.push_back(tensor);
          }
        }
      }

      if (output_tensors.size() > config.max_num_threadblock_graph_outputs) {
        return false;
      }

      for (STensor const &stensor : output_tensors) {
        assert(stensor.after_accum);
        assert(contains_key(algebraic_pattern, stensor.guid));
        TBOperator *new_op =
            c.tb_graph->create_output_op(stensor,
                                         output_map,
                                         -1 /*forloop_dim*/,
                                         mirage::type::TB_EPILOGUE_NONE);
        if (!new_op) {
          return false;
        }
        c.tb_graph->operators.push_back(new_op);
      }

      return true;
    };

    // Case B1. Finish and return to kernel-level search
    for (int3 output_map :
         dim_strategy.get_output_map_cand(c.tb_graph->grid_dim)) {
      if (create_threadblock_outputs(output_map)) {
        KNOperator *new_op = c.kn_graph->create_customized_op(
            get_input_tensors(*c.tb_graph), *c.tb_graph);
        if (!new_op) {
          continue;
        }
        c.kn_graph->operators.push_back(new_op);
        c.level = SearchLevel::LV_KERNEL;
        std::shared_ptr<threadblock::Graph> tb_graph = c.tb_graph;
        c.tb_graph = nullptr;
        if (check_range(init_ranges, target_ranges, *c.kn_graph)) {
          if (depth < max_depth) {
            num_tasks++;
            SearchContext c_tmp = SerializedSearchContext(c).deserialize();
#pragma omp task
            { generate_next_operator(c_tmp, verify, verified, depth + 1); }
          } else {
            generate_next_operator(c, verify, verified, depth + 1);
          }
        }
        c.tb_graph = tb_graph;
        c.level = SearchLevel::LV_THREADBLOCK;
        delete c.kn_graph->operators.back();
        c.kn_graph->operators.pop_back();
      }
      while (c.tb_graph->operators.back()->op_type ==
             type::TBOperatorType::TB_OUTPUT_OP) {
        c.tb_graph->operators.pop_back();
      }
    }

    if (c.tb_graph->operators.size() >= config.max_num_threadblock_graph_op) {
      return;
    }

    // Case B2: Generate pre-defined threadblock operator
    std::vector<STensor> all_tensors = get_all_tensors(*c.tb_graph);
    for (type::TBOperatorType op_type : dim_strategy.get_tbop_cand()) {
      if (count_op_of_type(type::TBOperatorType::TB_CONCAT_0_OP, *c.tb_graph) >=
              1 &&
          op_type == type::TBOperatorType::TB_CONCAT_THEN_MATMUL_OP) {
        continue;
      }
      for (auto const &input_idx :
           dim_strategy.get_input_cand_idx(op_type, all_tensors)) {
        Order order(input_idx, static_cast<int>(op_type));
        if (order <= get_max_op_order(*c.tb_graph)) {
          continue;
        }
        std::vector<STensor> input_tensors =
            get_tensors_from_idx(*c.tb_graph, input_idx);
        std::vector<std::shared_ptr<AbstractExpr>> input_patterns;
        for (auto const &t : input_tensors) {
          assert(contains_key(algebraic_pattern, t.guid));
          input_patterns.push_back(algebraic_pattern.at(t.guid));
        }
        std::shared_ptr<AbstractExpr> pattern =
            get_pattern(op_type, input_tensors, input_patterns);
        if (!check_pattern(pattern)) {
          continue;
        }

        TBOperator *last_op = c.tb_graph->operators.back();
        TBOperator *new_op = create_op(*c.tb_graph, op_type, input_tensors);
        if (!new_op) {
          continue;
<<<<<<< HEAD
        };
        TBOperator *last_op = c.tb_graph->operators.back();
=======
        }
>>>>>>> fc220291
        c.tb_graph->operators.push_back(new_op);
        if (depth < max_depth) {
          num_tasks++;
          SearchContext c_tmp = SerializedSearchContext(c).deserialize();
#pragma omp task
          { generate_next_operator(c_tmp, verify, verified, depth + 1); }
        } else {
          generate_next_operator(c, verify, verified, depth + 1);
        }
        while (c.tb_graph->operators.back() != last_op) {
          delete c.tb_graph->operators.back();
          c.tb_graph->operators.pop_back();
        }
<<<<<<< HEAD
        while (c.tb_graph->operators.back() != last_op) {
          delete c.tb_graph->operators.back();
          c.tb_graph->operators.pop_back();
        }
=======
>>>>>>> fc220291
      }
    }
  }
}

void KernelGraphGenerator::generate_kernel_graphs() {
  start_time = std::chrono::steady_clock::now();
  SearchContext c;
  c.level = SearchLevel::LV_KERNEL;
  c.kn_graph = std::make_shared<kernel::Graph>();

  for (auto const &input_attr : computation_graph_input_attrs) {
    auto [dim, data_type, layout, strides] = input_attr;
    // FIXME: remove the layout attr since we use the strides
    // to describe the layout
    c.kn_graph->new_input(dim, strides, data_type, layout);
  }

  std::vector<SerializedSearchContext> verified;

  printf("num_thread = %d\n", num_thread);
#pragma omp parallel num_threads(num_thread)
  {
#pragma omp single
    {
      generate_next_operator(
          c,
          [this](SearchContext const &c) {
            return c.level == SearchLevel::LV_KERNEL &&
                   this->verify(*c.kn_graph);
          },
          verified,
          0);
    }
  }

  printf("num_tasks = %d tasks\n", num_tasks.load());

  save_results();

  printf("\n");
  printf("[Search] Second step finished. Time elapsed: %fsec\n",
         std::chrono::duration<double>(std::chrono::steady_clock::now() -
                                       start_time)
             .count());
  printf("[Search] Total states explored: %d\n", num_total_states.load());
  printf("[Search] Random tests performed: %d\n",
         num_total_random_tests.load());
  printf("[Serach] Valid kernel graphs explored: %d\n",
         num_valid_kernel_graphs.load());
}

void KernelGraphGenerator::preprocess(kernel::Graph const &computation_graph) {
  for (kernel::KNOperator *op : computation_graph.operators) {
    if (op->op_type == type::KNOperatorType::KN_INPUT_OP) {
      computation_graph_input_attrs.push_back(
          {to_vector(op->output_tensors[0].num_dims, op->output_tensors[0].dim),
           op->output_tensors[0].data_type,
           op->output_tensors[0].layout,
           static_cast<kernel::KNInputOp *>(op)->input_strides});
    }
  }

  std::unordered_map<int64_t, std::shared_ptr<AbstractExpr>>
      computation_graph_patterns;
  abstract_expr_eval(computation_graph, computation_graph_patterns);

  init_ranges = get_init_ranges(computation_graph);
  target_ranges = get_interact_ranges(init_ranges, computation_graph);
  assert(init_ranges.size() == target_ranges.size());

  for (kernel::KNOperator *op : computation_graph.operators) {
    if (op->op_type == type::KNOperatorType::KN_OUTPUT_OP) {
      computation_graph_output_patterns.push_back(
          computation_graph_patterns.at(op->input_tensors[0].guid));
    }
  }

  if (config.verifier_type == VerifierType::PROBABILISTIC_VERIFIER) {
    this->verifier = std::make_shared<ProbabilisticVerifier>(computation_graph);
  } else {
    this->verifier = std::make_shared<FormalVerifier>(computation_graph);
  }
}

bool KernelGraphGenerator::check_pattern(
    std::shared_ptr<AbstractExpr> pattern) {
  if (!pattern) {
    return false;
  }

  if (seen_patterns.find(pattern->to_string()) != seen_patterns.end()) {
    return seen_patterns[pattern->to_string()];
  }

  for (auto const &final_pattern : computation_graph_output_patterns) {
    if (pattern->subpattern_to(*final_pattern)) {

#pragma omp critical
      { seen_patterns[pattern->to_string()] = true; }
      return true;
    }
  }
#pragma omp critical
  { seen_patterns[pattern->to_string()] = false; }
  return false;
}

bool KernelGraphGenerator::verify(kernel::Graph &g) {
  std::vector<DTensor> outputs = get_output_tensors(g);

  if (outputs.size() != computation_graph_output_patterns.size()) {
    return false;
  }

  {
    ++num_total_random_tests;
    auto mark_outputs = [&](OutputMatch const &match) {
      for (size_t i = 0; i < outputs.size(); ++i) {
        g.mark_output(outputs[match[i]]);
      }
    };

    auto unmark_outputs = [&]() {
      while (g.operators.back()->op_type ==
             type::KNOperatorType::KN_OUTPUT_OP) {
        delete g.operators.back();
        g.operators.pop_back();
      }
    };

    auto save_graph = [&]() {
#pragma omp critical
      { generated_graphs.push_back(json(g)); }
    };

    OutputMatch match = verifier->verify(g);
    if (match.is_valid()) {
      ++num_valid_kernel_graphs;
      mark_outputs(match);
      save_graph();
      unmark_outputs();
      return true;
    }
  }

  return false;
}

void KernelGraphGenerator::save_results() const {
  std::ofstream ofs(filename);
  ofs << json(generated_graphs);
}

double KernelGraphGenerator::get_elapsed_time_in_sec() const {
  return std::chrono::duration<double>(std::chrono::steady_clock::now() -
                                       start_time)
      .count();
}

void KernelGraphGenerator::show_statistics() const {
  printf(
      "[Search] States: %d, Random tests: %d, Valid mugraphs: %d, Time: %lf\r",
      num_total_states.load(),
      num_total_random_tests.load(),
      num_valid_kernel_graphs.load(),
      get_elapsed_time_in_sec());
}

} // namespace search
} // namespace mirage<|MERGE_RESOLUTION|>--- conflicted
+++ resolved
@@ -353,12 +353,7 @@
         TBOperator *new_op = create_op(*c.tb_graph, op_type, input_tensors);
         if (!new_op) {
           continue;
-<<<<<<< HEAD
-        };
-        TBOperator *last_op = c.tb_graph->operators.back();
-=======
-        }
->>>>>>> fc220291
+        }
         c.tb_graph->operators.push_back(new_op);
         if (depth < max_depth) {
           num_tasks++;
@@ -372,13 +367,6 @@
           delete c.tb_graph->operators.back();
           c.tb_graph->operators.pop_back();
         }
-<<<<<<< HEAD
-        while (c.tb_graph->operators.back() != last_op) {
-          delete c.tb_graph->operators.back();
-          c.tb_graph->operators.pop_back();
-        }
-=======
->>>>>>> fc220291
       }
     }
   }
