--- conflicted
+++ resolved
@@ -370,12 +370,6 @@
 
   auto start_time = std::chrono::steady_clock::now();
 
-<<<<<<< HEAD
-  generate_next_operator(c, [](kernel::Graph const &g) {
-    return count_op(type::KNOperatorType::KN_CUSTOMIZED_OP, g) >=
-           MAX_NUM_THREADBLOCK / 2;
-  });
-=======
   std::vector<SerializedSearchContext> middle_states;
   generate_next_operator(
       c,
@@ -383,21 +377,14 @@
         return c.tb_graph != nullptr || this->verify(*c.kn_graph);
       },
       middle_states);
->>>>>>> 8bbea2ec
   printf("[Search] First step finished. Time elapsed: %fsec\n",
          std::chrono::duration<double>(std::chrono::steady_clock::now() -
                                        start_time)
              .count());
-<<<<<<< HEAD
-  std::vector<std::vector<json>> middle_states(num_thread);
-  for (size_t i = 0; i < c.generated_graphs.size(); ++i) {
-    middle_states[i % num_thread].push_back(c.generated_graphs[i]);
-=======
   std::vector<std::vector<SerializedSearchContext>> split_middle_states(
       num_thread);
   for (size_t i = 0; i < middle_states.size(); ++i) {
     split_middle_states[i % num_thread].push_back(middle_states[i]);
->>>>>>> 8bbea2ec
   }
   std::vector<std::thread> threads;
   for (int i = 0; i < num_thread; ++i) {
