--- conflicted
+++ resolved
@@ -32,11 +32,7 @@
 
   auto generate_1d_grids = [&](std::vector<int> const &dims) {
     std::vector<dim3> cands;
-<<<<<<< HEAD
-    for (size_t x = 8; x <= 256; x *= 2) {
-=======
     for (size_t x = 8; x <= 64; x *= 2) {
->>>>>>> 919f8bf8
       for (int dim : dims) {
         if (dim % x == 0) {
           cands.push_back({dim / x, 1, 1});
