--- conflicted
+++ resolved
@@ -52,7 +52,14 @@
   return elementunary(input, mirage::type::TB_SILU_OP);
 }
 
-<<<<<<< HEAD
+STensor Graph::gelu(STensor const &input) {
+  return elementunary(input, mirage::type::TB_GELU_OP);
+}
+
+STensor *Graph::gelu(STensor const *input) {
+  return elementunary(input, mirage::type::TB_GELU_OP);
+}
+
 STensor Graph::relu(STensor const &input) {
   return elementunary(input, mirage::type::TB_RELU_OP);
 }
@@ -73,14 +80,6 @@
                       float const &max_val) {
   assert(false && "To be implemented");
   return elementunary(input, mirage::type::TB_CLAMP_OP);
-=======
-STensor Graph::gelu(STensor const &input) {
-  return elementunary(input, mirage::type::TB_GELU_OP);
-}
-
-STensor *Graph::gelu(STensor const *input) {
-  return elementunary(input, mirage::type::TB_GELU_OP);
->>>>>>> 546551d8
 }
 
 STensor Graph::mul_scalar(STensor const &input, float const &scalar) {
