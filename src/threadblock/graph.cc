/* Copyright 2023-2024 CMU
 *
 * Licensed under the Apache License, Version 2.0 (the "License");
 * you may not use this file except in compliance with the License.
 * You may obtain a copy of the License at
 *
 *     http://www.apache.org/licenses/LICENSE-2.0
 *
 * Unless required by applicable law or agreed to in writing, software
 * distributed under the License is distributed on an "AS IS" BASIS,
 * WITHOUT WARRANTIES OR CONDITIONS OF ANY KIND, either express or implied.
 * See the License for the specific language governing permissions and
 * limitations under the License.
 */

#include "mirage/threadblock/graph.h"
#include "mirage/threadblock/serializer/concat_serializer.h"
#include "mirage/threadblock/serializer/element_binary_serializer.h"
#include "mirage/threadblock/serializer/element_unary_serializer.h"
#include "mirage/threadblock/serializer/forloop_accum_serializer.h"
#include "mirage/threadblock/serializer/input_loader_serializer.h"
#include "mirage/threadblock/serializer/matmul_serializer.h"
#include "mirage/threadblock/serializer/output_saver_serializer.h"
#include "mirage/threadblock/serializer/reduction_serializer.h"
#include "mirage/threadblock/serializer/rms_norm_serializer.h"
#include "mirage/utils/hash_utils.h"

namespace mirage {
namespace threadblock {

Graph::Graph()
    : grid_dim(1, 1, 1), block_dim(1, 1, 1), forloop_range(1),
      reduction_dimx(1), smem_offset(0) {}

Graph::Graph(dim3 _grid_dim,
             dim3 _block_dim,
             int _forloop_range,
             int _reduction_dimx)
    : grid_dim(_grid_dim), block_dim(_block_dim), forloop_range(_forloop_range),
      reduction_dimx(_reduction_dimx), smem_offset(0) {
  // A bgraph cannot have more than MAX_NUM_THREADBLOCKS_PER_KERNEL threadblocks
  // otherwise we don't have enough buffers in device memory for saving
  // fingerprints
  assert(grid_dim.x * grid_dim.y * grid_dim.z <=
         mirage::config::MAX_NUM_THREADBLOCKS_PER_KERNEL);
  assert(reduction_dimx > 0);
}

Graph::~Graph() {
  while (!operators.empty()) {
    delete operators.back();
    operators.pop_back();
  }
}

size_t Graph::pair_hash::operator()(std::pair<int, int> const &p) const {
  size_t h1 = std::hash<int>{}(p.first);
  size_t h2 = std::hash<int>{}(p.second);
  hash_combine(h1, h2);
  return h1;
}

off_t Graph::allocate_fingerprint(STensor const &tensor) {
  off_t ret = smem_offset;

  off_t aligns_size = ((tensor.size() + 15) & ~15);
  smem_offset += aligns_size;

  // We no longer need to check fingerprints' smem usage since
  // we allocate a buffer in device memory for saving fingerprints
  // assert(smem_offset <= (off_t)mirage::config::MAX_SMEM_SIZE);
  allocated_tensors.push_back(std::make_pair(ret, aligns_size));
  return ret;
}

void Graph::free_fingerprint(STensor const &tensor) {
  assert(allocated_tensors.size() > 0);
  assert(allocated_tensors.back().first == tensor.smem_offset);
  assert(allocated_tensors.back().second == ((tensor.size() + 15) & ~15));
  smem_offset -= allocated_tensors.back().second;
  allocated_tensors.pop_back();
}

void Graph::free_fingerprint(std::vector<STensor> const &tensors) {
  for (int i = tensors.size() - 1; i >= 0; i--) {
    free_fingerprint(tensors[i]);
  }
}

size_t Graph::calculate_shared_memory_usage(TBOperator *new_op) {
  size_t usage = 0;
  if (new_op != nullptr) {
    operators.push_back(new_op);
  }

  // currently use a simple heuristic to calculate shmem usage
  // TODO: replace the following with a transpiler-based method
  for (auto const &op : operators) {
    switch (op->op_type) {
      case mirage::type::TB_INPUT_OP:
      case mirage::type::TB_OUTPUT_OP:
      case mirage::type::TB_MATMUL_OP:
      // Element-wise binary
      case mirage::type::TB_DIV_OP:
      case mirage::type::TB_ADD_OP:
      case mirage::type::TB_MUL_OP:
      // Reduction
      case mirage::type::TB_REDUCTION_0_OP:
      case mirage::type::TB_REDUCTION_1_OP:
      case mirage::type::TB_REDUCTION_2_OP:
      case mirage::type::TB_REDUCTION_0_TO_DIMX_OP:
      case mirage::type::TB_REDUCTION_1_TO_DIMX_OP:
      case mirage::type::TB_REDUCTION_2_TO_DIMX_OP:
      // Normalization
      case mirage::type::TB_RMS_NORM_OP:
      // Concat
      case mirage::type::TB_CONCAT_0_OP:
      case mirage::type::TB_CONCAT_1_OP:
      case mirage::type::TB_CONCAT_2_OP: {
        for (size_t i = 0; i < op->output_tensors.size(); i++) {
          usage += op->output_tensors[i].size();
        }
        break;
      }
      // Element-wise unary
      case mirage::type::TB_EXP_OP:
      case mirage::type::TB_SQUARE_OP:
      case mirage::type::TB_SQRT_OP:
      case mirage::type::TB_SILU_OP:
      case mirage::type::TB_MUL_SCALAR_OP:
<<<<<<< HEAD
=======
      // Forloop accumulator
>>>>>>> 9fef5eff
      case mirage::type::TB_FORLOOP_ACCUM_NO_RED_OP:
      case mirage::type::TB_FORLOOP_ACCUM_RED_LD_SUM_OP:
      case mirage::type::TB_FORLOOP_ACCUM_RED_LD_MEAN_OP:
      case mirage::type::TB_FORLOOP_ACCUM_RED_LD_RMS_OP:
      case mirage::type::TB_FORLOOP_ACCUM_REDTOX_LD_SUM_OP: {
        // inplace optimization for elementunary
        // and accumulation
        break;
      }
      default: {
        assert(false && "Unsupported operator");
      }
    }
  }

  if (new_op != nullptr) {
    operators.pop_back();
  }
  return usage;
}

NewKernelParams Graph::get_new_kernel_params(bool fingerprint) const {
  NewKernelParams params;
  params.num_operators = operators.size();
  params.num_parameters = 0;
  params.num_dmem_inputs = 0;
  params.num_dmem_outputs = 0;

  assert(params.num_operators <= NewKernelParams::MAX_NUM_OPERATORS);
  // Our serializer assumes that input loaders are the first operators
  // and that output savers are the last operators
  for (size_t i = 0; i < operators.size(); i++) {
    params.operator_types[i] = operators[i]->op_type;
    if (operators[i]->op_type == mirage::type::TB_INPUT_OP) {
      // We set input saver's operator_after_accum to be false
      params.operator_after_accum[i] = false;
    } else {
      // We set operator_after_accum based on the operator's input
      // stensors
      assert(operators[i]->input_tensors.size() > 0);
      params.operator_after_accum[i] =
          operators[i]->input_tensors[0].after_accum;
      // assert consistency between operator's input stensors
      for (auto const &t : operators[i]->input_tensors) {
        assert(params.operator_after_accum[i] == t.after_accum);
      }
    }
    switch (operators[i]->op_type) {
      case mirage::type::TB_INPUT_OP: {
        TBInputOp *input_op = static_cast<TBInputOp *>(operators[i]);
        mirage::kernel::DTensor dtensor = input_op->dtensor;
        int3 input_map = input_op->input_map;
        int forloop_dim = input_op->forloop_dim;
        if (fingerprint) {
          params.dmem_input_offsets[params.num_dmem_inputs++] =
              input_op->dtensor.fp_offset;
        } else {
          params.dmem_input_offsets[params.num_dmem_inputs++] =
              input_op->dtensor.data_offset;
        }
        // Serialize parameters for input loader
        mirage::threadblock::STensor stensor = operators[i]->output_tensors[0];
        // Assert that stensor and dtensor have the same num of dims
        int num_dims = stensor.num_dims;
        assert(num_dims == dtensor.num_dims);
        int2 dtensor_matrix_shape, stensor_matrix_shape;
        dtensor_matrix_shape = {dtensor.dim[num_dims - 2],
                                dtensor.dim[num_dims - 1]};
        stensor_matrix_shape = {stensor.dim[num_dims - 2],
                                stensor.dim[num_dims - 1]};
        int input_smem_offset = stensor.smem_offset;
        mirage::layout::DmemLayout dtensor_layout = dtensor.layout;
        mirage::layout::SmemLayout stensor_layout = stensor.layout;
        int3 input_matrix_row_offset_block_stride = {
            (input_map.x == num_dims - 2 ? stensor.dim[num_dims - 2] : 0) *
                (forloop_dim == num_dims - 2 ? this->forloop_range : 1),
            (input_map.y == num_dims - 2 ? stensor.dim[num_dims - 2] : 0) *
                (forloop_dim == num_dims - 2 ? this->forloop_range : 1),
            (input_map.z == num_dims - 2 ? stensor.dim[num_dims - 2] : 0) *
                (forloop_dim == num_dims - 2 ? this->forloop_range : 1)};
        int3 input_matrix_column_offset_block_stride = {
            (input_map.x == num_dims - 1 ? stensor.dim[num_dims - 1] : 0) *
                (forloop_dim == num_dims - 1 ? this->forloop_range : 1),
            (input_map.y == num_dims - 1 ? stensor.dim[num_dims - 1] : 0) *
                (forloop_dim == num_dims - 1 ? this->forloop_range : 1),
            (input_map.z == num_dims - 1 ? stensor.dim[num_dims - 1] : 0) *
                (forloop_dim == num_dims - 1 ? this->forloop_range : 1)};
        // int tb_offset_row = blockIdx.x * row_stride.x + blockIdx.y *
        // row_stride.y +
        //                     blockIdx.z * row_stride.z;
        // int tb_offset_column = blockIdx.x * column_stride.x +
        //                        blockIdx.y * column_stride.y +
        //                        blockIdx.z * column_stride.z;
        //  FIXME: use cutlass prologue for loading data into shared memory
        //  examples/13_two_tensor_op_fusion/threadblock/
        //  b2b_mma_pipelined_smem_accumulator.h prologue iterators
        //  input_matrix_offset_base = {tb_offset_row, tb_offset_column};
        int input_matrix_row_offset_forloop_stride = 0;
        int input_matrix_column_offset_forloop_stride = 0;
        if (forloop_dim == num_dims - 2) {
          input_matrix_row_offset_forloop_stride = stensor.dim[num_dims - 2];
        }
        if (forloop_dim == num_dims - 1) {
          input_matrix_column_offset_forloop_stride = stensor.dim[num_dims - 1];
        }
        // calculate global offset beyond the last two dimensions
        // global_offset captures offsets caused by partitioning other
        // dimensions such as batch matmul global_offset is directly added to
        // dtensor.data_ptr by the input loader
        int3 global_offset_block_stride = {0, 0, 0};
        int global_offset_forloop_stride = 0;
        if (num_dims > 2) {
          int strides[MAX_TENSOR_DIMS];
          strides[num_dims - 1] = 0;
          strides[num_dims - 2] = 0;
          strides[num_dims - 3] =
              dtensor.dim[num_dims - 2] * dtensor.dim[num_dims - 1];
          for (int j = num_dims - 4; j >= 0; j--) {
            strides[j] = strides[j + 1] * dtensor.dim[j + 1];
          }
          if (input_map.x < num_dims - 2 && input_map.x >= 0) {
            global_offset_block_stride.x = strides[input_map.x];
          }
          if (input_map.y < num_dims - 2 && input_map.y >= 0) {
            global_offset_block_stride.y = strides[input_map.y];
          }
          if (input_map.z < num_dims - 2 && input_map.z >= 0) {
            global_offset_block_stride.z = strides[input_map.z];
          }
          if (forloop_dim < num_dims - 2 && forloop_dim >= 0) {
            global_offset_forloop_stride =
                stensor.dim[forloop_dim] * strides[forloop_dim];
          }
        } // if (num_dims > 2)
        mirage::threadblock::serialize_input_loader_parameters(
            params.parameters,
            params.num_parameters,
            input_matrix_row_offset_block_stride,
            input_matrix_column_offset_block_stride,
            input_matrix_row_offset_forloop_stride,
            input_matrix_column_offset_forloop_stride,
            global_offset_block_stride,
            global_offset_forloop_stride,
            dtensor_matrix_shape,
            stensor_matrix_shape,
            dtensor_layout,
            stensor_layout,
            input_smem_offset);
        break;
      }
      case mirage::type::TB_OUTPUT_OP: {
        TBOutputOp *output_op = static_cast<TBOutputOp *>(operators[i]);
        mirage::kernel::DTensor dtensor = output_op->dtensor;
        int3 output_map = output_op->output_map;
        int forloop_dim = output_op->forloop_dim;
        if (fingerprint) {
          params.dmem_output_offsets[params.num_dmem_outputs++] =
              output_op->dtensor.fp_offset;
        } else {
          params.dmem_output_offsets[params.num_dmem_outputs++] =
              output_op->dtensor.data_offset;
        }
        // Serialize parameters for input loader
        assert(operators[i]->input_tensors.size() == 1);
        assert(operators[i]->output_tensors.size() == 0);
        mirage::threadblock::STensor input_stensor =
            operators[i]->input_tensors[0];
        // mirage::threadblock::STensor accum_stensor =
        //     operators[i]->output_tensors[0];
        //  Assert that stensor and dtensor have the same num of dims
        int num_dims = input_stensor.num_dims;
        // assert(num_dims == accum_stensor.num_dims);
        assert(num_dims == dtensor.num_dims);
        int2 dtensor_matrix_shape, stensor_matrix_shape;
        dtensor_matrix_shape = {dtensor.dim[num_dims - 2],
                                dtensor.dim[num_dims - 1]};
        stensor_matrix_shape = {input_stensor.dim[num_dims - 2],
                                input_stensor.dim[num_dims - 1]};
        int input_smem_offset = input_stensor.smem_offset;
        // int accum_smem_offset = accum_stensor.smem_offset;
        mirage::layout::DmemLayout dtensor_layout = dtensor.layout;
        mirage::layout::SmemLayout stensor_layout = input_stensor.layout;
        int3 output_matrix_row_offset_block_stride = {
            (output_map.x == num_dims - 2 ? input_stensor.dim[num_dims - 2]
                                          : 0) *
                (forloop_dim == num_dims - 2 ? this->forloop_range : 1),
            (output_map.y == num_dims - 2 ? input_stensor.dim[num_dims - 2]
                                          : 0) *
                (forloop_dim == num_dims - 2 ? this->forloop_range : 1),
            (output_map.z == num_dims - 2 ? input_stensor.dim[num_dims - 2]
                                          : 0) *
                (forloop_dim == num_dims - 2 ? this->forloop_range : 1)};
        int3 output_matrix_column_offset_block_stride = {
            (output_map.x == num_dims - 1 ? input_stensor.dim[num_dims - 1]
                                          : 0) *
                (forloop_dim == num_dims - 1 ? this->forloop_range : 1),
            (output_map.y == num_dims - 1 ? input_stensor.dim[num_dims - 1]
                                          : 0) *
                (forloop_dim == num_dims - 1 ? this->forloop_range : 1),
            (output_map.z == num_dims - 1 ? input_stensor.dim[num_dims - 1]
                                          : 0) *
                (forloop_dim == num_dims - 1 ? this->forloop_range : 1)};
        int output_matrix_row_offset_forloop_stride = 0;
        int output_matrix_column_offset_forloop_stride = 0;
        if (forloop_dim == num_dims - 2) {
          output_matrix_row_offset_forloop_stride =
              input_stensor.dim[num_dims - 2];
        }
        if (forloop_dim == num_dims - 1) {
          output_matrix_column_offset_forloop_stride =
              input_stensor.dim[num_dims - 1];
        }
        // calculate global offset beyond the last two dimensions
        // global_offset captures offsets caused by partitioning other
        // dimensions such as batch matmul global_offset is directly added to
        // dtensor.data_ptr by the output saver
        int3 global_offset_block_stride = {0, 0, 0};
        int global_offset_forloop_stride = 0;
        if (num_dims > 2) {
          int strides[MAX_TENSOR_DIMS];
          strides[num_dims - 3] =
              dtensor.dim[num_dims - 2] * dtensor.dim[num_dims - 1];
          for (int j = num_dims - 4; j >= 0; j--) {
            strides[j] = strides[j + 1] * dtensor.dim[j + 1];
          }
          if (output_map.x < num_dims - 2 && output_map.x >= 0) {
            global_offset_block_stride.x = strides[output_map.x];
          }
          if (output_map.y < num_dims - 2 && output_map.y >= 0) {
            global_offset_block_stride.y = strides[output_map.y];
          }
          if (output_map.z < num_dims - 2 && output_map.z >= 0) {
            global_offset_block_stride.z = strides[output_map.z];
          }
          if (forloop_dim < num_dims - 2 && forloop_dim >= 0) {
            global_offset_forloop_stride =
                input_stensor.dim[forloop_dim] * strides[forloop_dim];
          }
        }
        mirage::threadblock::serialize_output_saver_parameters(
            params.parameters,
            params.num_parameters,
            output_matrix_row_offset_block_stride,
            output_matrix_column_offset_block_stride,
            output_matrix_row_offset_forloop_stride,
            output_matrix_column_offset_forloop_stride,
            global_offset_block_stride,
            global_offset_forloop_stride,
            dtensor_matrix_shape,
            stensor_matrix_shape,
            dtensor_layout,
            stensor_layout,
            input_smem_offset,
            output_op->epilogue);
        break;
      }
      case mirage::type::TB_FORLOOP_ACCUM_NO_RED_OP:
      case mirage::type::TB_FORLOOP_ACCUM_RED_LD_SUM_OP:
      case mirage::type::TB_FORLOOP_ACCUM_RED_LD_MEAN_OP:
      case mirage::type::TB_FORLOOP_ACCUM_RED_LD_RMS_OP:
      case mirage::type::TB_FORLOOP_ACCUM_REDTOX_LD_SUM_OP: {
        // TODO: currently assuming we only reduce along the last dim
        assert(operators[i]->input_tensors.size() == 1);
        assert(operators[i]->output_tensors.size() == 1);
        mirage::threadblock::STensor input = operators[i]->input_tensors[0];
        mirage::threadblock::STensor accum = operators[i]->output_tensors[0];
        assert(input.num_dims == accum.num_dims);
        int per_iter_reduction_degree =
            input.num_elements() / accum.num_elements();
        for (int i = 0; i < input.num_dims; i++) {
          if (input.dim[i] != accum.dim[i]) {
            assert(input.dim[i] == accum.dim[i] * per_iter_reduction_degree);
          }
        }
        int inner_range = accum.dim[accum.num_dims - 1];
        mirage::threadblock::serialize_forloop_accum_parameters(
            params.parameters,
            params.num_parameters,
            (int)accum.num_elements(),
            per_iter_reduction_degree,
            inner_range,
            input.smem_offset,
            accum.smem_offset);
        break;
      }
      case mirage::type::TB_MATMUL_OP: {
        assert(operators[i]->input_tensors.size() == 2);
        assert(operators[i]->output_tensors.size() == 1);
        mirage::threadblock::STensor A = operators[i]->input_tensors[0];
        mirage::threadblock::STensor B = operators[i]->input_tensors[1];
        mirage::threadblock::STensor C = operators[i]->output_tensors[0];
        int num_dims = A.num_dims;
        assert(B.num_dims == num_dims);
        assert(C.num_dims == num_dims);
        // Currently do not support batch matmul in TB
        for (int i = 0; i < num_dims - 2; i++) {
          assert(A.dim[i] == 1);
          assert(B.dim[i] == 1);
          assert(C.dim[i] == 1);
        }
        int m = A.dim[num_dims - 2];
        int n = B.dim[num_dims - 1];
        int k = A.dim[num_dims - 1];
        assert(B.dim[num_dims - 2] == k);
        assert(C.dim[num_dims - 2] == m);
        assert(C.dim[num_dims - 1] == n);
        mirage::threadblock::serialize_matmul_op_parameters(
            params.parameters,
            params.num_parameters,
            m,
            n,
            k,
            A.smem_offset,
            B.smem_offset,
            C.smem_offset);
        break;
      }
      case mirage::type::TB_EXP_OP:
      case mirage::type::TB_SILU_OP:
      case mirage::type::TB_SQUARE_OP:
      case mirage::type::TB_SQRT_OP:
      case mirage::type::TB_MUL_SCALAR_OP: {
        assert(operators[i]->input_tensors.size() == 1);
        assert(operators[i]->output_tensors.size() == 1);
        mirage::threadblock::STensor input = operators[i]->input_tensors[0];
        mirage::threadblock::STensor output = operators[i]->output_tensors[0];
        // assert inplace
        assert(input.smem_offset == output.smem_offset);
        assert(input.num_elements() == output.num_elements());
        mirage::threadblock::serialize_elementunary_op_parameters(
            params.parameters,
            params.num_parameters,
            input.smem_offset,
            (int)input.num_elements());
        break;
      }
      case mirage::type::TB_DIV_OP:
      case mirage::type::TB_MUL_OP:
      case mirage::type::TB_ADD_OP: {
        assert(operators[i]->input_tensors.size() == 2);
        assert(operators[i]->output_tensors.size() == 1);
        mirage::threadblock::STensor input1 = operators[i]->input_tensors[0];
        mirage::threadblock::STensor input2 = operators[i]->input_tensors[1];
        mirage::threadblock::STensor output = operators[i]->output_tensors[0];
        int3 input1_shape = {1, 1, 1}, input2_shape = {1, 1, 1};
        // assert that only the last three dimensions can be larger than 1
        // since we only serialize these
        for (int i = 0; i < input1.num_dims - 3; i++) {
          assert(input1.dim[i] == 1);
        }
        for (int i = 0; i < input2.num_dims - 3; i++) {
          assert(input2.dim[i] == 1);
        }
        input1_shape.z =
            input1.num_dims > 0 ? input1.dim[input1.num_dims - 1] : 1;
        input1_shape.y =
            input1.num_dims > 1 ? input1.dim[input1.num_dims - 2] : 1;
        input1_shape.x =
            input1.num_dims > 2 ? input1.dim[input1.num_dims - 3] : 1;
        input2_shape.z =
            input2.num_dims > 0 ? input2.dim[input2.num_dims - 1] : 1;
        input2_shape.y =
            input2.num_dims > 1 ? input2.dim[input2.num_dims - 2] : 1;
        input2_shape.x =
            input2.num_dims > 2 ? input2.dim[input2.num_dims - 3] : 1;
        mirage::threadblock::serialize_elementbinary_op_parameters(
            params.parameters,
            params.num_parameters,
            input1_shape,
            input2_shape,
            input1.smem_offset,
            input2.smem_offset,
            output.smem_offset);
        break;
      }
      case mirage::type::TB_REDUCTION_0_OP:
      case mirage::type::TB_REDUCTION_1_OP:
      case mirage::type::TB_REDUCTION_2_OP:
      case mirage::type::TB_REDUCTION_0_TO_DIMX_OP:
      case mirage::type::TB_REDUCTION_1_TO_DIMX_OP:
      case mirage::type::TB_REDUCTION_2_TO_DIMX_OP: {
        assert(operators[i]->input_tensors.size() == 1);
        assert(operators[i]->output_tensors.size() == 1);
        mirage::threadblock::STensor input = operators[i]->input_tensors[0];
        mirage::threadblock::STensor output = operators[i]->output_tensors[0];
        mirage::type::TBOperatorType type = operators[i]->op_type;
        int reduction_dim = -1;
        if (type >= mirage::type::TB_REDUCTION_0_TO_DIMX_OP &&
            type <= mirage::type::TB_REDUCTION_2_TO_DIMX_OP) {
          reduction_dim = type - mirage::type::TB_REDUCTION_0_TO_DIMX_OP;
        } else if (type >= mirage::type::TB_REDUCTION_0_OP &&
                   type <= mirage::type::TB_REDUCTION_2_OP) {
          reduction_dim = type - mirage::type::TB_REDUCTION_0_OP;
        } else {
          assert(false);
        }
        assert(input.num_dims == output.num_dims);
        int reduction_degree = input.num_elements() / output.num_elements();
        for (int i = 0; i < input.num_dims; i++) {
          if (i != reduction_dim) {
            assert(input.dim[i] == output.dim[i]);
          } else {
            assert(input.dim[i] == output.dim[i] * reduction_degree);
          }
        }
        int inner_range = 1;
        for (int i = reduction_dim; i < output.num_dims; i++) {
          inner_range *= output.dim[i];
        }
        mirage::threadblock::serialize_reduction_op_parameters(
            params.parameters,
            params.num_parameters,
            (int)output.num_elements(),
            reduction_degree,
            inner_range,
            input.smem_offset,
            output.smem_offset);
        break;
      }
      case mirage::type::TB_RMS_NORM_OP: {
        assert(operators[i]->input_tensors.size() == 1);
        assert(operators[i]->output_tensors.size() == 1);
        mirage::threadblock::STensor input = operators[i]->input_tensors[0];
        mirage::threadblock::STensor output = operators[i]->output_tensors[0];
        int norm_size = output.dim[output.num_dims-1];
	printf("norm_size(%d) num_elements(%d)\n", norm_size, (int)output.num_elements());
        assert(input.num_elements() == output.num_elements());
        mirage::threadblock::serialize_rms_norm_op_parameters(
            params.parameters,
            params.num_parameters,
            (int)output.num_elements(),
            norm_size,
            input.smem_offset,
            output.smem_offset);
        break;
      }
      case mirage::type::TB_CONCAT_0_OP:
      case mirage::type::TB_CONCAT_1_OP:
      case mirage::type::TB_CONCAT_2_OP: {
        assert(operators[i]->input_tensors.size() == 2);
        assert(operators[i]->output_tensors.size() == 1);
        mirage::threadblock::STensor A = operators[i]->input_tensors[0];
        mirage::threadblock::STensor B = operators[i]->input_tensors[1];
        mirage::threadblock::STensor output = operators[i]->output_tensors[0];
        int concat_dim = operators[i]->op_type - mirage::type::TB_CONCAT_0_OP;
        assert(A.num_dims == B.num_dims);
        assert(A.num_dims == output.num_dims);
        int inner_size = 1;
        for (int i = 0; i < A.num_dims; i++) {
          if (i == concat_dim) {
            assert(A.dim[i] + B.dim[i] == output.dim[i]);
          } else {
            assert(A.dim[i] == output.dim[i]);
            assert(B.dim[i] == output.dim[i]);
          }
          if (i > concat_dim) {
            inner_size = inner_size * output.dim[i];
          }
        }
        mirage::threadblock::serialize_concat_op_parameters(
            params.parameters,
            params.num_parameters,
            (int)output.num_elements(),
            A.dim[concat_dim],
            B.dim[concat_dim],
            inner_size,
            A.smem_offset,
            B.smem_offset,
            output.smem_offset);
        break;
      }
      default: {
        assert(false && "Unsupported TB operator");
      }
    } // switch
  } // for-loop
  // Our serializer assumes that input loaders are the first operators
  // and that output savers are the last operators
  for (int i = 0; i < params.num_dmem_inputs; i++) {
    assert(params.operator_types[i] == mirage::type::TB_INPUT_OP);
  }
  for (int i = params.num_operators - params.num_dmem_outputs;
       i < params.num_operators;
       i++) {
    assert(params.operator_types[i] == mirage::type::TB_OUTPUT_OP);
  }
  return params;
}

KernelParams Graph::get_kernel_params() {
  KernelParams params;
  params.forloop_range = this->forloop_range;
  params.num_operators = operators.size();
  params.num_smem_inputs = 0;
  params.num_smem_outputs = 0;
  params.num_dmem_inputs = 0;
  params.num_dmem_outputs = 0;

  assert(params.num_operators <= KernelParams::MAX_NUM_OPERATORS);
  for (size_t i = 0; i < operators.size(); i++) {
    params.operator_types[i] = operators[i]->op_type;
    params.operator_num_inputs[i] = operators[i]->input_tensors.size();
    params.operator_num_outputs[i] = operators[i]->output_tensors.size();
    for (int j = 0; j < params.operator_num_inputs[i]; j++) {
      params.smem_inputs[params.num_smem_inputs++] =
          operators[i]->input_tensors[j];
      assert(params.num_smem_inputs <= KernelParams::MAX_TOTAL_SMEM_INPUTS);
    }
    for (int j = 0; j < params.operator_num_outputs[i]; j++) {
      params.smem_outputs[params.num_smem_outputs++] =
          operators[i]->output_tensors[j];
      assert(params.num_smem_outputs <= KernelParams::MAX_TOTAL_SMEM_OUTPUTS);
    }
    if (operators[i]->op_type == mirage::type::TB_INPUT_OP) {
      TBInputOp *input_op = static_cast<TBInputOp *>(operators[i]);
      params.input_map[params.num_dmem_inputs] = input_op->input_map;
      params.forloop_dim[params.num_dmem_inputs] = input_op->forloop_dim;
      params.dmem_inputs[params.num_dmem_inputs++] = input_op->dtensor;
      // printf("sizeof(dtensor) = %zu\n", sizeof(input_op->dtensor));
      assert(params.num_dmem_inputs <= KernelParams::MAX_NUM_DMEM_INPUTS);
    }
    if (operators[i]->op_type == mirage::type::TB_OUTPUT_OP) {
      TBOutputOp *output_op = static_cast<TBOutputOp *>(operators[i]);
      params.output_map = output_op->output_map;
      params.dmem_outputs[params.num_dmem_outputs++] = output_op->dtensor;
      assert(params.num_dmem_outputs <= KernelParams::MAX_NUM_DMEM_OUTPUTS);
    }
  }
  return params;
}

int Graph::get_smem_size_with_pipeline() const {
  int ret = smem_offset;
  // For pipelining, we use double buffers for all input loaders
  for (size_t i = 0; i < operators.size(); i++) {
    if (operators[i]->op_type == mirage::type::TB_INPUT_OP) {
      STensor stensor = operators[i]->output_tensors[0];
      ret += stensor.size();
    }
  }
  return ret;
}

Graph::operator json() const {
  json j = {{"graph_level", "thread_block_graph"},
            {"grid_dim", grid_dim},
            {"block_dim", block_dim},
            {"forloop_range", forloop_range},
            {"reduction_dimx", reduction_dimx},
            {"operators", {}},
            {"smem_offset", smem_offset}};
  for (TBOperator *const op : operators) {
    j["operators"].push_back(json(*op));
  }
  return j;
}

void from_json(json const &j, Graph &graph) {
  graph.grid_dim = j.at("grid_dim").get<dim3>();
  graph.block_dim = j.at("block_dim").get<dim3>();
  graph.forloop_range = j.at("forloop_range").get<int>();
  graph.reduction_dimx = j.at("reduction_dimx").get<int>();
  graph.operators.clear();
  graph.smem_offset = j.at("smem_offset").get<int>();

  std::unordered_map<int, int> guid_mapping;
  auto get_tensor_from_guid = [&](int guid) {
    for (auto const &op : graph.operators) {
      for (auto const &tensor : op->output_tensors) {
        if (guid_mapping.at(tensor.guid) == guid) {
          return tensor;
        }
      }
    }
    assert(false);
  };

  for (json const &op : j["operators"]) {
    type::TBOperatorType op_type = op.at("op_type").get<type::TBOperatorType>();
    switch (op_type) {
      case type::TBOperatorType::TB_INPUT_OP: {
        STensor const &output =
            graph.new_input(op.at("dtensor").get<kernel::DTensor>(),
                            op.at("input_map").get<int3>(),
                            op.at("forloop_dim").get<int>(),
                            layout::SmemRowMajor);
        guid_mapping[output.guid] =
            op.at("output_tensors")[0].at("guid").get<int>();
        break;
      }
      case type::TBOperatorType::TB_OUTPUT_OP: {
        graph.mark_output(get_tensor_from_guid(
                              op.at("input_tensors")[0].at("guid").get<int>()),
                          op.at("output_map").get<int3>(),
                          -1,
                          type::TBEpilogueType::TB_EPILOGUE_NONE);
        break;
      }
      case type::TBOperatorType::TB_MATMUL_OP: {
        STensor const &output =
            graph.matmul(get_tensor_from_guid(
                             op.at("input_tensors")[0].at("guid").get<int>()),
                         get_tensor_from_guid(
                             op.at("input_tensors")[1].at("guid").get<int>()));
        guid_mapping[output.guid] =
            op.at("output_tensors")[0].at("guid").get<int>();
        break;
      }
      case type::TBOperatorType::TB_EXP_OP:
      case type::TBOperatorType::TB_SILU_OP:
      case type::TBOperatorType::TB_SQUARE_OP:
      case type::TBOperatorType::TB_SQRT_OP:
      case type::TBOperatorType::TB_MUL_SCALAR_OP: {
        STensor const &output = graph.elementunary(
            get_tensor_from_guid(
                op.at("input_tensors")[0].at("guid").get<int>()),
            op_type);
        guid_mapping[output.guid] =
            op.at("output_tensors")[0].at("guid").get<int>();
        break;
      }
      case type::TBOperatorType::TB_ADD_OP:
      case type::TBOperatorType::TB_MUL_OP:
      case type::TBOperatorType::TB_DIV_OP: {
        STensor const &output = graph.elementbinary(
            get_tensor_from_guid(
                op.at("input_tensors")[0].at("guid").get<int>()),
            get_tensor_from_guid(
                op.at("input_tensors")[1].at("guid").get<int>()),
            op_type);
        guid_mapping[output.guid] =
            op.at("output_tensors")[0].at("guid").get<int>();
        break;
      }
      case type::TBOperatorType::TB_REDUCTION_0_OP:
      case type::TBOperatorType::TB_REDUCTION_1_OP:
      case type::TBOperatorType::TB_REDUCTION_2_OP: {
        int dim = op_type - type::TBOperatorType::TB_REDUCTION_0_OP;
        STensor const &output = graph.reduction(
            get_tensor_from_guid(
                op.at("input_tensors")[0].at("guid").get<int>()),
            dim);
        guid_mapping[output.guid] =
            op.at("output_tensors")[0].at("guid").get<int>();
        break;
      }
      case type::TBOperatorType::TB_REDUCTION_0_TO_DIMX_OP:
      case type::TBOperatorType::TB_REDUCTION_1_TO_DIMX_OP:
      case type::TBOperatorType::TB_REDUCTION_2_TO_DIMX_OP: {
        int dim = op_type - type::TBOperatorType::TB_REDUCTION_0_TO_DIMX_OP;
        STensor const &output = graph.reduction_to_dimx(
            get_tensor_from_guid(
                op.at("input_tensors")[0].at("guid").get<int>()),
            dim);
        guid_mapping[output.guid] =
            op.at("output_tensors")[0].at("guid").get<int>();
        break;
      }
      case type::TBOperatorType::TB_CONCAT_0_OP:
      case type::TBOperatorType::TB_CONCAT_1_OP:
      case type::TBOperatorType::TB_CONCAT_2_OP: {
        int dim = op_type - type::TBOperatorType::TB_CONCAT_0_OP;
        STensor const &output =
            graph.concat(get_tensor_from_guid(
                             op.at("input_tensors")[0].at("guid").get<int>()),
                         get_tensor_from_guid(
                             op.at("input_tensors")[1].at("guid").get<int>()),
                         dim);
        guid_mapping[output.guid] =
            op.at("output_tensors")[0].at("guid").get<int>();
        break;
      }
      case type::TBOperatorType::TB_FORLOOP_ACCUM_NO_RED_OP:
      case type::TBOperatorType::TB_FORLOOP_ACCUM_RED_LD_SUM_OP:
      case type::TBOperatorType::TB_FORLOOP_ACCUM_RED_LD_MEAN_OP:
      case type::TBOperatorType::TB_FORLOOP_ACCUM_RED_LD_RMS_OP:
      case type::TBOperatorType::TB_FORLOOP_ACCUM_REDTOX_LD_SUM_OP: {
        STensor const &output = graph.forloop_accum(
            get_tensor_from_guid(
                op.at("input_tensors")[0].at("guid").get<int>()),
            op_type);
        guid_mapping[output.guid] =
            op.at("output_tensors")[0].at("guid").get<int>();
        break;
      }
      default:
        assert(false && "Unsupported operator");
    }
  }
}

} // namespace threadblock
} // namespace mirage<|MERGE_RESOLUTION|>--- conflicted
+++ resolved
@@ -128,10 +128,7 @@
       case mirage::type::TB_SQRT_OP:
       case mirage::type::TB_SILU_OP:
       case mirage::type::TB_MUL_SCALAR_OP:
-<<<<<<< HEAD
-=======
       // Forloop accumulator
->>>>>>> 9fef5eff
       case mirage::type::TB_FORLOOP_ACCUM_NO_RED_OP:
       case mirage::type::TB_FORLOOP_ACCUM_RED_LD_SUM_OP:
       case mirage::type::TB_FORLOOP_ACCUM_RED_LD_MEAN_OP:
