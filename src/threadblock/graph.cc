/* Copyright 2023-2024 CMU
 *
 * Licensed under the Apache License, Version 2.0 (the "License");
 * you may not use this file except in compliance with the License.
 * You may obtain a copy of the License at
 *
 *     http://www.apache.org/licenses/LICENSE-2.0
 *
 * Unless required by applicable law or agreed to in writing, software
 * distributed under the License is distributed on an "AS IS" BASIS,
 * WITHOUT WARRANTIES OR CONDITIONS OF ANY KIND, either express or implied.
 * See the License for the specific language governing permissions and
 * limitations under the License.
 */

#include "mirage/threadblock/graph.h"
#include "mirage/threadblock/chunk.h"
#include "mirage/threadblock/serializer/chunk_serializer.h"
#include "mirage/threadblock/serializer/concat_serializer.h"
#include "mirage/threadblock/serializer/element_binary_serializer.h"
#include "mirage/threadblock/serializer/element_unary_serializer.h"
#include "mirage/threadblock/serializer/forloop_accum_serializer.h"
#include "mirage/threadblock/serializer/input_loader_serializer.h"
#include "mirage/threadblock/serializer/matmul_serializer.h"
#include "mirage/threadblock/serializer/output_saver_serializer.h"
#include "mirage/threadblock/serializer/reduction_serializer.h"
#include "mirage/threadblock/serializer/rms_norm_serializer.h"
#include "mirage/utils/hash_utils.h"

namespace mirage {
namespace threadblock {

Graph::Graph()
    : grid_dim(1, 1, 1), block_dim(1, 1, 1), forloop_range(1),
      reduction_dimx(1), smem_offset(0) {}

Graph::Graph(dim3 _grid_dim,
             dim3 _block_dim,
             int _forloop_range,
             int _reduction_dimx)
    : grid_dim(_grid_dim), block_dim(_block_dim), forloop_range(_forloop_range),
      reduction_dimx(_reduction_dimx), smem_offset(0) {
  // A bgraph cannot have more than MAX_NUM_THREADBLOCKS_PER_KERNEL threadblocks
  // otherwise we don't have enough buffers in device memory for saving
  // fingerprints
  assert(grid_dim.x * grid_dim.y * grid_dim.z <=
         mirage::config::MAX_NUM_THREADBLOCKS_PER_KERNEL);
  assert(reduction_dimx > 0);
}

Graph::~Graph() {
  while (!operators.empty()) {
    delete operators.back();
    operators.pop_back();
  }
}

size_t Graph::pair_hash::operator()(std::pair<int, int> const &p) const {
  size_t h1 = std::hash<int>{}(p.first);
  size_t h2 = std::hash<int>{}(p.second);
  hash_combine(h1, h2);
  return h1;
}

off_t Graph::allocate_fingerprint(STensor const &tensor) {
  off_t ret = smem_offset;

  off_t aligns_size = ((tensor.size() + 15) & ~15);
  smem_offset += aligns_size;

  // We no longer need to check fingerprints' smem usage since
  // we allocate a buffer in device memory for saving fingerprints
  // assert(smem_offset <= (off_t)mirage::config::MAX_SMEM_SIZE);
  allocated_tensors.push_back(std::make_pair(ret, aligns_size));
  return ret;
}

void Graph::free_fingerprint(STensor const &tensor) {
  assert(allocated_tensors.size() > 0);
  assert(allocated_tensors.back().first == tensor.smem_offset);
  assert(allocated_tensors.back().second == ((tensor.size() + 15) & ~15));
  smem_offset -= allocated_tensors.back().second;
  allocated_tensors.pop_back();
}

void Graph::free_fingerprint(std::vector<STensor> const &tensors) {
  for (int i = tensors.size() - 1; i >= 0; i--) {
    free_fingerprint(tensors[i]);
  }
}

size_t Graph::calculate_shared_memory_usage(TBOperator *new_op) {
  size_t usage = 0;
  if (new_op != nullptr) {
    operators.push_back(new_op);
  }

  // currently use a simple heuristic to calculate shmem usage
  // TODO: replace the following with a transpiler-based method
  for (auto const &op : operators) {
    switch (op->op_type) {
      case mirage::type::TB_INPUT_OP:
      case mirage::type::TB_OUTPUT_OP:
      case mirage::type::TB_MATMUL_OP:
      // Element-wise binary
      case mirage::type::TB_DIV_OP:
      case mirage::type::TB_ADD_OP:
      case mirage::type::TB_MUL_OP:
      case mirage::type::TB_SUB_OP:
      case mirage::type::TB_POW_OP:
      // Reduction
      case mirage::type::TB_REDUCTION_0_OP:
      case mirage::type::TB_REDUCTION_1_OP:
      case mirage::type::TB_REDUCTION_2_OP:
      case mirage::type::TB_REDUCTION_0_TO_DIMX_OP:
      case mirage::type::TB_REDUCTION_1_TO_DIMX_OP:
      case mirage::type::TB_REDUCTION_2_TO_DIMX_OP:
<<<<<<< HEAD
      // Chunk
      case mirage::type::TB_CHUNK_0_OP:
      case mirage::type::TB_CHUNK_1_OP:
      case mirage::type::TB_CHUNK_2_OP:
      case mirage::type::TB_CHUNK_3_OP:
=======
      case mirage::type::TB_REDUCTION_0_MAX_OP:
      case mirage::type::TB_REDUCTION_1_MAX_OP:
      case mirage::type::TB_REDUCTION_2_MAX_OP:
>>>>>>> 330e04e7
      // Normalization
      case mirage::type::TB_RMS_NORM_OP:
      // Concat
      case mirage::type::TB_CONCAT_0_OP:
      case mirage::type::TB_CONCAT_1_OP:
      case mirage::type::TB_CONCAT_2_OP: {
        for (size_t i = 0; i < op->output_tensors.size(); i++) {
          usage += op->output_tensors[i].size();
        }
        break;
      }
      // Element-wise unary
      case mirage::type::TB_EXP_OP:
      case mirage::type::TB_SQUARE_OP:
      case mirage::type::TB_SQRT_OP:
      case mirage::type::TB_SILU_OP:
      case mirage::type::TB_GELU_OP:
      case mirage::type::TB_RELU_OP:
      case mirage::type::TB_CLAMP_OP:
      case mirage::type::TB_MUL_SCALAR_OP: {
        // inplace optimization for element-wise unary
        break;
      }
      // Forloop accumulator
      case mirage::type::TB_FORLOOP_ACCUM_NO_RED_OP: {
        // inplace optimization for non-reduction accum
        break;
      }
      case mirage::type::TB_FORLOOP_ACCUM_RED_LD_SUM_OP: {
        // we will inline accumulation but need to perform
        // a redue_sum
        assert(op->output_tensors.size() == 1);
        usage += op->output_tensors[0].size();
        break;
      }
      case mirage::type::TB_FORLOOP_ACCUM_RED_LD_MEAN_OP: {
        // we will inline accumulation but need to perform
        // a reduction
        assert(op->output_tensors.size() == 1);
        usage += op->output_tensors[0].size();
        break;
      }
      case mirage::type::TB_FORLOOP_ACCUM_RED_LD_RMS_OP: {
        // This operator will be transpiled to the following operators:
        // 1. square (element-wise unary)
        // 2. mul_scalar (element-wise unary)
        // 3. forloop_accum (non-reduction accumulator)
        // 4. reduction
        // 5. sqrt (element-wise unary)
        // So we only need to allocate shared memory for reduction, whose
        // size is the same as output_tensors[0]
        assert(op->output_tensors.size() == 1);
        usage += op->output_tensors[0].size();
        break;
      }
      case mirage::type::TB_FORLOOP_ACCUM_REDTOX_LD_SUM_OP: {
        // we will inline accumulation but need to perform
        // a reduuction_to_dimx
        assert(op->output_tensors.size() == 1);
        usage += op->output_tensors[0].size();
        break;
      }
      case mirage::type::TB_FORLOOP_ACCUM_NO_RED_RESCALE_OP: {
        // we will inline accumulation but need to perform
        // a rescale
        assert(op->output_tensors.size() == 1);
        usage += op->output_tensors[0].size();
        break;
      }
      case mirage::type::TB_FORLOOP_ACCUM_RED_LD_SUM_RESCALE_OP: {
        // we will inline accumulation but need to perform
        // a rescale
        assert(op->output_tensors.size() == 1);
        usage += op->output_tensors[0].size();
        break;
      }
      case mirage::type::TB_FORLOOP_ACCUM_MAX_OP: {
        assert(op->output_tensors.size() == 1);
        usage += op->output_tensors[0].size();
        break;
      }
      default: {
        assert(false && "Unsupported operator");
      }
    }
  }

  if (new_op != nullptr) {
    operators.pop_back();
  }
  return usage;
}

NewKernelParams Graph::get_new_kernel_params(bool fingerprint) const {
  NewKernelParams params;
  params.num_operators = operators.size();
  params.num_parameters = 0;
  params.num_dmem_inputs = 0;
  params.num_dmem_outputs = 0;

  assert(params.num_operators <= NewKernelParams::MAX_NUM_OPERATORS);
  // Our serializer assumes that input loaders are the first operators
  // and that output savers are the last operators
  for (size_t i = 0; i < operators.size(); i++) {
    params.operator_types[i] = operators[i]->op_type;
    if (operators[i]->op_type == mirage::type::TB_INPUT_OP) {
      // We set input saver's operator_after_accum to be false
      params.operator_after_accum[i] = false;
    } else {
      // We set operator_after_accum based on the operator's input
      // stensors
      assert(operators[i]->input_tensors.size() > 0);
      params.operator_after_accum[i] =
          operators[i]->input_tensors[0].after_accum;
      // assert consistency between operator's input stensors
      for (auto const &t : operators[i]->input_tensors) {
        assert(params.operator_after_accum[i] == t.after_accum);
      }
    }
    switch (operators[i]->op_type) {
      case mirage::type::TB_INPUT_OP: {
        TBInputOp *input_op = static_cast<TBInputOp *>(operators[i]);
        mirage::kernel::DTensor dtensor = input_op->dtensor;
        int3 input_map = input_op->input_map;
        int forloop_dim = input_op->forloop_dim;
        if (fingerprint) {
          params.dmem_input_offsets[params.num_dmem_inputs++] =
              input_op->dtensor.fp_offset;
        } else {
          params.dmem_input_offsets[params.num_dmem_inputs++] =
              input_op->dtensor.data_offset;
        }
        // Serialize parameters for input loader
        mirage::threadblock::STensor stensor = operators[i]->output_tensors[0];
        // Assert that stensor and dtensor have the same num of dims
        int num_dims = stensor.num_dims;
        assert(num_dims == dtensor.num_dims);
        int2 dtensor_matrix_shape, stensor_matrix_shape;
        dtensor_matrix_shape = {dtensor.dim[num_dims - 2],
                                dtensor.dim[num_dims - 1]};
        stensor_matrix_shape = {stensor.dim[num_dims - 2],
                                stensor.dim[num_dims - 1]};
        int input_smem_offset = stensor.smem_offset;
        mirage::layout::DmemLayout dtensor_layout = dtensor.layout;
        mirage::layout::SmemLayout stensor_layout = stensor.layout;
        int3 input_matrix_row_offset_block_stride = {
            (input_map.x == num_dims - 2 ? stensor.dim[num_dims - 2] : 0) *
                (forloop_dim == num_dims - 2 ? this->forloop_range : 1),
            (input_map.y == num_dims - 2 ? stensor.dim[num_dims - 2] : 0) *
                (forloop_dim == num_dims - 2 ? this->forloop_range : 1),
            (input_map.z == num_dims - 2 ? stensor.dim[num_dims - 2] : 0) *
                (forloop_dim == num_dims - 2 ? this->forloop_range : 1)};
        int3 input_matrix_column_offset_block_stride = {
            (input_map.x == num_dims - 1 ? stensor.dim[num_dims - 1] : 0) *
                (forloop_dim == num_dims - 1 ? this->forloop_range : 1),
            (input_map.y == num_dims - 1 ? stensor.dim[num_dims - 1] : 0) *
                (forloop_dim == num_dims - 1 ? this->forloop_range : 1),
            (input_map.z == num_dims - 1 ? stensor.dim[num_dims - 1] : 0) *
                (forloop_dim == num_dims - 1 ? this->forloop_range : 1)};
        // int tb_offset_row = blockIdx.x * row_stride.x + blockIdx.y *
        // row_stride.y +
        //                     blockIdx.z * row_stride.z;
        // int tb_offset_column = blockIdx.x * column_stride.x +
        //                        blockIdx.y * column_stride.y +
        //                        blockIdx.z * column_stride.z;
        //  FIXME: use cutlass prologue for loading data into shared memory
        //  examples/13_two_tensor_op_fusion/threadblock/
        //  b2b_mma_pipelined_smem_accumulator.h prologue iterators
        //  input_matrix_offset_base = {tb_offset_row, tb_offset_column};
        int input_matrix_row_offset_forloop_stride = 0;
        int input_matrix_column_offset_forloop_stride = 0;
        if (forloop_dim == num_dims - 2) {
          input_matrix_row_offset_forloop_stride = stensor.dim[num_dims - 2];
        }
        if (forloop_dim == num_dims - 1) {
          input_matrix_column_offset_forloop_stride = stensor.dim[num_dims - 1];
        }
        // calculate global offset beyond the last two dimensions
        // global_offset captures offsets caused by partitioning other
        // dimensions such as batch matmul global_offset is directly added to
        // dtensor.data_ptr by the input loader
        int3 global_offset_block_stride = {0, 0, 0};
        int global_offset_forloop_stride = 0;
        if (num_dims > 2) {
          int strides[MAX_TENSOR_DIMS];
          strides[num_dims - 1] = 0;
          strides[num_dims - 2] = 0;
          strides[num_dims - 3] =
              dtensor.dim[num_dims - 2] * dtensor.dim[num_dims - 1];
          for (int j = num_dims - 4; j >= 0; j--) {
            strides[j] = strides[j + 1] * dtensor.dim[j + 1];
          }
          if (input_map.x < num_dims - 2 && input_map.x >= 0) {
            global_offset_block_stride.x = strides[input_map.x];
          }
          if (input_map.y < num_dims - 2 && input_map.y >= 0) {
            global_offset_block_stride.y = strides[input_map.y];
          }
          if (input_map.z < num_dims - 2 && input_map.z >= 0) {
            global_offset_block_stride.z = strides[input_map.z];
          }
          if (forloop_dim < num_dims - 2 && forloop_dim >= 0) {
            global_offset_forloop_stride =
                stensor.dim[forloop_dim] * strides[forloop_dim];
          }
        } // if (num_dims > 2)
        mirage::threadblock::serialize_input_loader_parameters(
            params.parameters,
            params.num_parameters,
            input_matrix_row_offset_block_stride,
            input_matrix_column_offset_block_stride,
            input_matrix_row_offset_forloop_stride,
            input_matrix_column_offset_forloop_stride,
            global_offset_block_stride,
            global_offset_forloop_stride,
            dtensor_matrix_shape,
            stensor_matrix_shape,
            dtensor_layout,
            stensor_layout,
            input_smem_offset);
        break;
      }
      case mirage::type::TB_OUTPUT_OP: {
        TBOutputOp *output_op = static_cast<TBOutputOp *>(operators[i]);
        mirage::kernel::DTensor dtensor = output_op->dtensor;
        int3 output_map = output_op->output_map;
        int forloop_dim = output_op->forloop_dim;
        if (fingerprint) {
          params.dmem_output_offsets[params.num_dmem_outputs++] =
              output_op->dtensor.fp_offset;
        } else {
          params.dmem_output_offsets[params.num_dmem_outputs++] =
              output_op->dtensor.data_offset;
        }
        // Serialize parameters for input loader
        assert(operators[i]->input_tensors.size() == 1);
        assert(operators[i]->output_tensors.size() == 0);
        mirage::threadblock::STensor input_stensor =
            operators[i]->input_tensors[0];
        // mirage::threadblock::STensor accum_stensor =
        //     operators[i]->output_tensors[0];
        //  Assert that stensor and dtensor have the same num of dims
        int num_dims = input_stensor.num_dims;
        // assert(num_dims == accum_stensor.num_dims);
        assert(num_dims == dtensor.num_dims);
        int2 dtensor_matrix_shape, stensor_matrix_shape;
        dtensor_matrix_shape = {dtensor.dim[num_dims - 2],
                                dtensor.dim[num_dims - 1]};
        stensor_matrix_shape = {input_stensor.dim[num_dims - 2],
                                input_stensor.dim[num_dims - 1]};
        int input_smem_offset = input_stensor.smem_offset;
        // int accum_smem_offset = accum_stensor.smem_offset;
        mirage::layout::DmemLayout dtensor_layout = dtensor.layout;
        mirage::layout::SmemLayout stensor_layout = input_stensor.layout;
        int3 output_matrix_row_offset_block_stride = {
            (output_map.x == num_dims - 2 ? input_stensor.dim[num_dims - 2]
                                          : 0) *
                (forloop_dim == num_dims - 2 ? this->forloop_range : 1),
            (output_map.y == num_dims - 2 ? input_stensor.dim[num_dims - 2]
                                          : 0) *
                (forloop_dim == num_dims - 2 ? this->forloop_range : 1),
            (output_map.z == num_dims - 2 ? input_stensor.dim[num_dims - 2]
                                          : 0) *
                (forloop_dim == num_dims - 2 ? this->forloop_range : 1)};
        int3 output_matrix_column_offset_block_stride = {
            (output_map.x == num_dims - 1 ? input_stensor.dim[num_dims - 1]
                                          : 0) *
                (forloop_dim == num_dims - 1 ? this->forloop_range : 1),
            (output_map.y == num_dims - 1 ? input_stensor.dim[num_dims - 1]
                                          : 0) *
                (forloop_dim == num_dims - 1 ? this->forloop_range : 1),
            (output_map.z == num_dims - 1 ? input_stensor.dim[num_dims - 1]
                                          : 0) *
                (forloop_dim == num_dims - 1 ? this->forloop_range : 1)};
        int output_matrix_row_offset_forloop_stride = 0;
        int output_matrix_column_offset_forloop_stride = 0;
        if (forloop_dim == num_dims - 2) {
          output_matrix_row_offset_forloop_stride =
              input_stensor.dim[num_dims - 2];
        }
        if (forloop_dim == num_dims - 1) {
          output_matrix_column_offset_forloop_stride =
              input_stensor.dim[num_dims - 1];
        }
        // calculate global offset beyond the last two dimensions
        // global_offset captures offsets caused by partitioning other
        // dimensions such as batch matmul global_offset is directly added to
        // dtensor.data_ptr by the output saver
        int3 global_offset_block_stride = {0, 0, 0};
        int global_offset_forloop_stride = 0;
        if (num_dims > 2) {
          int strides[MAX_TENSOR_DIMS];
          strides[num_dims - 3] =
              dtensor.dim[num_dims - 2] * dtensor.dim[num_dims - 1];
          for (int j = num_dims - 4; j >= 0; j--) {
            strides[j] = strides[j + 1] * dtensor.dim[j + 1];
          }
          if (output_map.x < num_dims - 2 && output_map.x >= 0) {
            global_offset_block_stride.x = strides[output_map.x];
          }
          if (output_map.y < num_dims - 2 && output_map.y >= 0) {
            global_offset_block_stride.y = strides[output_map.y];
          }
          if (output_map.z < num_dims - 2 && output_map.z >= 0) {
            global_offset_block_stride.z = strides[output_map.z];
          }
          if (forloop_dim < num_dims - 2 && forloop_dim >= 0) {
            global_offset_forloop_stride =
                input_stensor.dim[forloop_dim] * strides[forloop_dim];
          }
        }
        mirage::threadblock::serialize_output_saver_parameters(
            params.parameters,
            params.num_parameters,
            output_matrix_row_offset_block_stride,
            output_matrix_column_offset_block_stride,
            output_matrix_row_offset_forloop_stride,
            output_matrix_column_offset_forloop_stride,
            global_offset_block_stride,
            global_offset_forloop_stride,
            dtensor_matrix_shape,
            stensor_matrix_shape,
            dtensor_layout,
            stensor_layout,
            input_smem_offset,
            output_op->epilogue);
        break;
      }
      case mirage::type::TB_FORLOOP_ACCUM_NO_RED_OP:
      case mirage::type::TB_FORLOOP_ACCUM_RED_LD_SUM_OP:
      case mirage::type::TB_FORLOOP_ACCUM_RED_LD_MEAN_OP:
      case mirage::type::TB_FORLOOP_ACCUM_RED_LD_RMS_OP:
      case mirage::type::TB_FORLOOP_ACCUM_REDTOX_LD_SUM_OP: {
        // TODO: currently assuming we only reduce along the last dim
        assert(operators[i]->input_tensors.size() == 1);
        assert(operators[i]->output_tensors.size() == 1);
        mirage::threadblock::STensor input = operators[i]->input_tensors[0];
        mirage::threadblock::STensor accum = operators[i]->output_tensors[0];
        assert(input.num_dims == accum.num_dims);
        int per_iter_reduction_degree =
            input.num_elements() / accum.num_elements();
        for (int i = 0; i < input.num_dims; i++) {
          if (input.dim[i] != accum.dim[i]) {
            assert(input.dim[i] == accum.dim[i] * per_iter_reduction_degree);
          }
        }
        int inner_range = accum.dim[accum.num_dims - 1];
        mirage::threadblock::serialize_forloop_accum_parameters(
            params.parameters,
            params.num_parameters,
            (int)accum.num_elements(),
            per_iter_reduction_degree,
            inner_range,
            input.smem_offset,
            accum.smem_offset);
        break;
      }
      case mirage::type::TB_MATMUL_OP: {
        assert(operators[i]->input_tensors.size() == 2);
        assert(operators[i]->output_tensors.size() == 1);
        mirage::threadblock::STensor A = operators[i]->input_tensors[0];
        mirage::threadblock::STensor B = operators[i]->input_tensors[1];
        mirage::threadblock::STensor C = operators[i]->output_tensors[0];
        int num_dims = A.num_dims;
        assert(B.num_dims == num_dims);
        assert(C.num_dims == num_dims);
        // Currently do not support batch matmul in TB
        for (int i = 0; i < num_dims - 2; i++) {
          assert(A.dim[i] == 1);
          assert(B.dim[i] == 1);
          assert(C.dim[i] == 1);
        }
        int m = A.dim[num_dims - 2];
        int n = B.dim[num_dims - 1];
        int k = A.dim[num_dims - 1];
        assert(B.dim[num_dims - 2] == k);
        assert(C.dim[num_dims - 2] == m);
        assert(C.dim[num_dims - 1] == n);
        mirage::threadblock::serialize_matmul_op_parameters(
            params.parameters,
            params.num_parameters,
            m,
            n,
            k,
            A.smem_offset,
            B.smem_offset,
            C.smem_offset);
        break;
      }
      case mirage::type::TB_EXP_OP:
      case mirage::type::TB_SQUARE_OP:
      case mirage::type::TB_SQRT_OP:
      case mirage::type::TB_SILU_OP:
      case mirage::type::TB_GELU_OP:
      case mirage::type::TB_RELU_OP:
      case mirage::type::TB_CLAMP_OP:
      case mirage::type::TB_MUL_SCALAR_OP: {
        assert(operators[i]->input_tensors.size() == 1);
        assert(operators[i]->output_tensors.size() == 1);
        mirage::threadblock::STensor input = operators[i]->input_tensors[0];
        mirage::threadblock::STensor output = operators[i]->output_tensors[0];
        // assert inplace
        assert(input.smem_offset == output.smem_offset);
        assert(input.num_elements() == output.num_elements());
        mirage::threadblock::serialize_elementunary_op_parameters(
            params.parameters,
            params.num_parameters,
            input.smem_offset,
            (int)input.num_elements());
        break;
      }
      case mirage::type::TB_DIV_OP:
      case mirage::type::TB_MUL_OP:
      case mirage::type::TB_ADD_OP:
      case mirage::type::TB_SUB_OP:
      case mirage::type::TB_POW_OP: {
        assert(operators[i]->input_tensors.size() == 2);
        assert(operators[i]->output_tensors.size() == 1);
        mirage::threadblock::STensor input1 = operators[i]->input_tensors[0];
        mirage::threadblock::STensor input2 = operators[i]->input_tensors[1];
        mirage::threadblock::STensor output = operators[i]->output_tensors[0];
        int3 input1_shape = {1, 1, 1}, input2_shape = {1, 1, 1};
        // assert that only the last three dimensions can be larger than 1
        // since we only serialize these
        for (int i = 0; i < input1.num_dims - 3; i++) {
          assert(input1.dim[i] == 1);
        }
        for (int i = 0; i < input2.num_dims - 3; i++) {
          assert(input2.dim[i] == 1);
        }
        input1_shape.z =
            input1.num_dims > 0 ? input1.dim[input1.num_dims - 1] : 1;
        input1_shape.y =
            input1.num_dims > 1 ? input1.dim[input1.num_dims - 2] : 1;
        input1_shape.x =
            input1.num_dims > 2 ? input1.dim[input1.num_dims - 3] : 1;
        input2_shape.z =
            input2.num_dims > 0 ? input2.dim[input2.num_dims - 1] : 1;
        input2_shape.y =
            input2.num_dims > 1 ? input2.dim[input2.num_dims - 2] : 1;
        input2_shape.x =
            input2.num_dims > 2 ? input2.dim[input2.num_dims - 3] : 1;
        mirage::threadblock::serialize_elementbinary_op_parameters(
            params.parameters,
            params.num_parameters,
            input1_shape,
            input2_shape,
            input1.smem_offset,
            input2.smem_offset,
            output.smem_offset);
        break;
      }
      case mirage::type::TB_REDUCTION_0_OP:
      case mirage::type::TB_REDUCTION_1_OP:
      case mirage::type::TB_REDUCTION_2_OP:
      case mirage::type::TB_REDUCTION_0_TO_DIMX_OP:
      case mirage::type::TB_REDUCTION_1_TO_DIMX_OP:
      case mirage::type::TB_REDUCTION_2_TO_DIMX_OP: {
        assert(operators[i]->input_tensors.size() == 1);
        assert(operators[i]->output_tensors.size() == 1);
        mirage::threadblock::STensor input = operators[i]->input_tensors[0];
        mirage::threadblock::STensor output = operators[i]->output_tensors[0];
        mirage::type::TBOperatorType type = operators[i]->op_type;
        int reduction_dim = -1;
        if (type >= mirage::type::TB_REDUCTION_0_TO_DIMX_OP &&
            type <= mirage::type::TB_REDUCTION_2_TO_DIMX_OP) {
          reduction_dim = type - mirage::type::TB_REDUCTION_0_TO_DIMX_OP;
        } else if (type >= mirage::type::TB_REDUCTION_0_OP &&
                   type <= mirage::type::TB_REDUCTION_2_OP) {
          reduction_dim = type - mirage::type::TB_REDUCTION_0_OP;
        } else {
          assert(false);
        }
        assert(input.num_dims == output.num_dims);
        int reduction_degree = input.num_elements() / output.num_elements();
        for (int i = 0; i < input.num_dims; i++) {
          if (i != reduction_dim) {
            assert(input.dim[i] == output.dim[i]);
          } else {
            assert(input.dim[i] == output.dim[i] * reduction_degree);
          }
        }
        int inner_range = 1;
        for (int i = reduction_dim; i < output.num_dims; i++) {
          inner_range *= output.dim[i];
        }
        mirage::threadblock::serialize_reduction_op_parameters(
            params.parameters,
            params.num_parameters,
            (int)output.num_elements(),
            reduction_degree,
            inner_range,
            input.smem_offset,
            output.smem_offset);
        break;
      }
      case mirage::type::TB_CHUNK_0_OP:
      case mirage::type::TB_CHUNK_1_OP:
      case mirage::type::TB_CHUNK_2_OP:
      case mirage::type::TB_CHUNK_3_OP: {
        assert(operators[i]->input_tensors.size() == 1);
        assert(operators[i]->output_tensors.size() == 2);
        mirage::threadblock::STensor input = operators[i]->input_tensors[0];
        mirage::threadblock::STensor output1 = operators[i]->output_tensors[0];
        mirage::threadblock::STensor output2 = operators[i]->output_tensors[1];
        int dim = operators[i]->op_type - mirage::type::TB_CHUNK_0_OP;
        int chunk_size =
            static_cast<mirage::threadblock::TBChunkOp *>(operators[i])
                ->chunk_size;
        int3 input_shape = {dim == 0 ? input.dim[0] / 2 : input.dim[0],
                            dim == 1 ? input.dim[1] / 2 : input.dim[1],
                            dim == 2 ? input.dim[2] / 2 : input.dim[2]};
        mirage::threadblock::serialize_chunk_op_parameters(
            params.parameters,
            params.num_parameters,
            input_shape,
            chunk_size,
            dim,
            input.smem_offset,
            output1.smem_offset,
            output2.smem_offset);
        break;
      }
      case mirage::type::TB_RMS_NORM_OP: {
        assert(operators[i]->input_tensors.size() == 1);
        assert(operators[i]->output_tensors.size() == 1);
        mirage::threadblock::STensor input = operators[i]->input_tensors[0];
        mirage::threadblock::STensor output = operators[i]->output_tensors[0];
        int norm_size = output.dim[output.num_dims - 1];
        // printf("norm_size(%d) num_elements(%d)\n", norm_size,
        // (int)output.num_elements());
        assert(input.num_elements() == output.num_elements());
        mirage::threadblock::serialize_rms_norm_op_parameters(
            params.parameters,
            params.num_parameters,
            (int)output.num_elements(),
            norm_size,
            input.smem_offset,
            output.smem_offset);
        break;
      }
      case mirage::type::TB_CONCAT_0_OP:
      case mirage::type::TB_CONCAT_1_OP:
      case mirage::type::TB_CONCAT_2_OP: {
        assert(operators[i]->input_tensors.size() == 2);
        assert(operators[i]->output_tensors.size() == 1);
        mirage::threadblock::STensor A = operators[i]->input_tensors[0];
        mirage::threadblock::STensor B = operators[i]->input_tensors[1];
        mirage::threadblock::STensor output = operators[i]->output_tensors[0];
        int concat_dim = operators[i]->op_type - mirage::type::TB_CONCAT_0_OP;
        assert(A.num_dims == B.num_dims);
        assert(A.num_dims == output.num_dims);
        int inner_size = 1;
        for (int i = 0; i < A.num_dims; i++) {
          if (i == concat_dim) {
            assert(A.dim[i] + B.dim[i] == output.dim[i]);
          } else {
            assert(A.dim[i] == output.dim[i]);
            assert(B.dim[i] == output.dim[i]);
          }
          if (i > concat_dim) {
            inner_size = inner_size * output.dim[i];
          }
        }
        mirage::threadblock::serialize_concat_op_parameters(
            params.parameters,
            params.num_parameters,
            (int)output.num_elements(),
            A.dim[concat_dim],
            B.dim[concat_dim],
            inner_size,
            A.smem_offset,
            B.smem_offset,
            output.smem_offset);
        break;
      }
      default: {
        assert(false && "Unsupported TB operator");
      }
    } // switch
  }   // for-loop
  // Our serializer assumes that input loaders are the first operators
  // and that output savers are the last operators
  for (int i = 0; i < params.num_dmem_inputs; i++) {
    assert(params.operator_types[i] == mirage::type::TB_INPUT_OP);
  }
  for (int i = params.num_operators - params.num_dmem_outputs;
       i < params.num_operators;
       i++) {
    assert(params.operator_types[i] == mirage::type::TB_OUTPUT_OP);
  }
  return params;
}

KernelParams Graph::get_kernel_params() {
  KernelParams params;
  params.forloop_range = this->forloop_range;
  params.num_operators = operators.size();
  params.num_smem_inputs = 0;
  params.num_smem_outputs = 0;
  params.num_dmem_inputs = 0;
  params.num_dmem_outputs = 0;

  assert(params.num_operators <= KernelParams::MAX_NUM_OPERATORS);
  for (size_t i = 0; i < operators.size(); i++) {
    params.operator_types[i] = operators[i]->op_type;
    params.operator_num_inputs[i] = operators[i]->input_tensors.size();
    params.operator_num_outputs[i] = operators[i]->output_tensors.size();
    for (int j = 0; j < params.operator_num_inputs[i]; j++) {
      params.smem_inputs[params.num_smem_inputs++] =
          operators[i]->input_tensors[j];
      assert(params.num_smem_inputs <= KernelParams::MAX_TOTAL_SMEM_INPUTS);
    }
    for (int j = 0; j < params.operator_num_outputs[i]; j++) {
      params.smem_outputs[params.num_smem_outputs++] =
          operators[i]->output_tensors[j];
      assert(params.num_smem_outputs <= KernelParams::MAX_TOTAL_SMEM_OUTPUTS);
    }
    if (operators[i]->op_type == mirage::type::TB_INPUT_OP) {
      TBInputOp *input_op = static_cast<TBInputOp *>(operators[i]);
      params.input_map[params.num_dmem_inputs] = input_op->input_map;
      params.forloop_dim[params.num_dmem_inputs] = input_op->forloop_dim;
      params.dmem_inputs[params.num_dmem_inputs++] = input_op->dtensor;
      // printf("sizeof(dtensor) = %zu\n", sizeof(input_op->dtensor));
      assert(params.num_dmem_inputs <= KernelParams::MAX_NUM_DMEM_INPUTS);
    }
    if (operators[i]->op_type == mirage::type::TB_OUTPUT_OP) {
      TBOutputOp *output_op = static_cast<TBOutputOp *>(operators[i]);
      params.output_map = output_op->output_map;
      params.dmem_outputs[params.num_dmem_outputs++] = output_op->dtensor;
      assert(params.num_dmem_outputs <= KernelParams::MAX_NUM_DMEM_OUTPUTS);
    }
  }
  return params;
}

int Graph::get_smem_size_with_pipeline() const {
  int ret = smem_offset;
  // For pipelining, we use double buffers for all input loaders
  for (size_t i = 0; i < operators.size(); i++) {
    if (operators[i]->op_type == mirage::type::TB_INPUT_OP) {
      STensor stensor = operators[i]->output_tensors[0];
      ret += stensor.size();
    }
  }
  return ret;
}

Graph::operator json() const {
  json j = {{"graph_level", "thread_block_graph"},
            {"grid_dim", grid_dim},
            {"block_dim", block_dim},
            {"forloop_range", forloop_range},
            {"reduction_dimx", reduction_dimx},
            {"operators", {}},
            {"smem_offset", smem_offset}};
  for (TBOperator *const op : operators) {
    j["operators"].push_back(json(*op));
  }
  return j;
}

void from_json(json const &j, Graph &graph) {
  graph.grid_dim = j.at("grid_dim").get<dim3>();
  graph.block_dim = j.at("block_dim").get<dim3>();
  graph.forloop_range = j.at("forloop_range").get<int>();
  graph.reduction_dimx = j.at("reduction_dimx").get<int>();
  graph.operators.clear();
  graph.smem_offset = 0;

  std::unordered_map<int, int> guid_mapping;
  auto get_tensor_from_guid = [&](int guid) {
    for (auto const &op : graph.operators) {
      for (auto const &tensor : op->output_tensors) {
        if (guid_mapping.at(tensor.guid) == guid) {
          return tensor;
        }
      }
    }
    assert(false);
  };

  for (json const &op : j["operators"]) {
    type::TBOperatorType op_type = op.at("op_type").get<type::TBOperatorType>();
    switch (op_type) {
      case type::TBOperatorType::TB_INPUT_OP: {
        STensor const &output =
            graph.new_input(op.at("dtensor").get<kernel::DTensor>(),
                            op.at("input_map").get<int3>(),
                            op.at("forloop_dim").get<int>(),
                            layout::SmemRowMajor);
        guid_mapping[output.guid] =
            op.at("output_tensors")[0].at("guid").get<int>();
        break;
      }
      case type::TBOperatorType::TB_OUTPUT_OP: {
        graph.mark_output(get_tensor_from_guid(
                              op.at("input_tensors")[0].at("guid").get<int>()),
                          op.at("output_map").get<int3>(),
                          -1,
                          type::TBEpilogueType::TB_EPILOGUE_NONE);
        break;
      }
      case type::TBOperatorType::TB_MATMUL_OP: {
        STensor const &output =
            graph.matmul(get_tensor_from_guid(
                             op.at("input_tensors")[0].at("guid").get<int>()),
                         get_tensor_from_guid(
                             op.at("input_tensors")[1].at("guid").get<int>()));
        guid_mapping[output.guid] =
            op.at("output_tensors")[0].at("guid").get<int>();
        break;
      }
      case type::TBOperatorType::TB_EXP_OP:
      case type::TBOperatorType::TB_SQUARE_OP:
      case type::TBOperatorType::TB_SQRT_OP:
      case type::TBOperatorType::TB_SILU_OP:
      case type::TBOperatorType::TB_GELU_OP:
      case type::TBOperatorType::TB_RELU_OP:
      case type::TBOperatorType::TB_CLAMP_OP:
      case type::TBOperatorType::TB_MUL_SCALAR_OP: {
        STensor const &output = graph.elementunary(
            get_tensor_from_guid(
                op.at("input_tensors")[0].at("guid").get<int>()),
            op_type);
        guid_mapping[output.guid] =
            op.at("output_tensors")[0].at("guid").get<int>();
        break;
      }
      case type::TBOperatorType::TB_RMS_NORM_OP: {
        STensor const &output = graph.rms_norm(get_tensor_from_guid(
            op.at("input_tensors")[0].at("guid").get<int>()));
        guid_mapping[output.guid] =
            op.at("output_tensors")[0].at("guid").get<int>();
        break;
      }
      case type::TBOperatorType::TB_ADD_OP:
      case type::TBOperatorType::TB_MUL_OP:
      case type::TBOperatorType::TB_DIV_OP:
      case type::TBOperatorType::TB_SUB_OP:
      case type::TBOperatorType::TB_POW_OP: {
        STensor const &output = graph.elementbinary(
            get_tensor_from_guid(
                op.at("input_tensors")[0].at("guid").get<int>()),
            get_tensor_from_guid(
                op.at("input_tensors")[1].at("guid").get<int>()),
            op_type);
        guid_mapping[output.guid] =
            op.at("output_tensors")[0].at("guid").get<int>();
        break;
      }
      case type::TBOperatorType::TB_REDUCTION_0_OP:
      case type::TBOperatorType::TB_REDUCTION_1_OP:
      case type::TBOperatorType::TB_REDUCTION_2_OP: {
        int dim = op_type - type::TBOperatorType::TB_REDUCTION_0_OP;
        STensor const &output = graph.reduction(
            get_tensor_from_guid(
                op.at("input_tensors")[0].at("guid").get<int>()),
            dim);
        guid_mapping[output.guid] =
            op.at("output_tensors")[0].at("guid").get<int>();
        break;
      }
      case type::TBOperatorType::TB_CHUNK_0_OP:
      case type::TBOperatorType::TB_CHUNK_1_OP:
      case type::TBOperatorType::TB_CHUNK_2_OP:
      case type::TBOperatorType::TB_CHUNK_3_OP: {
        int dim = op_type - type::TBOperatorType::TB_CHUNK_0_OP;
        int chunk_size = op.at("chunk_size").get<int>();
        std::vector<STensor> outputs =
            graph.chunk(get_tensor_from_guid(
                            op.at("input_tensors")[0].at("guid").get<int>()),
                        chunk_size,
                        dim);
        guid_mapping[outputs[0].guid] =
            op.at("output_tensors")[0].at("guid").get<int>();
        guid_mapping[outputs[1].guid] =
            op.at("output_tensors")[1].at("guid").get<int>();
        break;
      }
      case type::TBOperatorType::TB_REDUCTION_0_TO_DIMX_OP:
      case type::TBOperatorType::TB_REDUCTION_1_TO_DIMX_OP:
      case type::TBOperatorType::TB_REDUCTION_2_TO_DIMX_OP: {
        int dim = op_type - type::TBOperatorType::TB_REDUCTION_0_TO_DIMX_OP;
        STensor const &output = graph.reduction_to_dimx(
            get_tensor_from_guid(
                op.at("input_tensors")[0].at("guid").get<int>()),
            dim);
        guid_mapping[output.guid] =
            op.at("output_tensors")[0].at("guid").get<int>();
        break;
      }
      case type::TBOperatorType::TB_CONCAT_0_OP:
      case type::TBOperatorType::TB_CONCAT_1_OP:
      case type::TBOperatorType::TB_CONCAT_2_OP: {
        int dim = op_type - type::TBOperatorType::TB_CONCAT_0_OP;
        STensor const &output =
            graph.concat(get_tensor_from_guid(
                             op.at("input_tensors")[0].at("guid").get<int>()),
                         get_tensor_from_guid(
                             op.at("input_tensors")[1].at("guid").get<int>()),
                         dim);
        guid_mapping[output.guid] =
            op.at("output_tensors")[0].at("guid").get<int>();
        break;
      }
      case type::TBOperatorType::TB_FORLOOP_ACCUM_NO_RED_OP:
      case type::TBOperatorType::TB_FORLOOP_ACCUM_RED_LD_SUM_OP:
      case type::TBOperatorType::TB_FORLOOP_ACCUM_RED_LD_MEAN_OP:
      case type::TBOperatorType::TB_FORLOOP_ACCUM_RED_LD_RMS_OP:
      case type::TBOperatorType::TB_FORLOOP_ACCUM_REDTOX_LD_SUM_OP: {
        STensor const &output = graph.forloop_accum(
            get_tensor_from_guid(
                op.at("input_tensors")[0].at("guid").get<int>()),
            op_type);
        guid_mapping[output.guid] =
            op.at("output_tensors")[0].at("guid").get<int>();
        break;
      }
      case type::TBOperatorType::TB_FORLOOP_ACCUM_NO_RED_RESCALE_OP:
      case type::TBOperatorType::TB_FORLOOP_ACCUM_RED_LD_SUM_RESCALE_OP: {
        STensor const &output = graph.forloop_accum_rescale(
            get_tensor_from_guid(
                op.at("input_tensors")[0].at("guid").get<int>()),
            get_tensor_from_guid(
                op.at("input_tensors")[1].at("guid").get<int>()),
            op_type);
        guid_mapping[output.guid] =
            op.at("output_tensors")[0].at("guid").get<int>();
        break;
      }
      case type::TBOperatorType::TB_FORLOOP_ACCUM_MAX_OP: {
        STensor const &output = graph.forloop_accum_max(get_tensor_from_guid(
            op.at("input_tensors")[0].at("guid").get<int>()));
        guid_mapping[output.guid] =
            op.at("output_tensors")[0].at("guid").get<int>();
        break;
      }
      default:
        assert(false && "Unsupported operator");
    }
  }
}

} // namespace threadblock
} // namespace mirage<|MERGE_RESOLUTION|>--- conflicted
+++ resolved
@@ -115,17 +115,14 @@
       case mirage::type::TB_REDUCTION_0_TO_DIMX_OP:
       case mirage::type::TB_REDUCTION_1_TO_DIMX_OP:
       case mirage::type::TB_REDUCTION_2_TO_DIMX_OP:
-<<<<<<< HEAD
+      case mirage::type::TB_REDUCTION_0_MAX_OP:
+      case mirage::type::TB_REDUCTION_1_MAX_OP:
+      case mirage::type::TB_REDUCTION_2_MAX_OP:
       // Chunk
       case mirage::type::TB_CHUNK_0_OP:
       case mirage::type::TB_CHUNK_1_OP:
       case mirage::type::TB_CHUNK_2_OP:
       case mirage::type::TB_CHUNK_3_OP:
-=======
-      case mirage::type::TB_REDUCTION_0_MAX_OP:
-      case mirage::type::TB_REDUCTION_1_MAX_OP:
-      case mirage::type::TB_REDUCTION_2_MAX_OP:
->>>>>>> 330e04e7
       // Normalization
       case mirage::type::TB_RMS_NORM_OP:
       // Concat
