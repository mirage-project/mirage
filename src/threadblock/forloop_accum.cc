--- conflicted
+++ resolved
@@ -51,17 +51,12 @@
   return op;
 }
 
-<<<<<<< HEAD
-TBForloopAccumOp::TBForloopAccumOp(Graph *_graph, STensor const &input)
-    : TBOperator(_graph, mirage::type::TB_FORLOOP_ACCUM_OP, input) {
-=======
 TBForloopAccumOp::TBForloopAccumOp(Graph *_graph,
                                    STensor const &input,
                                    mirage::type::TBOperatorType type)
     : TBOperator(_graph, type, input) {
   assert(type >= mirage::type::TB_FORLOOP_ACCUM_FIRST_OP);
   assert(type < mirage::type::TB_FORLOOP_ACCUM_LAST_OP);
->>>>>>> ba11a578
   assert(!input.after_accum);
   STensor output = input;
   switch (type) {
