#include "mirage/kernel/graph.h"
#include "mirage/search/search.h"
#include "mirage/threadblock/graph.h"

using namespace mirage;

int main(int argc, char **argv) {
  kernel::Graph ref_graph;
  {
    kernel::DTensor X = ref_graph.new_input(
        {16, 256}, {256, 1}, type::DT_FLOAT16, layout::DmemRowMajor);
    kernel::DTensor W = ref_graph.new_input(
        {256, 4096}, {4096, 1}, type::DT_FLOAT16, layout::DmemColumnMajor);
    kernel::DTensor A = ref_graph.new_input(
        {256, 16}, {16, 1}, type::DT_FLOAT16, layout::DmemColumnMajor);
    kernel::DTensor B = ref_graph.new_input(
        {16, 4096}, {4096, 1}, type::DT_FLOAT16, layout::DmemColumnMajor);
    kernel::DTensor D = ref_graph.matmul(X, A);
    kernel::DTensor E = ref_graph.matmul(D, B);
    kernel::DTensor C = ref_graph.matmul(X, W);
    kernel::DTensor O = ref_graph.add(C, E);
    ref_graph.mark_output(O);
    for (auto const &op : ref_graph.operators) {
      op->fingerprint();
    }
    ProfileResult result;
    float total_runtime = 0.0f;
    for (auto const &op : ref_graph.operators) {
      op->profile(result);
      total_runtime = total_runtime + result.run_time;
    }
    printf("[cudnn kernel graph] Total runtime = %.4lfms\n", total_runtime);
  }
  mirage::cpu::CTensor ref_fp = ref_graph.operators.back()
                                    ->input_tensors[0]
                                    .copy_fingerprint_to_ctensor();

  kernel::Graph graph;
  kernel::DTensor X = graph.new_input(
      {16, 256}, {256, 1}, type::DT_FLOAT16, layout::DmemRowMajor);
  kernel::DTensor W = graph.new_input(
      {256, 4096}, {4096, 1}, type::DT_FLOAT16, layout::DmemColumnMajor);
  kernel::DTensor A = graph.new_input(
      {256, 16}, {16, 1}, type::DT_FLOAT16, layout::DmemColumnMajor);
  kernel::DTensor B = graph.new_input(
      {16, 4096}, {4096, 1}, type::DT_FLOAT16, layout::DmemColumnMajor);

  std::vector<kernel::DTensor> outputs;
  {
    dim3 grid_dim = {128, 1, 1}, block_dim = {128, 1, 1};
    threadblock::Graph bgraph(grid_dim, block_dim, 2, 64);
    threadblock::STensor bX =
        bgraph.new_input(X, {-1, -1, -1}, 1, layout::SmemRowMajor);
    threadblock::STensor bW =
        bgraph.new_input(W, {1, -1, -1}, 0, layout::SmemRowMajor);
    threadblock::STensor bA =
        bgraph.new_input(A, {-1, -1, -1}, 0, layout::SmemRowMajor);
    threadblock::STensor bB =
        bgraph.new_input(B, {1, -1, -1}, -1, layout::SmemRowMajor);
    threadblock::STensor bD = bgraph.matmul(bX, bA);
    threadblock::STensor bC = bgraph.concat(bX, bD, 1 /*dim*/);
    threadblock::STensor bE = bgraph.concat(bW, bB, 0 /*dim*/);
    threadblock::STensor bO = bgraph.matmul(bC, bE);
    bO = bgraph.forloop_accum(bO, type::TB_FORLOOP_ACCUM_NO_RED_OP);
    bgraph.mark_output(bO, {1, -1, -1}, -1, type::TB_EPILOGUE_NONE);
    outputs = graph.customized({X, W, A, B}, bgraph);
    assert(outputs.size() == 1);
  }
  graph.mark_output(outputs[0]);
  ProfileResult result;
  float total_ms = 0.0f;
  for (auto const &op : graph.operators) {
    op->profile(result);
    total_ms = total_ms + result.run_time;
  }
  printf("[2 Block Graphs] Total runtime = %.4lfms\n", total_ms);
  for (auto const &op : graph.operators) {
    op->fingerprint();
  }
<<<<<<< HEAD
  assert(
      graph.operators.back()->input_tensors[0].has_same_fingerprint(ref_fp));
=======
  assert(graph.operators.back()->input_tensors[0].has_same_fingerprint(ref_fp));
>>>>>>> 9ec8828f
  auto st = std::chrono::steady_clock::now();
  search::GeneratorConfig config =
      search::GeneratorConfig::get_default_config();
  config.enable_concat_matmul_transformation();
  search::KernelGraphGenerator gen(ref_graph, config, "checkpoint_lora.json");
  gen.generate_kernel_graphs();

  auto et = std::chrono::steady_clock::now();

  printf("Search time = %.4lfsec\n",
         std::chrono::duration<double>(et - st).count());

  return 0;
}<|MERGE_RESOLUTION|>--- conflicted
+++ resolved
@@ -77,12 +77,7 @@
   for (auto const &op : graph.operators) {
     op->fingerprint();
   }
-<<<<<<< HEAD
-  assert(
-      graph.operators.back()->input_tensors[0].has_same_fingerprint(ref_fp));
-=======
   assert(graph.operators.back()->input_tensors[0].has_same_fingerprint(ref_fp));
->>>>>>> 9ec8828f
   auto st = std::chrono::steady_clock::now();
   search::GeneratorConfig config =
       search::GeneratorConfig::get_default_config();
